resource "aws_api_gateway_rest_api" "admin_api" {
  name        = "${var.bot_name}-admin-api-${var.environment}-${var.stage}"
  description = "Mark Admin API"

  endpoint_configuration {
    types = ["REGIONAL"]
  }
}

# Create API resources
resource "aws_api_gateway_resource" "pause" {
  rest_api_id = aws_api_gateway_rest_api.admin_api.id
  parent_id   = aws_api_gateway_rest_api.admin_api.root_resource_id
  path_part   = "pause"
}

resource "aws_api_gateway_resource" "unpause" {
  rest_api_id = aws_api_gateway_rest_api.admin_api.id
  parent_id   = aws_api_gateway_rest_api.admin_api.root_resource_id
  path_part   = "unpause"
}

resource "aws_api_gateway_resource" "pause_purchase" {
  rest_api_id = aws_api_gateway_rest_api.admin_api.id
  parent_id   = aws_api_gateway_resource.pause.id
  path_part   = "purchase"
}

resource "aws_api_gateway_resource" "pause_rebalance" {
  rest_api_id = aws_api_gateway_rest_api.admin_api.id
  parent_id   = aws_api_gateway_resource.pause.id
  path_part   = "rebalance"
}

resource "aws_api_gateway_resource" "unpause_purchase" {
  rest_api_id = aws_api_gateway_rest_api.admin_api.id
  parent_id   = aws_api_gateway_resource.unpause.id
  path_part   = "purchase"
}

resource "aws_api_gateway_resource" "unpause_rebalance" {
  rest_api_id = aws_api_gateway_rest_api.admin_api.id
  parent_id   = aws_api_gateway_resource.unpause.id
  path_part   = "rebalance"
}

resource "aws_api_gateway_resource" "pause_ondemand_rebalance" {
<<<<<<< HEAD
  rest_api_id = aws_api_gateway_rest_api.admin_api.id
  parent_id   = aws_api_gateway_resource.pause.id
  path_part   = "ondemand-rebalance"
}

resource "aws_api_gateway_resource" "unpause_ondemand_rebalance" {
  rest_api_id = aws_api_gateway_rest_api.admin_api.id
  parent_id   = aws_api_gateway_resource.unpause.id
  path_part   = "ondemand-rebalance"
}

resource "aws_api_gateway_resource" "clear_purchase" {
=======
>>>>>>> b1ab6ecc
  rest_api_id = aws_api_gateway_rest_api.admin_api.id
  parent_id   = aws_api_gateway_resource.pause.id
  path_part   = "ondemand-rebalance"
}

resource "aws_api_gateway_resource" "unpause_ondemand_rebalance" {
  rest_api_id = aws_api_gateway_rest_api.admin_api.id
  parent_id   = aws_api_gateway_resource.unpause.id
  path_part   = "ondemand-rebalance"
}

resource "aws_api_gateway_resource" "rebalance" {
  rest_api_id = aws_api_gateway_rest_api.admin_api.id
  parent_id   = aws_api_gateway_rest_api.admin_api.root_resource_id
  path_part   = "rebalance"
}

resource "aws_api_gateway_resource" "rebalance_earmarks" {
  rest_api_id = aws_api_gateway_rest_api.admin_api.id
  parent_id   = aws_api_gateway_resource.rebalance.id
  path_part   = "earmarks"
}

resource "aws_api_gateway_resource" "rebalance_operations" {
  rest_api_id = aws_api_gateway_rest_api.admin_api.id
  parent_id   = aws_api_gateway_resource.rebalance.id
  path_part   = "operations"
}

resource "aws_api_gateway_resource" "rebalance_earmark" {
  rest_api_id = aws_api_gateway_rest_api.admin_api.id
  parent_id   = aws_api_gateway_resource.rebalance.id
  path_part   = "earmark"
}

resource "aws_api_gateway_resource" "rebalance_earmark_id" {
  rest_api_id = aws_api_gateway_rest_api.admin_api.id
  parent_id   = aws_api_gateway_resource.rebalance_earmark.id
  path_part   = "{id}"
}

resource "aws_api_gateway_resource" "rebalance_cancel" {
  rest_api_id = aws_api_gateway_rest_api.admin_api.id
  parent_id   = aws_api_gateway_resource.rebalance.id
  path_part   = "cancel"
}

resource "aws_api_gateway_resource" "rebalance_operation" {
  rest_api_id = aws_api_gateway_rest_api.admin_api.id
  parent_id   = aws_api_gateway_resource.rebalance.id
  path_part   = "operation"
}

resource "aws_api_gateway_resource" "rebalance_operation_cancel" {
  rest_api_id = aws_api_gateway_rest_api.admin_api.id
  parent_id   = aws_api_gateway_resource.rebalance_operation.id
  path_part   = "cancel"
}

resource "aws_api_gateway_resource" "rebalance_operation_id" {
  rest_api_id = aws_api_gateway_rest_api.admin_api.id
  parent_id   = aws_api_gateway_resource.rebalance_operation.id
  path_part   = "{id}"
}

resource "aws_api_gateway_resource" "trigger" {
  rest_api_id = aws_api_gateway_rest_api.admin_api.id
  parent_id   = aws_api_gateway_rest_api.admin_api.root_resource_id
  path_part   = "trigger"
}

resource "aws_api_gateway_resource" "trigger_send" {
  rest_api_id = aws_api_gateway_rest_api.admin_api.id
  parent_id   = aws_api_gateway_resource.trigger.id
  path_part   = "send"
}

resource "aws_api_gateway_resource" "trigger_rebalance" {
  rest_api_id = aws_api_gateway_rest_api.admin_api.id
  parent_id   = aws_api_gateway_resource.trigger.id
  path_part   = "rebalance"
}

resource "aws_api_gateway_resource" "trigger_intent" {
  rest_api_id = aws_api_gateway_rest_api.admin_api.id
  parent_id   = aws_api_gateway_resource.trigger.id
  path_part   = "intent"
}

resource "aws_api_gateway_resource" "trigger_swap" {
  rest_api_id = aws_api_gateway_rest_api.admin_api.id
  parent_id   = aws_api_gateway_resource.trigger.id
  path_part   = "swap"
}

# Create POST methods for each endpoint
resource "aws_api_gateway_method" "pause_purchase_post" {
  rest_api_id   = aws_api_gateway_rest_api.admin_api.id
  resource_id   = aws_api_gateway_resource.pause_purchase.id
  http_method   = "POST"
  authorization = "NONE" # Consider using AWS_IAM for authentication
}

resource "aws_api_gateway_method" "pause_rebalance_post" {
  rest_api_id   = aws_api_gateway_rest_api.admin_api.id
  resource_id   = aws_api_gateway_resource.pause_rebalance.id
  http_method   = "POST"
  authorization = "NONE" # Consider using AWS_IAM for authentication
}

resource "aws_api_gateway_method" "unpause_purchase_post" {
  rest_api_id   = aws_api_gateway_rest_api.admin_api.id
  resource_id   = aws_api_gateway_resource.unpause_purchase.id
  http_method   = "POST"
  authorization = "NONE" # Consider using AWS_IAM for authentication
}

resource "aws_api_gateway_method" "unpause_rebalance_post" {
  rest_api_id   = aws_api_gateway_rest_api.admin_api.id
  resource_id   = aws_api_gateway_resource.unpause_rebalance.id
  http_method   = "POST"
  authorization = "NONE" # Consider using AWS_IAM for authentication
}

resource "aws_api_gateway_method" "pause_ondemand_rebalance_post" {
<<<<<<< HEAD
  rest_api_id   = aws_api_gateway_rest_api.admin_api.id
  resource_id   = aws_api_gateway_resource.pause_ondemand_rebalance.id
  http_method   = "POST"
  authorization = "NONE" # Consider using AWS_IAM for authentication
}

resource "aws_api_gateway_method" "unpause_ondemand_rebalance_post" {
  rest_api_id   = aws_api_gateway_rest_api.admin_api.id
  resource_id   = aws_api_gateway_resource.unpause_ondemand_rebalance.id
  http_method   = "POST"
  authorization = "NONE" # Consider using AWS_IAM for authentication
}

resource "aws_api_gateway_method" "clear_purchase_post" {
=======
>>>>>>> b1ab6ecc
  rest_api_id   = aws_api_gateway_rest_api.admin_api.id
  resource_id   = aws_api_gateway_resource.pause_ondemand_rebalance.id
  http_method   = "POST"
  authorization = "NONE" # Consider using AWS_IAM for authentication
}

resource "aws_api_gateway_method" "unpause_ondemand_rebalance_post" {
  rest_api_id   = aws_api_gateway_rest_api.admin_api.id
  resource_id   = aws_api_gateway_resource.unpause_ondemand_rebalance.id
  http_method   = "POST"
  authorization = "NONE" # Consider using AWS_IAM for authentication
}

resource "aws_api_gateway_method" "rebalance_earmarks_get" {
  rest_api_id   = aws_api_gateway_rest_api.admin_api.id
  resource_id   = aws_api_gateway_resource.rebalance_earmarks.id
  http_method   = "GET"
  authorization = "NONE"
}

resource "aws_api_gateway_method" "rebalance_operations_get" {
  rest_api_id   = aws_api_gateway_rest_api.admin_api.id
  resource_id   = aws_api_gateway_resource.rebalance_operations.id
  http_method   = "GET"
  authorization = "NONE"
}

resource "aws_api_gateway_method" "rebalance_earmark_id_get" {
  rest_api_id   = aws_api_gateway_rest_api.admin_api.id
  resource_id   = aws_api_gateway_resource.rebalance_earmark_id.id
  http_method   = "GET"
  authorization = "NONE"
}

resource "aws_api_gateway_method" "rebalance_operation_id_get" {
  rest_api_id   = aws_api_gateway_rest_api.admin_api.id
  resource_id   = aws_api_gateway_resource.rebalance_operation_id.id
  http_method   = "GET"
  authorization = "NONE"
}

# POST method for cancel endpoint
resource "aws_api_gateway_method" "rebalance_cancel_post" {
  rest_api_id   = aws_api_gateway_rest_api.admin_api.id
  resource_id   = aws_api_gateway_resource.rebalance_cancel.id
  http_method   = "POST"
  authorization = "NONE"
}

# POST method for operation cancel endpoint
resource "aws_api_gateway_method" "rebalance_operation_cancel_post" {
  rest_api_id   = aws_api_gateway_rest_api.admin_api.id
  resource_id   = aws_api_gateway_resource.rebalance_operation_cancel.id
  http_method   = "POST"
  authorization = "NONE"
}

# POST method for trigger send endpoint
resource "aws_api_gateway_method" "trigger_send_post" {
  rest_api_id   = aws_api_gateway_rest_api.admin_api.id
  resource_id   = aws_api_gateway_resource.trigger_send.id
  http_method   = "POST"
  authorization = "NONE"
}

# POST method for trigger rebalance endpoint
resource "aws_api_gateway_method" "trigger_rebalance_post" {
  rest_api_id   = aws_api_gateway_rest_api.admin_api.id
  resource_id   = aws_api_gateway_resource.trigger_rebalance.id
  http_method   = "POST"
  authorization = "NONE"
}

# POST method for trigger intent endpoint
resource "aws_api_gateway_method" "trigger_intent_post" {
  rest_api_id   = aws_api_gateway_rest_api.admin_api.id
  resource_id   = aws_api_gateway_resource.trigger_intent.id
  http_method   = "POST"
  authorization = "NONE"
}

# POST method for trigger swap endpoint
resource "aws_api_gateway_method" "trigger_swap_post" {
  rest_api_id   = aws_api_gateway_rest_api.admin_api.id
  resource_id   = aws_api_gateway_resource.trigger_swap.id
  http_method   = "POST"
  authorization = "NONE"
}

# Create Lambda function for admin API
resource "aws_lambda_function" "admin_api" {
  function_name = "${var.bot_name}-admin-api-${var.environment}-${var.stage}"
  role          = var.execution_role_arn

  package_type = "Image"
  image_uri    = var.image_uri

  memory_size = var.memory_size
  timeout     = var.timeout

  vpc_config {
    subnet_ids         = var.subnet_ids
    security_group_ids = [var.security_group_id]
  }

  environment {
    variables = merge(var.container_env_vars, { DD_SERVICE = "${var.bot_name}-admin" })
  }
}

# Create CloudWatch log group for Lambda
resource "aws_cloudwatch_log_group" "admin_api" {
  name              = "/aws/lambda/${var.bot_name}-admin-api-${var.environment}-${var.stage}"
  retention_in_days = 14

  tags = {
    Environment = var.environment
    Stage       = var.stage
  }
}

# Link Lambda function to API Gateway endpoints
resource "aws_api_gateway_integration" "pause_purchase_integration" {
  rest_api_id             = aws_api_gateway_rest_api.admin_api.id
  resource_id             = aws_api_gateway_resource.pause_purchase.id
  http_method             = aws_api_gateway_method.pause_purchase_post.http_method
  integration_http_method = "POST"
  type                    = "AWS_PROXY"
  uri                     = aws_lambda_function.admin_api.invoke_arn
}

resource "aws_api_gateway_integration" "pause_rebalance_integration" {
  rest_api_id             = aws_api_gateway_rest_api.admin_api.id
  resource_id             = aws_api_gateway_resource.pause_rebalance.id
  http_method             = aws_api_gateway_method.pause_rebalance_post.http_method
  integration_http_method = "POST"
  type                    = "AWS_PROXY"
  uri                     = aws_lambda_function.admin_api.invoke_arn
}

resource "aws_api_gateway_integration" "unpause_purchase_integration" {
  rest_api_id             = aws_api_gateway_rest_api.admin_api.id
  resource_id             = aws_api_gateway_resource.unpause_purchase.id
  http_method             = aws_api_gateway_method.unpause_purchase_post.http_method
  integration_http_method = "POST"
  type                    = "AWS_PROXY"
  uri                     = aws_lambda_function.admin_api.invoke_arn
}

resource "aws_api_gateway_integration" "unpause_rebalance_integration" {
  rest_api_id             = aws_api_gateway_rest_api.admin_api.id
  resource_id             = aws_api_gateway_resource.unpause_rebalance.id
  http_method             = aws_api_gateway_method.unpause_rebalance_post.http_method
  integration_http_method = "POST"
  type                    = "AWS_PROXY"
  uri                     = aws_lambda_function.admin_api.invoke_arn
}

resource "aws_api_gateway_integration" "pause_ondemand_rebalance_integration" {
<<<<<<< HEAD
  rest_api_id             = aws_api_gateway_rest_api.admin_api.id
  resource_id             = aws_api_gateway_resource.pause_ondemand_rebalance.id
  http_method             = aws_api_gateway_method.pause_ondemand_rebalance_post.http_method
  integration_http_method = "POST"
  type                    = "AWS_PROXY"
  uri                     = aws_lambda_function.admin_api.invoke_arn
}

resource "aws_api_gateway_integration" "unpause_ondemand_rebalance_integration" {
  rest_api_id             = aws_api_gateway_rest_api.admin_api.id
  resource_id             = aws_api_gateway_resource.unpause_ondemand_rebalance.id
  http_method             = aws_api_gateway_method.unpause_ondemand_rebalance_post.http_method
  integration_http_method = "POST"
  type                    = "AWS_PROXY"
  uri                     = aws_lambda_function.admin_api.invoke_arn
}

resource "aws_api_gateway_integration" "clear_purchase_integration" {
=======
>>>>>>> b1ab6ecc
  rest_api_id             = aws_api_gateway_rest_api.admin_api.id
  resource_id             = aws_api_gateway_resource.pause_ondemand_rebalance.id
  http_method             = aws_api_gateway_method.pause_ondemand_rebalance_post.http_method
  integration_http_method = "POST"
  type                    = "AWS_PROXY"
  uri                     = aws_lambda_function.admin_api.invoke_arn
}

resource "aws_api_gateway_integration" "unpause_ondemand_rebalance_integration" {
  rest_api_id             = aws_api_gateway_rest_api.admin_api.id
  resource_id             = aws_api_gateway_resource.unpause_ondemand_rebalance.id
  http_method             = aws_api_gateway_method.unpause_ondemand_rebalance_post.http_method
  integration_http_method = "POST"
  type                    = "AWS_PROXY"
  uri                     = aws_lambda_function.admin_api.invoke_arn
}

resource "aws_api_gateway_integration" "rebalance_earmarks_integration" {
  rest_api_id             = aws_api_gateway_rest_api.admin_api.id
  resource_id             = aws_api_gateway_resource.rebalance_earmarks.id
  http_method             = aws_api_gateway_method.rebalance_earmarks_get.http_method
  integration_http_method = "POST"
  type                    = "AWS_PROXY"
  uri                     = aws_lambda_function.admin_api.invoke_arn
}

resource "aws_api_gateway_integration" "rebalance_operations_integration" {
  rest_api_id             = aws_api_gateway_rest_api.admin_api.id
  resource_id             = aws_api_gateway_resource.rebalance_operations.id
  http_method             = aws_api_gateway_method.rebalance_operations_get.http_method
  integration_http_method = "POST"
  type                    = "AWS_PROXY"
  uri                     = aws_lambda_function.admin_api.invoke_arn
}

resource "aws_api_gateway_integration" "rebalance_earmark_id_integration" {
  rest_api_id             = aws_api_gateway_rest_api.admin_api.id
  resource_id             = aws_api_gateway_resource.rebalance_earmark_id.id
  http_method             = aws_api_gateway_method.rebalance_earmark_id_get.http_method
  integration_http_method = "POST"
  type                    = "AWS_PROXY"
  uri                     = aws_lambda_function.admin_api.invoke_arn
}

resource "aws_api_gateway_integration" "rebalance_operation_id_integration" {
  rest_api_id             = aws_api_gateway_rest_api.admin_api.id
  resource_id             = aws_api_gateway_resource.rebalance_operation_id.id
  http_method             = aws_api_gateway_method.rebalance_operation_id_get.http_method
  integration_http_method = "POST"
  type                    = "AWS_PROXY"
  uri                     = aws_lambda_function.admin_api.invoke_arn
}

resource "aws_api_gateway_integration" "rebalance_cancel_integration" {
  rest_api_id             = aws_api_gateway_rest_api.admin_api.id
  resource_id             = aws_api_gateway_resource.rebalance_cancel.id
  http_method             = aws_api_gateway_method.rebalance_cancel_post.http_method
  integration_http_method = "POST"
  type                    = "AWS_PROXY"
  uri                     = aws_lambda_function.admin_api.invoke_arn
}

resource "aws_api_gateway_integration" "rebalance_operation_cancel_integration" {
  rest_api_id             = aws_api_gateway_rest_api.admin_api.id
  resource_id             = aws_api_gateway_resource.rebalance_operation_cancel.id
  http_method             = aws_api_gateway_method.rebalance_operation_cancel_post.http_method
  integration_http_method = "POST"
  type                    = "AWS_PROXY"
  uri                     = aws_lambda_function.admin_api.invoke_arn
}

resource "aws_api_gateway_integration" "trigger_send_integration" {
  rest_api_id             = aws_api_gateway_rest_api.admin_api.id
  resource_id             = aws_api_gateway_resource.trigger_send.id
  http_method             = aws_api_gateway_method.trigger_send_post.http_method
  integration_http_method = "POST"
  type                    = "AWS_PROXY"
  uri                     = aws_lambda_function.admin_api.invoke_arn
}

resource "aws_api_gateway_integration" "trigger_rebalance_integration" {
  rest_api_id             = aws_api_gateway_rest_api.admin_api.id
  resource_id             = aws_api_gateway_resource.trigger_rebalance.id
  http_method             = aws_api_gateway_method.trigger_rebalance_post.http_method
  integration_http_method = "POST"
  type                    = "AWS_PROXY"
  uri                     = aws_lambda_function.admin_api.invoke_arn
}

resource "aws_api_gateway_integration" "trigger_intent_integration" {
  rest_api_id             = aws_api_gateway_rest_api.admin_api.id
  resource_id             = aws_api_gateway_resource.trigger_intent.id
  http_method             = aws_api_gateway_method.trigger_intent_post.http_method
  integration_http_method = "POST"
  type                    = "AWS_PROXY"
  uri                     = aws_lambda_function.admin_api.invoke_arn
}

resource "aws_api_gateway_integration" "trigger_swap_integration" {
  rest_api_id             = aws_api_gateway_rest_api.admin_api.id
  resource_id             = aws_api_gateway_resource.trigger_swap.id
  http_method             = aws_api_gateway_method.trigger_swap_post.http_method
  integration_http_method = "POST"
  type                    = "AWS_PROXY"
  uri                     = aws_lambda_function.admin_api.invoke_arn
}

# Allow API Gateway to invoke Lambda
resource "aws_lambda_permission" "api_gateway_lambda" {
  statement_id  = "AllowExecutionFromAPIGateway"
  action        = "lambda:InvokeFunction"
  function_name = aws_lambda_function.admin_api.function_name
  principal     = "apigateway.amazonaws.com"
  source_arn    = "${aws_api_gateway_rest_api.admin_api.execution_arn}/*/*/*"
}

# Deploy the API
resource "aws_api_gateway_deployment" "admin_api" {
  depends_on = [
    aws_api_gateway_integration.pause_purchase_integration,
    aws_api_gateway_integration.pause_rebalance_integration,
    aws_api_gateway_integration.pause_ondemand_rebalance_integration,
    aws_api_gateway_integration.unpause_purchase_integration,
    aws_api_gateway_integration.unpause_rebalance_integration,
    aws_api_gateway_integration.unpause_ondemand_rebalance_integration,
<<<<<<< HEAD
    aws_api_gateway_integration.clear_purchase_integration,
    aws_api_gateway_integration.clear_rebalance_integration,
    aws_api_gateway_integration.rebalance_earmarks_integration,
    aws_api_gateway_integration.rebalance_operations_integration,
    aws_api_gateway_integration.rebalance_earmark_id_integration,
    aws_api_gateway_integration.rebalance_cancel_integration,
    aws_api_gateway_integration.rebalance_operation_cancel_integration
=======
    aws_api_gateway_integration.rebalance_earmarks_integration,
    aws_api_gateway_integration.rebalance_operations_integration,
    aws_api_gateway_integration.rebalance_earmark_id_integration,
    aws_api_gateway_integration.rebalance_operation_id_integration,
    aws_api_gateway_integration.rebalance_cancel_integration,
    aws_api_gateway_integration.rebalance_operation_cancel_integration,
    aws_api_gateway_integration.trigger_send_integration,
    aws_api_gateway_integration.trigger_rebalance_integration,
    aws_api_gateway_integration.trigger_intent_integration,
    aws_api_gateway_integration.trigger_swap_integration
>>>>>>> b1ab6ecc
  ]

  rest_api_id = aws_api_gateway_rest_api.admin_api.id

  triggers = {
    # Redeploy when the Lambda function or its configuration changes
    redeployment = sha1(jsonencode([
      aws_lambda_function.admin_api.last_modified,
      aws_lambda_function.admin_api.source_code_hash,
      aws_lambda_function.admin_api.environment,
      # Auto-track all API configuration changes
      filemd5("${path.module}/main.tf")
    ]))
  }

  lifecycle {
    create_before_destroy = true
  }
}

# Custom domain configuration for stable endpoint
resource "aws_api_gateway_domain_name" "admin_api" {
  domain_name              = "admin-${var.bot_name}.${var.domain}"
  regional_certificate_arn = var.certificate_arn

  endpoint_configuration {
    types = ["REGIONAL"]
  }
}

resource "aws_api_gateway_stage" "admin_api" {
  deployment_id = aws_api_gateway_deployment.admin_api.id
  rest_api_id   = aws_api_gateway_rest_api.admin_api.id
  stage_name    = var.stage
}

# Map custom domain to API Gateway stage
resource "aws_api_gateway_base_path_mapping" "admin_api" {
  api_id      = aws_api_gateway_rest_api.admin_api.id
  stage_name  = aws_api_gateway_stage.admin_api.stage_name
  domain_name = aws_api_gateway_domain_name.admin_api.domain_name
}

# Create Route 53 record for custom domain
resource "aws_route53_record" "admin_api" {
  name    = aws_api_gateway_domain_name.admin_api.domain_name
  type    = "A"
  zone_id = var.zone_id

  alias {
    evaluate_target_health = true
    name                   = aws_api_gateway_domain_name.admin_api.regional_domain_name
    zone_id                = aws_api_gateway_domain_name.admin_api.regional_zone_id
  }
}<|MERGE_RESOLUTION|>--- conflicted
+++ resolved
@@ -45,7 +45,6 @@
 }
 
 resource "aws_api_gateway_resource" "pause_ondemand_rebalance" {
-<<<<<<< HEAD
   rest_api_id = aws_api_gateway_rest_api.admin_api.id
   parent_id   = aws_api_gateway_resource.pause.id
   path_part   = "ondemand-rebalance"
@@ -57,20 +56,6 @@
   path_part   = "ondemand-rebalance"
 }
 
-resource "aws_api_gateway_resource" "clear_purchase" {
-=======
->>>>>>> b1ab6ecc
-  rest_api_id = aws_api_gateway_rest_api.admin_api.id
-  parent_id   = aws_api_gateway_resource.pause.id
-  path_part   = "ondemand-rebalance"
-}
-
-resource "aws_api_gateway_resource" "unpause_ondemand_rebalance" {
-  rest_api_id = aws_api_gateway_rest_api.admin_api.id
-  parent_id   = aws_api_gateway_resource.unpause.id
-  path_part   = "ondemand-rebalance"
-}
-
 resource "aws_api_gateway_resource" "rebalance" {
   rest_api_id = aws_api_gateway_rest_api.admin_api.id
   parent_id   = aws_api_gateway_rest_api.admin_api.root_resource_id
@@ -185,23 +170,6 @@
 }
 
 resource "aws_api_gateway_method" "pause_ondemand_rebalance_post" {
-<<<<<<< HEAD
-  rest_api_id   = aws_api_gateway_rest_api.admin_api.id
-  resource_id   = aws_api_gateway_resource.pause_ondemand_rebalance.id
-  http_method   = "POST"
-  authorization = "NONE" # Consider using AWS_IAM for authentication
-}
-
-resource "aws_api_gateway_method" "unpause_ondemand_rebalance_post" {
-  rest_api_id   = aws_api_gateway_rest_api.admin_api.id
-  resource_id   = aws_api_gateway_resource.unpause_ondemand_rebalance.id
-  http_method   = "POST"
-  authorization = "NONE" # Consider using AWS_IAM for authentication
-}
-
-resource "aws_api_gateway_method" "clear_purchase_post" {
-=======
->>>>>>> b1ab6ecc
   rest_api_id   = aws_api_gateway_rest_api.admin_api.id
   resource_id   = aws_api_gateway_resource.pause_ondemand_rebalance.id
   http_method   = "POST"
@@ -361,27 +329,6 @@
 }
 
 resource "aws_api_gateway_integration" "pause_ondemand_rebalance_integration" {
-<<<<<<< HEAD
-  rest_api_id             = aws_api_gateway_rest_api.admin_api.id
-  resource_id             = aws_api_gateway_resource.pause_ondemand_rebalance.id
-  http_method             = aws_api_gateway_method.pause_ondemand_rebalance_post.http_method
-  integration_http_method = "POST"
-  type                    = "AWS_PROXY"
-  uri                     = aws_lambda_function.admin_api.invoke_arn
-}
-
-resource "aws_api_gateway_integration" "unpause_ondemand_rebalance_integration" {
-  rest_api_id             = aws_api_gateway_rest_api.admin_api.id
-  resource_id             = aws_api_gateway_resource.unpause_ondemand_rebalance.id
-  http_method             = aws_api_gateway_method.unpause_ondemand_rebalance_post.http_method
-  integration_http_method = "POST"
-  type                    = "AWS_PROXY"
-  uri                     = aws_lambda_function.admin_api.invoke_arn
-}
-
-resource "aws_api_gateway_integration" "clear_purchase_integration" {
-=======
->>>>>>> b1ab6ecc
   rest_api_id             = aws_api_gateway_rest_api.admin_api.id
   resource_id             = aws_api_gateway_resource.pause_ondemand_rebalance.id
   http_method             = aws_api_gateway_method.pause_ondemand_rebalance_post.http_method
@@ -507,15 +454,6 @@
     aws_api_gateway_integration.unpause_purchase_integration,
     aws_api_gateway_integration.unpause_rebalance_integration,
     aws_api_gateway_integration.unpause_ondemand_rebalance_integration,
-<<<<<<< HEAD
-    aws_api_gateway_integration.clear_purchase_integration,
-    aws_api_gateway_integration.clear_rebalance_integration,
-    aws_api_gateway_integration.rebalance_earmarks_integration,
-    aws_api_gateway_integration.rebalance_operations_integration,
-    aws_api_gateway_integration.rebalance_earmark_id_integration,
-    aws_api_gateway_integration.rebalance_cancel_integration,
-    aws_api_gateway_integration.rebalance_operation_cancel_integration
-=======
     aws_api_gateway_integration.rebalance_earmarks_integration,
     aws_api_gateway_integration.rebalance_operations_integration,
     aws_api_gateway_integration.rebalance_earmark_id_integration,
@@ -526,7 +464,6 @@
     aws_api_gateway_integration.trigger_rebalance_integration,
     aws_api_gateway_integration.trigger_intent_integration,
     aws_api_gateway_integration.trigger_swap_integration
->>>>>>> b1ab6ecc
   ]
 
   rest_api_id = aws_api_gateway_rest_api.admin_api.id
