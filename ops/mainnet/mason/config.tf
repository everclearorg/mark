--- conflicted
+++ resolved
@@ -114,8 +114,6 @@
     # TON wallet configuration for TAC bridge (from SSM)
     TON_SIGNER_ADDRESS = local.mark_config.tonSignerAddress
     TON_MNEMONIC       = local.mark_config.ton.mnemonic
-<<<<<<< HEAD
-=======
 
     # TAC Rebalance configuration
     TAC_REBALANCE_ENABLED                          = tostring(local.mark_config.tacRebalance.enabled)
@@ -155,7 +153,6 @@
     METH_REBALANCE_BRIDGE_SLIPPAGE_DBPS             = tostring(local.mark_config.methRebalance.bridge.slippageDbps)
     METH_REBALANCE_BRIDGE_MIN_REBALANCE_AMOUNT      = local.mark_config.methRebalance.bridge.minRebalanceAmount
     METH_REBALANCE_BRIDGE_MAX_REBALANCE_AMOUNT      = local.mark_config.methRebalance.bridge.maxRebalanceAmount
->>>>>>> 4fcc6ae0
   }
 
   # Solana USDC → ptUSDe rebalancing poller configuration
