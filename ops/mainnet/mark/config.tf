locals {
  rebalanceConfig = {
    bucket = "mark-rebalance-config"
    key    = "rebalance-config.json"
    region = var.region
  }

  prometheus_config = <<-EOT
    global:
      scrape_interval: 15s
      evaluation_interval: 15s

    scrape_configs:
      - job_name: 'prometheus'
        static_configs:
          - targets: ['localhost:9090']

      - job_name: 'mark-poller'
        honor_labels: true
        metrics_path: /metrics
        static_configs:
          - targets: ['mark-pushgateway-${var.environment}-${var.stage}.mark.internal:9091']
    EOT

  prometheus_env_vars = [
    {
      name  = "PROMETHEUS_CONFIG"
      value = local.prometheus_config
    },
    {
      name  = "ENVIRONMENT"
      value = var.environment
    },
    {
      name  = "STAGE"
      value = var.stage
    },
    {
      name  = "PROMETHEUS_STORAGE_PATH"
      value = "/prometheus"
    },
    {
      name  = "PROMETHEUS_LOG_LEVEL"
      value = "debug"
    }
  ]

  pushgateway_env_vars = [
    {
      name  = "ENVIRONMENT"
      value = var.environment
    },
    {
      name  = "STAGE"
      value = var.stage
    }
  ]

  poller_env_vars = {
    SIGNER_URL                   = "http://${module.mark_web3signer.service_url}:9000"
    SIGNER_ADDRESS               = local.mark_config.signerAddress
    REDIS_HOST                   = module.cache.redis_instance_address
    REDIS_PORT                   = module.cache.redis_instance_port
    DATABASE_URL                 = module.db.database_url
    SUPPORTED_SETTLEMENT_DOMAINS = var.supported_settlement_domains
    SUPPORTED_ASSET_SYMBOLS      = var.supported_asset_symbols
    LOG_LEVEL                    = var.log_level
    ENVIRONMENT                  = var.environment
    STAGE                        = var.stage
    CHAIN_IDS                    = var.chain_ids
    PUSH_GATEWAY_URL             = "http://mark-pushgateway-${var.environment}-${var.stage}.mark.internal:9091"
    PROMETHEUS_URL               = "http://mark-prometheus-${var.environment}-${var.stage}.mark.internal:9090"
    PROMETHEUS_ENABLED           = true
    DD_LOGS_ENABLED              = true
    DD_ENV                       = "${var.environment}-${var.stage}"
    DD_API_KEY                   = local.mark_config.dd_api_key
    DD_LAMBDA_HANDLER            = "index.handler"
    DD_TRACE_ENABLED             = true
    DD_PROFILING_ENABLED         = false
    DD_MERGE_XRAY_TRACES         = true
    DD_TRACE_OTEL_ENABLED        = false
    MARK_CONFIG_SSM_PARAMETER    = "MARK_CONFIG_MAINNET"

    REBALANCE_CONFIG_S3_BUCKET = local.rebalanceConfig.bucket
    REBALANCE_CONFIG_S3_KEY    = local.rebalanceConfig.key
    REBALANCE_CONFIG_S3_REGION = local.rebalanceConfig.region

    WETH_1_THRESHOLD = "800000000000000000"
    USDC_1_THRESHOLD = "4000000000"
    USDT_1_THRESHOLD = "2000000000"

    WETH_10_THRESHOLD = "1600000000000000000"
    USDC_10_THRESHOLD = "4000000000"
    USDT_10_THRESHOLD = "400000000"

    USDC_56_THRESHOLD = "2000000000000000000000"
    USDT_56_THRESHOLD = "4000000000000000000000"


    WETH_8453_THRESHOLD = "1600000000000000000"
    USDC_8453_THRESHOLD = "4000000000"

    WETH_42161_THRESHOLD = "1600000000000000000"
    USDC_42161_THRESHOLD = "4000000000"
    USDT_42161_THRESHOLD = "1000000000"

    # TAC Chain (239) configuration
<<<<<<< HEAD
    USDT_239_THRESHOLD = "100000000" # 100 USDT threshold on TAC

    # Solana (1399811149) ptsUSDe configuration
    PTUSDE_1399811149_THRESHOLD = "5000000000000000000" # 5 ptUSDe threshold on Solana

    # TAC Network configuration (loaded from SSM if available)
    TAC_NETWORK = "mainnet"
=======
    USDT_239_THRESHOLD = "100000000"  # 100 USDT threshold on TAC
>>>>>>> 4fcc6ae0

    # TON wallet configuration for TAC bridge (from SSM)
    TON_SIGNER_ADDRESS = local.mark_config.tonSignerAddress
    TON_MNEMONIC       = local.mark_config.ton.mnemonic

    # TAC Rebalance configuration
    TAC_REBALANCE_ENABLED                          = tostring(local.mark_config.tacRebalance.enabled)
    TAC_REBALANCE_MARKET_MAKER_ADDRESS             = local.mark_config.tacRebalance.marketMaker.address
    TAC_REBALANCE_MARKET_MAKER_ON_DEMAND_ENABLED   = tostring(local.mark_config.tacRebalance.marketMaker.onDemandEnabled)
    TAC_REBALANCE_MARKET_MAKER_THRESHOLD_ENABLED   = tostring(local.mark_config.tacRebalance.marketMaker.thresholdEnabled)
    TAC_REBALANCE_MARKET_MAKER_THRESHOLD           = local.mark_config.tacRebalance.marketMaker.threshold
    TAC_REBALANCE_MARKET_MAKER_TARGET_BALANCE      = local.mark_config.tacRebalance.marketMaker.targetBalance
    TAC_REBALANCE_FILL_SERVICE_ADDRESS             = local.mark_config.tacRebalance.fillService.address
    TAC_REBALANCE_FILL_SERVICE_SENDER_ADDRESS      = local.mark_config.tacRebalance.fillService.senderAddress
    TAC_REBALANCE_FILL_SERVICE_THRESHOLD_ENABLED   = tostring(local.mark_config.tacRebalance.fillService.thresholdEnabled)
    TAC_REBALANCE_FILL_SERVICE_THRESHOLD           = local.mark_config.tacRebalance.fillService.threshold
    TAC_REBALANCE_FILL_SERVICE_TARGET_BALANCE      = local.mark_config.tacRebalance.fillService.targetBalance
    TAC_REBALANCE_FILL_SERVICE_ALLOW_CROSS_WALLET  = tostring(local.mark_config.tacRebalance.fillService.allowCrossWalletRebalancing)
    # Fill Service signer URL (only set if FS signer is deployed)
    # Note: URL is constructed here because module output isn't available at locals evaluation time
    # Service discovery name = ${container_family}-${environment}-${stage}.mark.internal
    FILL_SERVICE_SIGNER_URL                        = local.mark_config.web3_fastfill_signer_private_key != "" ? "http://${var.bot_name}-fillservice-web3signer-${var.environment}-${var.stage}.mark.internal:9000" : ""
    FILL_SERVICE_SIGNER_ADDRESS                    = local.mark_config.fillServiceSignerAddress
    TAC_REBALANCE_BRIDGE_SLIPPAGE_DBPS             = tostring(local.mark_config.tacRebalance.bridge.slippageDbps)
    TAC_REBALANCE_BRIDGE_MIN_REBALANCE_AMOUNT      = local.mark_config.tacRebalance.bridge.minRebalanceAmount
    TAC_REBALANCE_BRIDGE_MAX_REBALANCE_AMOUNT      = local.mark_config.tacRebalance.bridge.maxRebalanceAmount

    # METH Rebalance configuration
    METH_REBALANCE_ENABLED                          = tostring(local.mark_config.methRebalance.enabled)
    METH_REBALANCE_MARKET_MAKER_ADDRESS             = local.mark_config.methRebalance.marketMaker.address
    METH_REBALANCE_MARKET_MAKER_ON_DEMAND_ENABLED   = tostring(local.mark_config.methRebalance.marketMaker.onDemandEnabled)
    METH_REBALANCE_MARKET_MAKER_THRESHOLD_ENABLED   = tostring(local.mark_config.methRebalance.marketMaker.thresholdEnabled)
    METH_REBALANCE_MARKET_MAKER_THRESHOLD           = local.mark_config.methRebalance.marketMaker.threshold
    METH_REBALANCE_MARKET_MAKER_TARGET_BALANCE      = local.mark_config.methRebalance.marketMaker.targetBalance
    METH_REBALANCE_FILL_SERVICE_ADDRESS             = local.mark_config.methRebalance.fillService.address
    METH_REBALANCE_FILL_SERVICE_SENDER_ADDRESS      = local.mark_config.methRebalance.fillService.senderAddress
    METH_REBALANCE_FILL_SERVICE_THRESHOLD_ENABLED   = tostring(local.mark_config.methRebalance.fillService.thresholdEnabled)
    METH_REBALANCE_FILL_SERVICE_THRESHOLD           = local.mark_config.methRebalance.fillService.threshold
    METH_REBALANCE_FILL_SERVICE_TARGET_BALANCE      = local.mark_config.methRebalance.fillService.targetBalance
    METH_REBALANCE_FILL_SERVICE_ALLOW_CROSS_WALLET  = tostring(local.mark_config.methRebalance.fillService.allowCrossWalletRebalancing)
    METH_REBALANCE_BRIDGE_SLIPPAGE_DBPS             = tostring(local.mark_config.methRebalance.bridge.slippageDbps)
    METH_REBALANCE_BRIDGE_MIN_REBALANCE_AMOUNT      = local.mark_config.methRebalance.bridge.minRebalanceAmount
    METH_REBALANCE_BRIDGE_MAX_REBALANCE_AMOUNT      = local.mark_config.methRebalance.bridge.maxRebalanceAmount
  }

  # Solana USDC → ptUSDe rebalancing poller configuration
  # Extends base poller config with Solana-specific overrides
  solana_usdc_poller_env_vars = merge(
    local.poller_env_vars,
    {
      # Solana-specific configuration
      RUN_MODE              = "solanaUsdcOnly"
      SOLANA_PRIVATE_KEY    = local.mark_config.solana.privateKey
      SOLANA_RPC_URL        = local.mark_config.solana.rpcUrl
      SOLANA_SIGNER_ADDRESS = local.mark_config.solanaSignerAddress
      # ptUSDe SPL token mint on Solana (from SSM config)
      PTUSDE_SOLANA_MINT = local.mark_config.solana.ptUsdeMint
    }
  )

  web3signer_env_vars = [
    {
      name  = "WEB3_SIGNER_PRIVATE_KEY"
      value = local.mark_config.web3_signer_private_key
    },
    {
      name  = "WEB3SIGNER_HTTP_HOST_ALLOWLIST"
      value = "*"
    },
    {
      name  = "ENVIRONMENT"
      value = var.environment
    },
    {
      name  = "STAGE"
      value = var.stage
    }
  ]

  # Fill Service Web3Signer env vars - uses fastfill private key
  fillservice_web3signer_env_vars = [
    {
      name  = "WEB3_SIGNER_PRIVATE_KEY"
      value = local.mark_config.web3_fastfill_signer_private_key
    },
    {
      name  = "WEB3SIGNER_HTTP_HOST_ALLOWLIST"
      value = "*"
    },
    {
      name  = "ENVIRONMENT"
      value = var.environment
    },
    {
      name  = "STAGE"
      value = var.stage
    }
  ]
}<|MERGE_RESOLUTION|>--- conflicted
+++ resolved
@@ -105,7 +105,6 @@
     USDT_42161_THRESHOLD = "1000000000"
 
     # TAC Chain (239) configuration
-<<<<<<< HEAD
     USDT_239_THRESHOLD = "100000000" # 100 USDT threshold on TAC
 
     # Solana (1399811149) ptsUSDe configuration
@@ -113,9 +112,6 @@
 
     # TAC Network configuration (loaded from SSM if available)
     TAC_NETWORK = "mainnet"
-=======
-    USDT_239_THRESHOLD = "100000000"  # 100 USDT threshold on TAC
->>>>>>> 4fcc6ae0
 
     # TON wallet configuration for TAC bridge (from SSM)
     TON_SIGNER_ADDRESS = local.mark_config.tonSignerAddress
