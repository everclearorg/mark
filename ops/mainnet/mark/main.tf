terraform {
  backend "s3" {
    bucket = "mark-mainnet-prod"
    key    = "state"
    region = "us-east-1"
  }

  required_providers {
    aws = {
      source  = "hashicorp/aws"
      version = "~> 5.83"
    }
  }
}

provider "aws" {
  region = var.region
}

# Fetch AZs in the current region
data "aws_availability_zones" "available" {}

data "aws_iam_role" "ecr_admin_role" {
  name = "erc_admin_role"
}

data "aws_caller_identity" "current" {}
data "aws_region" "current" {}

# Read the MARK_CONFIG_MAINNET parameter from SSM
data "aws_ssm_parameter" "mark_config_mainnet" {
  name            = "MARK_CONFIG_MAINNET"
  with_decryption = true
}

locals {
  account_id            = data.aws_caller_identity.current.account_id
  repository_url_prefix = "${local.account_id}.dkr.ecr.${data.aws_region.current.name}.amazonaws.com/"

  mark_config_json = jsondecode(data.aws_ssm_parameter.mark_config_mainnet.value)
  mark_config = {
    dd_api_key              = local.mark_config_json.dd_api_key
    web3_signer_private_key = local.mark_config_json.web3_signer_private_key
    signerAddress           = local.mark_config_json.signerAddress
    chains                  = local.mark_config_json.chains
    db_password             = local.mark_config_json.db_password
    admin_token             = local.mark_config_json.admin_token
    # Fill Service signer configuration (optional - for TAC FS rebalancing with separate sender)
    web3_fastfill_signer_private_key = try(local.mark_config_json.web3_fastfill_signer_private_key, "")
    fillServiceSignerAddress         = try(local.mark_config_json.fillServiceSignerAddress, "")
    # TAC/TON configuration (optional - for TAC USDT rebalancing)
    tonSignerAddress = try(local.mark_config_json.tonSignerAddress, "")
    # Full TON configuration including assets with jetton addresses
    ton = {
      mnemonic = try(local.mark_config_json.ton.mnemonic, "")
      rpcUrl   = try(local.mark_config_json.ton.rpcUrl, "")
      apiKey   = try(local.mark_config_json.ton.apiKey, "")
      assets   = try(local.mark_config_json.ton.assets, [])
    }
    # TAC Rebalance configuration
    tacRebalance = {
      enabled = try(local.mark_config_json.tacRebalance.enabled, false)
      marketMaker = {
        address           = try(local.mark_config_json.tacRebalance.marketMaker.address, "")
        onDemandEnabled   = try(local.mark_config_json.tacRebalance.marketMaker.onDemandEnabled, false)
        thresholdEnabled  = try(local.mark_config_json.tacRebalance.marketMaker.thresholdEnabled, false)
        threshold         = try(local.mark_config_json.tacRebalance.marketMaker.threshold, "")
        targetBalance     = try(local.mark_config_json.tacRebalance.marketMaker.targetBalance, "")
      }
      fillService = {
        address                     = try(local.mark_config_json.tacRebalance.fillService.address, "")
        senderAddress               = try(local.mark_config_json.tacRebalance.fillService.senderAddress, "") # Filler's ETH sender address
        thresholdEnabled            = try(local.mark_config_json.tacRebalance.fillService.thresholdEnabled, false)
        threshold                   = try(local.mark_config_json.tacRebalance.fillService.threshold, "")
        targetBalance               = try(local.mark_config_json.tacRebalance.fillService.targetBalance, "")
        allowCrossWalletRebalancing = try(local.mark_config_json.tacRebalance.fillService.allowCrossWalletRebalancing, false)
      }
      bridge = {
        slippageDbps       = try(local.mark_config_json.tacRebalance.bridge.slippageDbps, 500) # 5% default
        minRebalanceAmount = try(local.mark_config_json.tacRebalance.bridge.minRebalanceAmount, "")
        maxRebalanceAmount = try(local.mark_config_json.tacRebalance.bridge.maxRebalanceAmount, "")
      }
    }
    # METH Rebalance configuration
    methRebalance = {
      enabled = try(local.mark_config_json.methRebalance.enabled, false)
      marketMaker = {
        address           = try(local.mark_config_json.methRebalance.marketMaker.address, "")
        onDemandEnabled   = try(local.mark_config_json.methRebalance.marketMaker.onDemandEnabled, false)
        thresholdEnabled  = try(local.mark_config_json.methRebalance.marketMaker.thresholdEnabled, false)
        threshold         = try(local.mark_config_json.methRebalance.marketMaker.threshold, "")
        targetBalance     = try(local.mark_config_json.methRebalance.marketMaker.targetBalance, "")
      }
      fillService = {
        address                     = try(local.mark_config_json.methRebalance.fillService.address, "")
        senderAddress               = try(local.mark_config_json.methRebalance.fillService.senderAddress, "") # Filler's ETH sender address
        thresholdEnabled            = try(local.mark_config_json.methRebalance.fillService.thresholdEnabled, false)
        threshold                   = try(local.mark_config_json.methRebalance.fillService.threshold, "")
        targetBalance               = try(local.mark_config_json.methRebalance.fillService.targetBalance, "")
        allowCrossWalletRebalancing = try(local.mark_config_json.methRebalance.fillService.allowCrossWalletRebalancing, false)
      }
      bridge = {
        slippageDbps       = try(local.mark_config_json.methRebalance.bridge.slippageDbps, 500) # 5% default
        minRebalanceAmount = try(local.mark_config_json.methRebalance.bridge.minRebalanceAmount, "")
        maxRebalanceAmount = try(local.mark_config_json.methRebalance.bridge.maxRebalanceAmount, "")
      }
    }
<<<<<<< HEAD
    # Solana configuration for CCIP bridge operations
    solana = {
      privateKey = try(local.mark_config_json.solana.privateKey, "")
      rpcUrl     = try(local.mark_config_json.solana.rpcUrl, "https://api.mainnet-beta.solana.com")
      ptUsdeMint = try(local.mark_config_json.solana.ptUsdeMint, "PTSg1sXMujX5bgTM88C2PMksHG5w2bqvXJrG9uUdzpA")
    }
    solanaSignerAddress = try(local.mark_config_json.solanaSignerAddress, "")
=======
>>>>>>> ebe26659
  }
}

module "network" {
  source                 = "../../modules/networking"
  stage                  = var.stage
  environment            = var.environment
  domain                 = var.domain
  cidr_block             = var.cidr_block
  vpc_flow_logs_role_arn = module.iam.vpc_flow_logs_role_arn
}

resource "aws_service_discovery_private_dns_namespace" "mark_internal" {
  name        = "mark.internal"
  description = "Mark internal DNS namespace for service discovery"
  vpc         = module.network.vpc_id
}

module "ecs" {
  source                  = "../../modules/ecs"
  stage                   = var.stage
  environment             = var.environment
  domain                  = var.domain
  ecs_cluster_name_prefix = "${var.bot_name}-ecs"
}

module "sgs" {
  source         = "../../modules/sgs"
  environment    = var.environment
  stage          = var.stage
  domain         = var.domain
  vpc_cidr_block = module.network.vpc_cidr_block
  vpc_id         = module.network.vpc_id
}

module "efs" {
  source                = "../../modules/efs"
  environment           = var.environment
  stage                 = var.stage
  domain                = var.domain
  subnet_ids            = module.network.private_subnets
  efs_security_group_id = module.sgs.efs_sg_id
}

module "cache" {
  source                        = "../../modules/redis"
  stage                         = var.stage
  environment                   = var.environment
  family                        = var.bot_name
  sg_id                         = module.sgs.lambda_sg_id
  vpc_id                        = module.network.vpc_id
  cache_subnet_group_subnet_ids = module.network.public_subnets
  node_type                     = "cache.t3.small"
  public_redis                  = true
}

module "mark_web3signer" {
  source                   = "../../modules/service"
  stage                    = var.stage
  environment              = var.environment
  domain                   = var.domain
  region                   = var.region
  dd_api_key               = local.mark_config.dd_api_key
  vpc_flow_logs_role_arn   = module.iam.vpc_flow_logs_role_arn
  execution_role_arn       = data.aws_iam_role.ecr_admin_role.arn
  cluster_id               = module.ecs.ecs_cluster_id
  vpc_id                   = module.network.vpc_id
  lb_subnets               = module.network.private_subnets
  task_subnets             = module.network.private_subnets
  efs_id                   = module.efs.mark_efs_id
  docker_image             = "ghcr.io/connext/web3signer:latest"
  container_family         = "${var.bot_name}-web3signer"
  container_port           = 9000
  cpu                      = 256
  memory                   = 512
  instance_count           = 1
  service_security_groups  = [module.sgs.web3signer_sg_id]
  container_env_vars       = local.web3signer_env_vars
  zone_id                  = var.zone_id
  private_dns_namespace_id = aws_service_discovery_private_dns_namespace.mark_internal.id
  depends_on               = [aws_service_discovery_private_dns_namespace.mark_internal]
}

# Fill Service Web3Signer - separate signer for FS sender on TAC rebalancing
# Uses a different private key (web3_fastfill_signer_private_key)
# Internal port is 9000 (same as MM signer), but they're separate services with different DNS names:
# - MM:  mark-web3signer-mainnet-production.mark.internal:9000
# - FS:  mark-fillservice-web3signer-mainnet-production.mark.internal:9000
module "mark_fillservice_web3signer" {
  count               = local.mark_config.web3_fastfill_signer_private_key != "" ? 1 : 0
  source              = "../../modules/service"
  stage               = var.stage
  environment         = var.environment
  domain              = var.domain
  region              = var.region
  dd_api_key          = local.mark_config.dd_api_key
  vpc_flow_logs_role_arn = module.iam.vpc_flow_logs_role_arn
  execution_role_arn  = data.aws_iam_role.ecr_admin_role.arn
  cluster_id          = module.ecs.ecs_cluster_id
  vpc_id              = module.network.vpc_id
  lb_subnets          = module.network.private_subnets
  task_subnets        = module.network.private_subnets
  efs_id              = module.efs.mark_efs_id
  docker_image        = "ghcr.io/connext/web3signer:latest"
  container_family    = "${var.bot_name}-fillservice-web3signer"
  container_port      = 9000 # Internal port is same, service discovery handles routing
  cpu                 = 256
  memory              = 512
  instance_count      = 1
  service_security_groups = [module.sgs.web3signer_sg_id]
  container_env_vars  = local.fillservice_web3signer_env_vars
  zone_id             = var.zone_id
  private_dns_namespace_id = aws_service_discovery_private_dns_namespace.mark_internal.id
  depends_on = [aws_service_discovery_private_dns_namespace.mark_internal]
}

# Fill Service Web3Signer - separate signer for FS sender on TAC rebalancing
# Uses a different private key (web3_fastfill_signer_private_key)
# Internal port is 9000 (same as MM signer), but they're separate services with different DNS names:
# - MM:  mark-web3signer-mainnet-production.mark.internal:9000
# - FS:  mark-fillservice-web3signer-mainnet-production.mark.internal:9000
module "mark_fillservice_web3signer" {
  count               = local.mark_config.web3_fastfill_signer_private_key != "" ? 1 : 0
  source              = "../../modules/service"
  stage               = var.stage
  environment         = var.environment
  domain              = var.domain
  region              = var.region
  dd_api_key          = local.mark_config.dd_api_key
  vpc_flow_logs_role_arn = module.iam.vpc_flow_logs_role_arn
  execution_role_arn  = data.aws_iam_role.ecr_admin_role.arn
  cluster_id          = module.ecs.ecs_cluster_id
  vpc_id              = module.network.vpc_id
  lb_subnets          = module.network.private_subnets
  task_subnets        = module.network.private_subnets
  efs_id              = module.efs.mark_efs_id
  docker_image        = "ghcr.io/connext/web3signer:latest"
  container_family    = "${var.bot_name}-fillservice-web3signer"
  container_port      = 9000 # Internal port is same, service discovery handles routing
  cpu                 = 256
  memory              = 512
  instance_count      = 1
  service_security_groups = [module.sgs.web3signer_sg_id]
  container_env_vars  = local.fillservice_web3signer_env_vars
  zone_id             = var.zone_id
  private_dns_namespace_id = aws_service_discovery_private_dns_namespace.mark_internal.id
  depends_on = [aws_service_discovery_private_dns_namespace.mark_internal]
}

module "mark_prometheus" {
  source                 = "../../modules/service"
  stage                  = var.stage
  environment            = var.environment
  domain                 = var.domain
  region                 = var.region
  dd_api_key             = local.mark_config.dd_api_key
  vpc_flow_logs_role_arn = module.iam.vpc_flow_logs_role_arn
  execution_role_arn     = data.aws_iam_role.ecr_admin_role.arn
  cluster_id             = module.ecs.ecs_cluster_id
  vpc_id                 = module.network.vpc_id
  lb_subnets             = module.network.public_subnets
  task_subnets           = module.network.private_subnets
  efs_id                 = module.efs.mark_efs_id
  docker_image           = "679752396206.dkr.ecr.ap-northeast-1.amazonaws.com/prometheus:v2.53.5" # 429 errors
  container_family       = "${var.bot_name}-prometheus"
  volume_name            = "${var.bot_name}-prometheus-data"
  volume_container_path  = "/prometheus"
  volume_efs_path        = "/"
  container_port         = 9090
  cpu                    = 512
  memory                 = 1024
  instance_count         = 1
  deployment_configuration = {
    maximum_percent         = 100
    minimum_healthy_percent = 0
  }
  service_security_groups = [module.sgs.prometheus_sg_id]
  container_user          = "65534:65534"
  init_container_enabled  = true
  init_container_commands = ["sh", "-c", "rm -rf /prometheus/lock /prometheus/wal.tmp && mkdir -p /prometheus && chown -R 65534:65534 /prometheus && chmod -R 755 /prometheus"]
  container_env_vars = concat(
    local.prometheus_env_vars,
    [
      {
        name  = "PROMETHEUS_CONFIG"
        value = local.prometheus_config
      }
    ]
  )
  entrypoint = [
    "/bin/sh",
    "-c",
    "set -e; echo 'Setting up Prometheus...'; mkdir -p /etc/prometheus && echo 'Created config directory'; echo \"$PROMETHEUS_CONFIG\" > /etc/prometheus/prometheus.yml && echo 'Created config file'; chmod 644 /etc/prometheus/prometheus.yml && echo 'Set config permissions'; echo 'Starting Prometheus...'; exec /bin/prometheus --config.file=/etc/prometheus/prometheus.yml --storage.tsdb.path=/prometheus --web.enable-lifecycle"
  ]
  cert_arn                 = var.cert_arn
  ingress_cdir_blocks      = ["0.0.0.0/0"]
  ingress_ipv6_cdir_blocks = []
  create_alb               = true
  zone_id                  = var.zone_id
  health_check_settings = {
    path                = "/-/healthy"
    matcher             = "200"
    interval            = 30
    timeout             = 5
    healthy_threshold   = 2
    unhealthy_threshold = 3
  }
  private_dns_namespace_id = aws_service_discovery_private_dns_namespace.mark_internal.id
  depends_on               = [aws_service_discovery_private_dns_namespace.mark_internal]
}

module "mark_pushgateway" {
  source                  = "../../modules/service"
  stage                   = var.stage
  environment             = var.environment
  domain                  = var.domain
  region                  = var.region
  dd_api_key              = local.mark_config.dd_api_key
  vpc_flow_logs_role_arn  = module.iam.vpc_flow_logs_role_arn
  execution_role_arn      = data.aws_iam_role.ecr_admin_role.arn
  cluster_id              = module.ecs.ecs_cluster_id
  vpc_id                  = module.network.vpc_id
  lb_subnets              = module.network.private_subnets
  task_subnets            = module.network.private_subnets
  efs_id                  = module.efs.mark_efs_id
  docker_image            = "679752396206.dkr.ecr.ap-northeast-1.amazonaws.com/pushgateway:v1.11.1"
  container_family        = "${var.bot_name}-pushgateway"
  volume_name             = "${var.bot_name}-pushgateway-data"
  volume_container_path   = "/pushgateway"
  volume_efs_path         = "/"
  container_user          = "65534:65534"
  init_container_enabled  = true
  init_container_commands = ["sh", "-c", "mkdir -p /pushgateway && chown -R 65534:65534 /pushgateway && chmod -R 755 /pushgateway"]
  entrypoint = [
    "/bin/sh",
    "-c",
    "exec /bin/pushgateway --persistence.file=/pushgateway/metrics.txt --persistence.interval=1m0s"
  ]
  container_port           = 9091
  cpu                      = 256
  memory                   = 512
  instance_count           = 1
  service_security_groups  = [module.sgs.prometheus_sg_id]
  container_env_vars       = local.pushgateway_env_vars
  zone_id                  = var.zone_id
  private_dns_namespace_id = aws_service_discovery_private_dns_namespace.mark_internal.id
  depends_on               = [aws_service_discovery_private_dns_namespace.mark_internal]
}

module "mark_poller" {
  source             = "../../modules/lambda"
  stage              = var.stage
  environment        = var.environment
  container_family   = "${var.bot_name}-poller"
  execution_role_arn = module.iam.lambda_role_arn
  image_uri          = var.image_uri
  subnet_ids         = module.network.private_subnets
  security_group_id  = module.sgs.lambda_sg_id
  container_env_vars = local.poller_env_vars
}

# Solana USDC → ptUSDe rebalancing poller (multi-leg CCIP + Pendle)
# Schedule: 30 min interval since CCIP bridging takes ~20 min per leg
module "mark_solana_usdc_poller" {
  source              = "../../modules/lambda"
  stage               = var.stage
  environment         = var.environment
  container_family    = "${var.bot_name}-solana-usdc-poller"
  execution_role_arn  = module.iam.lambda_role_arn
  image_uri           = var.image_uri
  subnet_ids          = module.network.private_subnets
  security_group_id   = module.sgs.lambda_sg_id
  container_env_vars  = local.solana_usdc_poller_env_vars
  schedule_expression = "rate(30 minutes)"
  # Uses module defaults: timeout=900s, memory_size=1024MB
}

# METH-only Lambda - runs Mantle ETH rebalancing every 1 minute
module "mark_poller_meth_only" {
  source              = "../../modules/lambda"
  stage               = var.stage
  environment         = var.environment
  container_family    = "${var.bot_name}-poller-meth"
  execution_role_arn  = module.iam.lambda_role_arn
  image_uri           = var.image_uri
  subnet_ids          = module.network.private_subnets
  security_group_id   = module.sgs.lambda_sg_id
  schedule_expression = "rate(1 minute)"
  container_env_vars  = merge(local.poller_env_vars, {
    RUN_MODE = "methOnly"
  })
}

# METH-only Lambda - runs Mantle ETH rebalancing every 1 minute
module "mark_poller_meth_only" {
  source              = "../../modules/lambda"
  stage               = var.stage
  environment         = var.environment
  container_family    = "${var.bot_name}-poller-meth"
  execution_role_arn  = module.iam.lambda_role_arn
  image_uri           = var.image_uri
  subnet_ids          = module.network.private_subnets
  security_group_id   = module.sgs.lambda_sg_id
  schedule_expression = "rate(1 minute)"
  container_env_vars  = merge(local.poller_env_vars, {
    RUN_MODE = "methOnly"
  })
}

module "iam" {
  source      = "../../modules/iam"
  environment = var.environment
  stage       = var.stage
  domain      = var.domain
}

module "ecr" {
  source = "../../modules/ecr"
}

module "mark_admin_api" {
  source              = "../../modules/api-gateway"
  stage               = var.stage
  environment         = var.environment
  domain              = var.domain
  certificate_arn     = var.cert_arn
  zone_id             = var.zone_id
  bot_name            = var.bot_name
  execution_role_arn  = module.iam.lambda_role_arn
  subnet_ids          = module.network.private_subnets
  security_group_id   = module.sgs.lambda_sg_id
  image_uri           = var.admin_image_uri
  container_env_vars  = {
    DD_SERVICE                      = "${var.bot_name}-admin"
    DD_LAMBDA_HANDLER               = "index.handler"
    DD_LOGS_ENABLED                 = "true"
    DD_TRACES_ENABLED               = "true"
    DD_RUNTIME_METRICS_ENABLED      = "true"
    DD_API_KEY                      = local.mark_config.dd_api_key
    LOG_LEVEL                       = "debug"
    REDIS_HOST                      = module.cache.redis_instance_address
    REDIS_PORT                      = module.cache.redis_instance_port
    ADMIN_TOKEN                     = local.mark_config.admin_token
    DATABASE_URL                    = module.db.database_url
    SIGNER_URL                      = "http://${module.mark_web3signer.service_url}:9000"
    SIGNER_ADDRESS                  = local.mark_config.signerAddress
    MARK_CONFIG_SSM_PARAMETER       = "MARK_CONFIG_MAINNET"
    SUPPORTED_SETTLEMENT_DOMAINS    = var.supported_settlement_domains
    SUPPORTED_ASSET_SYMBOLS         = var.supported_asset_symbols
    ENVIRONMENT                     = var.environment
    STAGE                           = var.stage
    CHAIN_IDS                       = var.chain_ids
    WHITELISTED_RECIPIENTS          = try(local.mark_config.whitelisted_recipients, "")
    PUSH_GATEWAY_URL                = "http://${var.bot_name}-pushgateway-${var.environment}-${var.stage}.mark.internal:9091"
    PROMETHEUS_URL                  = "http://${var.bot_name}-prometheus-${var.environment}-${var.stage}.mark.internal:9090"
  }
}

module "db" {
  source = "../../modules/db"

  identifier                 = "${var.stage}-${var.environment}-mark-db"
  instance_class             = var.db_instance_class
  allocated_storage          = var.db_allocated_storage
  db_name                    = var.db_name
  username                   = var.db_username
  password                   = local.mark_config.db_password # Use password from MARK_CONFIG_MAINNET
  port                       = var.db_port
  vpc_security_group_ids     = [module.sgs.db_sg_id]
  db_subnet_group_subnet_ids = module.network.public_subnets
  publicly_accessible        = true
  maintenance_window         = "sun:06:30-sun:07:30"

  tags = {
    Stage       = var.stage
    Environment = var.environment
    Domain      = var.domain
  }
}<|MERGE_RESOLUTION|>--- conflicted
+++ resolved
@@ -105,7 +105,6 @@
         maxRebalanceAmount = try(local.mark_config_json.methRebalance.bridge.maxRebalanceAmount, "")
       }
     }
-<<<<<<< HEAD
     # Solana configuration for CCIP bridge operations
     solana = {
       privateKey = try(local.mark_config_json.solana.privateKey, "")
@@ -113,8 +112,6 @@
       ptUsdeMint = try(local.mark_config_json.solana.ptUsdeMint, "PTSg1sXMujX5bgTM88C2PMksHG5w2bqvXJrG9uUdzpA")
     }
     solanaSignerAddress = try(local.mark_config_json.solanaSignerAddress, "")
-=======
->>>>>>> ebe26659
   }
 }
 
