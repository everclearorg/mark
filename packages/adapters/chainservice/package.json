{
  "name": "@mark/chainservice",
  "version": "0.0.1",
  "private": true,
  "description": "Chain service for Mark.",
  "author": "Everclear",
  "main": "dist/index.js",
  "types": "dist/index.d.ts",
  "files": [
    "dist/**/*",
    "src/**/*"
  ],
  "scripts": {
    "build": "tsc --build ./tsconfig.json",
    "clean": "rimraf ./dist ./tsconfig.tsBuildInfo",
    "dev": "yarn dev",
    "lint": "yarn lint:package && yarn lint:ts",
    "lint:fix": "yarn lint --fix",
    "lint:package": "sort-package-json",
    "lint:ts": "eslint ./src",
    "purge": "yarn clean && rimraf ./coverage ./node_modules",
    "test": "",
    "test:unit": ""
  },
  "dependencies": {
<<<<<<< HEAD
    "@chimera-monorepo/chainservice": "0.0.1-alpha.11",
=======
    "@chimera-monorepo/chainservice": "0.0.1-alpha.8",
>>>>>>> 56bf7da8
    "@connext/nxtp-txservice": "2.5.0-alpha.6",
    "@mark/core": "workspace:*",
    "@mark/logger": "workspace:*",
    "ethers": "5.7.2"
  },
  "devDependencies": {
    "@types/node": "20.17.12",
    "eslint": "9.17.0",
    "rimraf": "6.0.1",
    "sort-package-json": "2.12.0",
    "typescript": "5.7.2"
  }
}<|MERGE_RESOLUTION|>--- conflicted
+++ resolved
@@ -23,11 +23,7 @@
     "test:unit": ""
   },
   "dependencies": {
-<<<<<<< HEAD
     "@chimera-monorepo/chainservice": "0.0.1-alpha.11",
-=======
-    "@chimera-monorepo/chainservice": "0.0.1-alpha.8",
->>>>>>> 56bf7da8
     "@connext/nxtp-txservice": "2.5.0-alpha.6",
     "@mark/core": "workspace:*",
     "@mark/logger": "workspace:*",
