import { providers, Signer, constants } from 'ethers';
import { ChainService as ChimeraChainService, WriteTransaction } from '@chimera-monorepo/chainservice';
import { ILogger } from '@mark/logger';
import { createLoggingContext, ChainConfiguration, TransactionRequest } from '@mark/core';
<<<<<<< HEAD
import { Address, getAddressEncoder, getProgramDerivedAddress, isAddress } from '@solana/addresses';

export { EthWallet } from '@chimera-monorepo/chainservice';
=======
>>>>>>> c4658397
export interface ChainServiceConfig {
  chains: Record<string, ChainConfiguration>;
  maxRetries?: number;
  retryDelay?: number;
  logLevel?: string;
}

export class ChainService {
  private readonly txService: ChimeraChainService;
  private readonly logger: ILogger;
  private readonly config: ChainServiceConfig;
  private readonly signer: Signer;

  constructor(config: ChainServiceConfig, signer: Signer, logger: ILogger) {
    this.config = config;
    this.logger = logger;
    this.signer = signer;

    // Convert chain configuration format to nxtp-txservice format
    const nxtpChainConfig = Object.entries(config.chains).reduce(
      (acc, [chainId, chainConfig]) => ({
        ...acc,
        [chainId]: {
          providers: chainConfig.providers.map((url) => url),
          confirmations: 2,
          confirmationTimeout: config.retryDelay || 45000,
          // NOTE: enable per chain pk overrides
          privateKey: chainConfig.privateKey,
        },
      }),
      {},
    );

    this.txService = new ChimeraChainService(
      // eslint-disable-next-line @typescript-eslint/no-explicit-any
      logger as any,
      nxtpChainConfig,
      signer,
      true,
    );

    this.logger.info('Chain service initialized', {
      supportedChains: Object.keys(config.chains),
    });
  }

  async submitAndMonitor(chainId: string, transaction: TransactionRequest): Promise<providers.TransactionReceipt> {
    const { requestContext } = createLoggingContext('submitAndMonitor');
    const context = { ...requestContext, origin: 'chainservice' };

    if (!this.config.chains[chainId]) {
      throw new Error(`Chain ${chainId} not supported`);
    }

    const writeTransaction: WriteTransaction = {
      to: transaction.to!,
      data: transaction.data! as `0x${string}`,
      value: transaction.value ? transaction.value.toString() : '0',
      domain: parseInt(chainId),
      from: transaction.from ?? undefined,
    };
    try {
      // TODO: once mark supports solana, need a new way to track gas here / update the type of receipt.
      const tx = (await this.txService.sendTx(writeTransaction, context)) as unknown as providers.TransactionReceipt;

      this.logger.info('Transaction mined', {
        chainId,
        txHash: tx.transactionHash,
      });

      return tx;
    } catch (error) {
      this.logger.error('Failed to submit transaction', {
        chainId,
        error,
      });
      throw error;
    }
  }

  getTransactionReceipt(chain: number, transactionHash: string) {
    return this.txService.getTransactionReceipt(chain, transactionHash);
  }

  getProvider(chain: number) {
    return this.txService.getProvider(chain);
  }

  getBalance(chain: number, owner: string, asset: string) {
    return this.txService.getBalance(chain, owner, asset === constants.AddressZero ? undefined : asset);
  }

  isAssetSupported(chainId: string, assetAddress: string): boolean {
    const chainConfig = this.config.chains[chainId];
    if (!chainConfig) return false;

    return chainConfig.assets.some((asset) => asset.address.toLowerCase() === assetAddress.toLowerCase());
  }

  getAssetConfig(chainId: string, assetAddress: string) {
    const chainConfig = this.config.chains[chainId];
    if (!chainConfig) return undefined;

    return chainConfig.assets.find((asset) => asset.address.toLowerCase() === assetAddress.toLowerCase());
  }
}<|MERGE_RESOLUTION|>--- conflicted
+++ resolved
@@ -2,12 +2,9 @@
 import { ChainService as ChimeraChainService, WriteTransaction } from '@chimera-monorepo/chainservice';
 import { ILogger } from '@mark/logger';
 import { createLoggingContext, ChainConfiguration, TransactionRequest } from '@mark/core';
-<<<<<<< HEAD
 import { Address, getAddressEncoder, getProgramDerivedAddress, isAddress } from '@solana/addresses';
 
 export { EthWallet } from '@chimera-monorepo/chainservice';
-=======
->>>>>>> c4658397
 export interface ChainServiceConfig {
   chains: Record<string, ChainConfiguration>;
   maxRetries?: number;
