--- conflicted
+++ resolved
@@ -1,14 +1,7 @@
 module.exports = {
   preset: 'ts-jest',
   testEnvironment: 'node',
-<<<<<<< HEAD
   setupFilesAfterEnv: ['<rootDir>/../../../jest.setup.shared.js'],
-  testMatch: ['**/test/**/*.spec.ts'],
-  moduleNameMapper: {
-    '^@mark/core$': '<rootDir>/../../core/src',
-    '^@mark/(.*)$': '<rootDir>/../$1/src',
-  },
-=======
   testMatch: ['**/test/**/*.spec.ts', '**/test/**/*.integration.spec.ts'],
   testTimeout: 30000,
   collectCoverageFrom: [
@@ -46,5 +39,4 @@
       statements: 85,
     },
   },
->>>>>>> c5047212
 };