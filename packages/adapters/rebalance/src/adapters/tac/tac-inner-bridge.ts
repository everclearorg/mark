--- conflicted
+++ resolved
@@ -106,7 +106,6 @@
         });
         return; // Don't throw - allow fallback behavior
       }
-<<<<<<< HEAD
     }
   }
 
@@ -202,8 +201,6 @@
         weight: 1,
       }));
       tacProvider = new FallbackProvider(providerConfigs);
-=======
->>>>>>> ebe26659
     }
 
     this.tacSdk = await TacSdk.create({
