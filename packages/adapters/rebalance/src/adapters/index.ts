--- conflicted
+++ resolved
@@ -41,15 +41,12 @@
           this.logger,
           this.rebalanceCache,
         );
-<<<<<<< HEAD
       case SupportedBridge.CCTPV1:
         return new CctpBridgeAdapter('v1', this.config.chains, this.logger);
       case SupportedBridge.CCTPV2:
         return new CctpBridgeAdapter('v2', this.config.chains, this.logger);
-=======
       case SupportedBridge.Near:
         return new NearBridgeAdapter(this.config.chains, this.logger);
->>>>>>> d8ec60df
       default:
         throw new Error(`Unsupported adapter type: ${type}`);
     }
