--- conflicted
+++ resolved
@@ -351,11 +351,7 @@
     const hasWithdrawn = fillReceipt.logs.find((l: { topics: string[] }) => l.topics[0] === WETH_WITHDRAWAL_TOPIC);
 
     const decodedEvent = parseFillLogs(fillReceipt.logs, {
-<<<<<<< HEAD
-      inputToken: route.asset as `0x${string}`,
-=======
       inputToken: padHex(route.asset.toLowerCase() as `0x${string}`, { size: 32 }),
->>>>>>> f242066a
       originChainId: BigInt(route.origin),
     });
 
