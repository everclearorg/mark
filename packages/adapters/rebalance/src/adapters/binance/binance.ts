import {
  TransactionReceipt,
  createPublicClient,
  encodeFunctionData,
  http,
  zeroAddress,
  erc20Abi,
  PublicClient,
  formatUnits,
  parseUnits,
} from 'viem';
import { SupportedBridge, RebalanceRoute, MarkConfiguration, getDecimalsFromConfig } from '@mark/core';
import { jsonifyError, Logger } from '@mark/logger';
import { RebalanceCache } from '@mark/cache';
import { BridgeAdapter, MemoizedTransactionRequest, RebalanceTransactionMemo } from '../../types';
import { BinanceClient } from './client';
import { DynamicAssetConfig } from './dynamic-config';
import { WithdrawalStatus, BinanceAssetMapping } from './types';
import { WITHDRAWAL_STATUS, DEPOSIT_STATUS, WITHDRAWAL_PRECISION_MAP } from './constants';
import {
  getDestinationAssetMapping,
  calculateNetAmount,
  validateAssetMapping,
  meetsMinimumWithdrawal,
  generateWithdrawOrderId,
  checkWithdrawQuota,
} from './utils';
import { getDestinationAssetAddress, findAssetByAddress } from '../../shared/asset';

const wethAbi = [
  ...erc20Abi,
  {
    type: 'function',
    name: 'withdraw',
    stateMutability: 'nonpayable',
    inputs: [{ name: 'wad', type: 'uint256' }],
    outputs: [],
  },
  {
    type: 'function',
    name: 'deposit',
    stateMutability: 'payable',
    inputs: [],
    outputs: [],
  },
] as const;

export class BinanceBridgeAdapter implements BridgeAdapter {
  private readonly client: BinanceClient;
  private readonly dynamicConfig: DynamicAssetConfig;

  constructor(
    apiKey: string,
    apiSecret: string,
    baseUrl: string,
    protected readonly config: MarkConfiguration,
    protected readonly logger: Logger,
    private readonly rebalanceCache: RebalanceCache,
  ) {
    this.client = new BinanceClient(apiKey, apiSecret, baseUrl, logger);
    this.dynamicConfig = new DynamicAssetConfig(this.client, this.config.chains);

    this.logger.debug('Initializing BinanceBridgeAdapter', {
      baseUrl,
      hasApiKey: !!apiKey,
      hasApiSecret: !!apiSecret,
    });

    if (!this.client.isConfigured()) {
      throw new Error('Binance adapter requires API key and secret');
    }
  }

  /**
   * Get withdrawal precision for an asset from Binance API
   * Returns the number of decimal places required for withdrawal amounts
   */
  private getWithdrawalPrecision(coin: string, network: string): number {
    const coinPrecision = WITHDRAWAL_PRECISION_MAP[coin];
    if (coinPrecision && coinPrecision[network]) {
      return coinPrecision[network];
    }

    // Default fallback to 8 decimal places
    this.logger.warn(`No precision mapping found for ${coin} on ${network}, using default precision`);
    return 8;
  }

  /**
   * Round amount to specified precision to ensure we don't exceed available balance
   * @param amount - The amount to round
   * @param precision - Number of decimal places
   * @returns Rounded amount as string
   */
  private roundToPrecision(amount: number, precision: number): string {
    const multiplier = Math.pow(10, precision);
    const rounded = Math.floor(amount * multiplier) / multiplier;
    return rounded.toFixed(precision);
  }

  /**
   * Calculate the rounded amount in wei for deposits to match withdrawal rounding
   * @param amount - Original amount in wei
   * @param coin - Binance coin symbol
   * @param network - Binance network
   * @param decimals - Token decimals
   * @returns Rounded amount in wei
   */
  private getRoundedDepositAmount(amount: string, coin: string, network: string, decimals: number): string {
    const amountInUnits = parseFloat(formatUnits(BigInt(amount), decimals));
    const precision = this.getWithdrawalPrecision(coin, network);
    const roundedAmount = this.roundToPrecision(amountInUnits, precision);
    const roundedAmountInWei = parseUnits(roundedAmount, decimals);

    return roundedAmountInWei.toString();
  }

  type(): SupportedBridge {
    return SupportedBridge.Binance;
  }

  /**
   * Look up recipient address from the rebalance cache by transaction hash
   */
  private async getRecipientFromCache(transactionHash: string): Promise<string | undefined> {
    try {
      const action = await this.rebalanceCache.getRebalanceByTransaction(transactionHash);

      if (action?.recipient) {
        this.logger.debug('Found recipient in cache', {
          transactionHash,
          recipient: action.recipient,
        });
        return action.recipient;
      }

      this.logger.debug('No recipient found in cache for transaction', {
        transactionHash,
      });
      return undefined;
    } catch (error) {
      this.logger.error('Failed to lookup recipient from cache', {
        error: jsonifyError(error),
        transactionHash,
      });
      return undefined;
    }
  }

  async getReceivedAmount(amount: string, route: RebalanceRoute): Promise<string> {
    try {
      const originMapping = await validateAssetMapping(
        this.client,
        route,
        `route from chain ${route.origin}`,
        this.config.chains,
      );
      const destinationMapping = await getDestinationAssetMapping(this.client, route, this.config.chains);

      // Check if amount meets minimum requirements
      if (!meetsMinimumWithdrawal(amount, originMapping)) {
        throw new Error('Amount is too low for Binance withdrawal');
      }

      // Calculate net amount after withdrawal fee
      const netAmount = calculateNetAmount(amount, destinationMapping.withdrawalFee);

      this.logger.debug('Calculated received amount', {
        originalAmount: amount,
        withdrawalFee: destinationMapping.withdrawalFee,
        netAmount,
        route,
      });

      return netAmount;
    } catch (error) {
      this.handleError(error, 'calculate received amount', { amount, route });
    }
  }

  async send(
    _sender: string,
    recipient: string,
    amount: string,
    route: RebalanceRoute,
  ): Promise<MemoizedTransactionRequest[]> {
    try {
      // Check Binance system status before proceeding
      const isOperational = await this.client.isSystemOperational();
      if (!isOperational) {
        throw new Error('Binance system is not operational');
      }

      const assetMapping = await validateAssetMapping(
        this.client,
        route,
        `route from chain ${route.origin}`,
        this.config.chains,
      );

      // Check minimum amount requirements
      if (!meetsMinimumWithdrawal(amount, assetMapping)) {
        throw new Error(
          `Amount ${amount} does not meet minimum withdrawal requirement of ${assetMapping.minWithdrawalAmount}`,
        );
      }

      const assetConfig = findAssetByAddress(route.asset, route.origin, this.config.chains, this.logger);
      if (!assetConfig) {
        throw new Error(`Unable to find asset config for asset ${route.asset} on chain ${route.origin}`);
      }
      const ticker = assetConfig.tickerHash;
      const decimals = getDecimalsFromConfig(ticker, route.origin.toString(), this.config);
      if (!decimals) {
        throw new Error(`Unable to find decimals for ticker ${ticker} on chain ${route.origin}`);
      }

      const quota = await checkWithdrawQuota(amount, assetMapping.binanceSymbol, decimals, this.client);

      this.logger.debug('Withdrawal quota', {
        amountUSD: quota.amountUSD,
        remainingQuotaUSD: quota.remainingQuotaUSD,
        coin: assetMapping.binanceSymbol,
      });

      if (!quota.allowed) {
        throw new Error(
          `Withdrawal amount $${quota.amountUSD.toFixed(2)} USD exceeds remaining daily quota of $${quota.remainingQuotaUSD.toFixed(2)} USD`,
        );
      }

      const depositInfo = await this.client.getDepositAddress(assetMapping.binanceSymbol, assetMapping.network);

      // Calculate rounded deposit amount to match withdrawal rounding
      const roundedAmount = this.getRoundedDepositAmount(
        amount,
        assetMapping.binanceSymbol,
        assetMapping.network,
        decimals,
      );

      this.logger.debug('Binance deposit address obtained', {
        coin: assetMapping.binanceSymbol,
        network: assetMapping.network,
        address: depositInfo.address,
        amount,
        roundedAmount,
        recipient,
      });

      const transactions: MemoizedTransactionRequest[] = [];

      // Unwrap WETH to ETH before deposit (only if route asset is different from Binance asset)
      if (
        assetMapping.binanceSymbol === 'ETH' &&
        route.asset !== zeroAddress &&
        route.asset.toLowerCase() !== assetMapping.binanceAsset.toLowerCase()
      ) {
        this.logger.debug('Preparing WETH unwrap transaction before Binance deposit', {
          wethAddress: route.asset,
          amount,
        });
        const unwrapTx = {
          memo: RebalanceTransactionMemo.Unwrap,
          transaction: {
            to: route.asset as `0x${string}`,
            data: encodeFunctionData({
              abi: wethAbi,
              functionName: 'withdraw',
              args: [BigInt(roundedAmount)],
            }) as `0x${string}`,
            value: BigInt(0),
            funcSig: 'withdraw(uint256)',
          },
        };
        const sendToBinanceTx = {
          memo: RebalanceTransactionMemo.Rebalance,
          transaction: {
            to: depositInfo.address as `0x${string}`,
            value: BigInt(roundedAmount),
            data: '0x' as `0x${string}`,
            funcSig: '', // Native ETH transfer doesn't need function signature
          },
        };
        return [unwrapTx, sendToBinanceTx];
      } else if (assetMapping.binanceSymbol === 'ETH') {
        // WETH without unwrapping - check if Binance accepts native ETH or WETH token
        const binanceTakesNativeETH = assetMapping.binanceAsset === zeroAddress;

        if (binanceTakesNativeETH) {
          transactions.push({
            memo: RebalanceTransactionMemo.Rebalance,
            transaction: {
              to: depositInfo.address as `0x${string}`,
              value: BigInt(roundedAmount),
              data: '0x' as `0x${string}`,
            },
          });
        } else {
          // BSC: Transfer WETH to Binance
          transactions.push({
            memo: RebalanceTransactionMemo.Rebalance,
            transaction: {
              to: route.asset as `0x${string}`,
              value: BigInt(0),
              data: encodeFunctionData({
                abi: erc20Abi,
                functionName: 'transfer',
                args: [depositInfo.address as `0x${string}`, BigInt(roundedAmount)],
              }),
            },
          });
        }
      } else {
        // For all other assets (i.e. USDC, USDT), transfer token
        transactions.push({
          memo: RebalanceTransactionMemo.Rebalance,
          transaction: {
<<<<<<< HEAD
            to: route.asset === zeroAddress ? (depositInfo.address as `0x${string}`) : (route.asset as `0x${string}`),
            value: route.asset === zeroAddress ? BigInt(amount) : BigInt(0),
            data:
              route.asset !== zeroAddress
                ? encodeFunctionData({
                    abi: erc20Abi,
                    functionName: 'transfer',
                    args: [depositInfo.address as `0x${string}`, BigInt(amount)],
                  })
                : '0x',
            funcSig: route.asset !== zeroAddress ? 'transfer(address,uint256)' : '',
=======
            to: route.asset as `0x${string}`,
            value: BigInt(0),
            data: encodeFunctionData({
              abi: erc20Abi,
              functionName: 'transfer',
              args: [depositInfo.address as `0x${string}`, BigInt(roundedAmount)],
            }),
>>>>>>> 035a7dd5
          },
        });
      }

      return transactions;
    } catch (error) {
      this.handleError(error, 'prepare Binance deposit transaction', { amount, route });
    }
  }

  async readyOnDestination(
    amount: string,
    route: RebalanceRoute,
    originTransaction: TransactionReceipt,
  ): Promise<boolean> {
    this.logger.debug('readyOnDestination called', {
      amount,
      route,
      transactionHash: originTransaction.transactionHash,
    });

    try {
      const recipient = await this.getRecipientFromCache(originTransaction.transactionHash);
      if (!recipient) {
        this.logger.error('No recipient found in cache for withdrawal', {
          transactionHash: originTransaction.transactionHash,
          route,
        });
        return false;
      }

      const withdrawalStatus = await this.getOrInitWithdrawal(route, originTransaction, amount, recipient);

      if (!withdrawalStatus) {
        return false;
      }

      const isReady = withdrawalStatus.status === 'completed' && withdrawalStatus.onChainConfirmed;
      this.logger.debug('Withdrawal ready status determined', {
        isReady,
        withdrawalStatus,
      });

      return isReady;
    } catch (error) {
      this.logger.error('Failed to check if transaction is ready on destination', {
        error: jsonifyError(error),
        amount,
        route,
        transactionHash: originTransaction.transactionHash,
      });
      return false;
    }
  }

  async destinationCallback(
    route: RebalanceRoute,
    originTransaction: TransactionReceipt,
  ): Promise<MemoizedTransactionRequest | void> {
    this.logger.debug('destinationCallback called', {
      route,
      transactionHash: originTransaction.transactionHash,
    });

    try {
      // Look up recipient from cache
      const recipient = await this.getRecipientFromCache(originTransaction.transactionHash);
      if (!recipient) {
        this.logger.error('No recipient found in cache for callback', {
          transactionHash: originTransaction.transactionHash,
        });
        return;
      }

      const withdrawalStatus = await this.getOrInitWithdrawal(route, originTransaction, '0', recipient);
      if (!withdrawalStatus || withdrawalStatus.status !== 'completed' || !withdrawalStatus.txId) {
        this.logger.debug('Withdrawal not completed yet, skipping callback', {
          withdrawalStatus,
        });
        return;
      }

      // Get the withdrawal transaction details to find the amount
      const provider = this.getProvider(route.destination);
      if (!provider) {
        this.logger.error('No provider for destination chain', { chainId: route.destination });
        return;
      }

      const withdrawalTx = await provider.getTransaction({
        hash: withdrawalStatus.txId as `0x${string}`,
      });

      if (!withdrawalTx) {
        this.logger.error('Could not fetch withdrawal transaction', { txId: withdrawalStatus.txId });
        return;
      }

      const ethAmount = withdrawalTx.value;
      if (ethAmount === BigInt(0)) {
        this.logger.debug('No ETH value in withdrawal transaction, skipping wrap', {
          txId: withdrawalStatus.txId,
        });
        return;
      }

      const destinationMapping = await getDestinationAssetMapping(this.client, route, this.config.chains);

      // Get the destination asset address that Mark should hold
      const destinationAsset = getDestinationAssetAddress(
        route.asset,
        route.origin,
        route.destination,
        this.config.chains,
        this.logger,
      );
      if (!destinationAsset) {
        this.logger.error('Could not find destination asset address for ticker', {
          originAsset: route.asset,
          originChain: route.origin,
          destinationChain: route.destination,
        });
        return;
      }

      // No wrapping needed if Binance withdrawal asset matches the destination asset Mark should hold
      if (destinationMapping.binanceAsset.toLowerCase() === destinationAsset.toLowerCase()) {
        this.logger.debug('Binance withdrawal asset matches destination asset, no wrapping needed', {
          destinationAsset,
          binanceAsset: destinationMapping.binanceAsset,
        });
        return;
      }

      this.logger.info('Preparing WETH wrap callback', {
        recipient,
        ethAmount: ethAmount.toString(),
        wethAddress: destinationAsset,
        destinationChain: route.destination,
      });

      // Wrap ETH to WETH on the destination chain after withdrawal if needed
      const wrapTx = {
        memo: RebalanceTransactionMemo.Wrap,
        transaction: {
          to: destinationAsset as `0x${string}`,
          data: encodeFunctionData({
            abi: wethAbi,
            functionName: 'deposit',
            args: [],
          }) as `0x${string}`,
          value: ethAmount,
          funcSig: 'deposit()',
        },
      };
      return wrapTx;
    } catch (error) {
      this.logger.error('Failed to prepare destination callback', {
        error: jsonifyError(error),
        route,
        transactionHash: originTransaction.transactionHash,
      });
      return;
    }
  }

  /**
   * Helper method to get withdrawal status or initiates withdrawal if needed
   */
  protected async getOrInitWithdrawal(
    route: RebalanceRoute,
    originTransaction: TransactionReceipt,
    amount: string,
    recipient: string,
  ): Promise<WithdrawalStatus | undefined> {
    try {
      const originMapping = await validateAssetMapping(
        this.client,
        route,
        `route from chain ${route.origin}`,
        this.config.chains,
      );
      const destinationMapping = await getDestinationAssetMapping(this.client, route, this.config.chains);

      // Check if deposit is confirmed first
      const depositStatus = await this.checkDepositConfirmed(route, originTransaction, originMapping);
      if (!depositStatus.confirmed) {
        this.logger.debug('Deposit not yet confirmed', {
          transactionHash: originTransaction.transactionHash,
        });
        return undefined;
      }

      // Check if withdrawal exists, if not initiate it
      let withdrawal = await this.findExistingWithdrawal(route, originTransaction, destinationMapping);
      if (!withdrawal) {
        withdrawal = await this.initiateWithdrawal(route, originTransaction, amount, destinationMapping, recipient);
      }

      // Check withdrawal status
      const withdrawals = await this.client.getWithdrawHistory(destinationMapping.binanceSymbol);
      const currentWithdrawal = withdrawals.find((w) => w.id === withdrawal.id);

      if (!currentWithdrawal) {
        return {
          status: 'pending',
          onChainConfirmed: false,
        };
      }

      // Verify on-chain if completed
      let onChainConfirmed = false;
      if (currentWithdrawal.status === WITHDRAWAL_STATUS.COMPLETED && currentWithdrawal.txId) {
        const provider = this.getProvider(route.destination);
        if (provider) {
          try {
            const receipt = await provider.getTransactionReceipt({
              hash: currentWithdrawal.txId as `0x${string}`,
            });
            onChainConfirmed = receipt !== null && receipt.status === 'success';
          } catch (error) {
            this.logger.debug('Could not verify on-chain confirmation', {
              txId: currentWithdrawal.txId,
              error: jsonifyError(error),
            });
          }
        }
      }

      return {
        status: currentWithdrawal.status === WITHDRAWAL_STATUS.COMPLETED ? 'completed' : 'pending',
        onChainConfirmed,
        txId: currentWithdrawal.txId || undefined,
      };
    } catch (error) {
      this.logger.error('Failed to get withdrawal status', {
        error: jsonifyError(error),
        route,
        transactionHash: originTransaction.transactionHash,
      });
      throw error;
    }
  }

  /**
   * Check if deposit is confirmed on Binance
   */
  protected async checkDepositConfirmed(
    _route: RebalanceRoute,
    originTransaction: TransactionReceipt,
    assetMapping: BinanceAssetMapping,
  ): Promise<{ confirmed: boolean }> {
    try {
      // Check Binance deposit history for this transaction
      const deposits = await this.client.getDepositHistory(assetMapping.binanceSymbol, DEPOSIT_STATUS.SUCCESS);

      const matchingDeposit = deposits.find(
        (d) => d.txId.toLowerCase() === originTransaction.transactionHash.toLowerCase(),
      );

      const confirmed = !!matchingDeposit;
      this.logger.debug('Deposit confirmation check', {
        transactionHash: originTransaction.transactionHash,
        confirmed,
        matchingDepositId: matchingDeposit?.txId,
      });

      return { confirmed };
    } catch (error) {
      this.logger.error('Failed to check deposit confirmation', {
        error: jsonifyError(error),
        transactionHash: originTransaction.transactionHash,
      });
      return { confirmed: false };
    }
  }

  /**
   * Find existing withdrawal for this route and transaction
   */
  protected async findExistingWithdrawal(
    route: RebalanceRoute,
    originTransaction: TransactionReceipt,
    assetMapping: BinanceAssetMapping,
  ): Promise<{ id: string } | undefined> {
    try {
      // Generate the same withdrawal order ID we would use
      const expectedOrderId = generateWithdrawOrderId(route, originTransaction.transactionHash);

      // Check if withdrawal already exists with this custom order ID
      // When we pass withdrawOrderId to getWithdrawHistory, it filters to only that specific withdrawal
      const withdrawals = await this.client.getWithdrawHistory(assetMapping.binanceSymbol, expectedOrderId);

      // If any withdrawals are returned, it means our custom order ID exists
      if (withdrawals.length > 0) {
        const existingWithdrawal = withdrawals[0];
        this.logger.debug('Found existing withdrawal', {
          withdrawalId: existingWithdrawal.id,
          customOrderId: expectedOrderId,
          status: existingWithdrawal.status,
        });
        return { id: existingWithdrawal.id };
      }

      this.logger.debug('No existing withdrawal found', {
        customOrderId: expectedOrderId,
        coin: assetMapping.binanceSymbol,
      });

      return undefined;
    } catch (error) {
      this.logger.error('Failed to find existing withdrawal', {
        error: jsonifyError(error),
        route,
        transactionHash: originTransaction.transactionHash,
      });
      return undefined;
    }
  }

  /**
   * Initiate withdrawal to destination chain
   */
  protected async initiateWithdrawal(
    route: RebalanceRoute,
    originTransaction: TransactionReceipt,
    amount: string,
    assetMapping: BinanceAssetMapping,
    recipient: string,
  ): Promise<{ id: string }> {
    try {
      // Check Binance system status before proceeding with withdrawal
      const isOperational = await this.client.isSystemOperational();
      if (!isOperational) {
        throw new Error('Binance system is not operational - cannot initiate withdrawal');
      }

      this.logger.debug('Using recipient address', {
        recipient,
        route,
      });

      const withdrawOrderId = generateWithdrawOrderId(route, originTransaction.transactionHash);

      // Use the full amount for withdrawal - Binance will deduct fees automatically
      const withdrawAmount = amount;

      // Check withdrawal quota before initiating (use full amount for quota check)
      const assetConfig = findAssetByAddress(route.asset, route.origin, this.config.chains, this.logger);
      if (!assetConfig) {
        throw new Error(`Unable to find asset config for asset ${route.asset} on chain ${route.origin}`);
      }
      const ticker = assetConfig.tickerHash;
      const decimals = getDecimalsFromConfig(ticker, route.origin.toString(), this.config);
      if (!decimals) {
        throw new Error(`Unable to find decimals for ticker ${ticker} on chain ${route.origin}`);
      }
      const quota = await checkWithdrawQuota(withdrawAmount, assetMapping.binanceSymbol, decimals, this.client);

      if (!quota.allowed) {
        throw new Error(
          `Withdrawal amount $${quota.amountUSD.toFixed(2)} USD exceeds remaining daily quota of $${quota.remainingQuotaUSD.toFixed(2)} USD`,
        );
      }

      // Convert amount from wei to standard unit for Binance API
      // Get the proper withdrawal precision from Binance API configuration
      const withdrawAmountInUnits = parseFloat(formatUnits(BigInt(withdrawAmount), decimals));
      const withdrawalPrecision = this.getWithdrawalPrecision(assetMapping.binanceSymbol, assetMapping.network);
      const withdrawAmountFormatted = this.roundToPrecision(withdrawAmountInUnits, withdrawalPrecision);

      this.logger.debug(`Initiating Binance withdrawal with id ${withdrawOrderId}`, {
        coin: assetMapping.binanceSymbol,
        network: assetMapping.network,
        address: recipient,
        amount: withdrawAmount,
        amountFormatted: withdrawAmountFormatted,
        withdrawOrderId,
        originalAmount: amount,
        fee: assetMapping.withdrawalFee,
      });

      const withdrawal = await this.client.withdraw({
        coin: assetMapping.binanceSymbol,
        network: assetMapping.network,
        address: recipient,
        amount: withdrawAmountFormatted,
        withdrawOrderId,
      });

      this.logger.info('Binance withdrawal initiated', {
        withdrawalId: withdrawal.id,
        withdrawOrderId,
        coin: assetMapping.binanceSymbol,
        amount: withdrawAmount,
        recipient,
      });

      return { id: withdrawal.id };
    } catch (error) {
      this.logger.error('Failed to initiate withdrawal', {
        error: jsonifyError(error),
        route,
        transactionHash: originTransaction.transactionHash,
        assetMapping,
      });
      throw error;
    }
  }

  /**
   * Get viem provider for a specific chain
   */
  protected getProvider(chainId: number): PublicClient | undefined {
    const chainConfig = this.config.chains[chainId.toString()];
    if (!chainConfig || !chainConfig.providers || chainConfig.providers.length === 0) {
      this.logger.warn('No provider configured for chain', { chainId });
      return undefined;
    }

    try {
      return createPublicClient({
        transport: http(chainConfig.providers[0]),
      });
    } catch (error) {
      this.logger.error('Failed to create provider', {
        error: jsonifyError(error),
        chainId,
        provider: chainConfig.providers[0],
      });
      return undefined;
    }
  }

  /**
   * Error handling helper - similar to Across pattern
   */
  protected handleError(error: Error | unknown, context: string, metadata: Record<string, unknown>): never {
    this.logger.error(`Failed to ${context}`, {
      error: jsonifyError(error),
      ...metadata,
    });
    throw new Error(`Failed to ${context}: ${(error as unknown as Error)?.message ?? 'Unknown error'}`);
  }
}<|MERGE_RESOLUTION|>--- conflicted
+++ resolved
@@ -316,19 +316,6 @@
         transactions.push({
           memo: RebalanceTransactionMemo.Rebalance,
           transaction: {
-<<<<<<< HEAD
-            to: route.asset === zeroAddress ? (depositInfo.address as `0x${string}`) : (route.asset as `0x${string}`),
-            value: route.asset === zeroAddress ? BigInt(amount) : BigInt(0),
-            data:
-              route.asset !== zeroAddress
-                ? encodeFunctionData({
-                    abi: erc20Abi,
-                    functionName: 'transfer',
-                    args: [depositInfo.address as `0x${string}`, BigInt(amount)],
-                  })
-                : '0x',
-            funcSig: route.asset !== zeroAddress ? 'transfer(address,uint256)' : '',
-=======
             to: route.asset as `0x${string}`,
             value: BigInt(0),
             data: encodeFunctionData({
@@ -336,7 +323,7 @@
               functionName: 'transfer',
               args: [depositInfo.address as `0x${string}`, BigInt(roundedAmount)],
             }),
->>>>>>> 035a7dd5
+            funcSig: route.asset !== zeroAddress ? 'transfer(address,uint256)' : '',
           },
         });
       }
