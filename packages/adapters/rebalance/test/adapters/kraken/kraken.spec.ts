--- conflicted
+++ resolved
@@ -191,13 +191,10 @@
     providers: ['http://localhost:8545'],
   },
   routes: [],
-<<<<<<< HEAD
   purchaseCacheTtlSeconds: 3600,
-=======
   database: {
     connectionString: 'postgresql://test:test@localhost:5432/test',
   },
->>>>>>> 60f10245
 };
 
 // Mock Kraken client
