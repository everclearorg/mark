--- conflicted
+++ resolved
@@ -204,10 +204,10 @@
       const originChainConfig = mockChains[(origin as number).toString()];
       const destinationChainConfig = mockChains[(destination as number).toString()];
       if (!originChainConfig || !destinationChainConfig) return undefined;
-      
+
       const originAsset = originChainConfig.assets.find((a: any) => a.address.toLowerCase() === (asset as string).toLowerCase());
       if (!originAsset) return undefined;
-      
+
       return destinationChainConfig.assets.find((a: any) => a.tickerHash === originAsset.tickerHash);
     });
 
@@ -584,16 +584,17 @@
       // Execute
       const result = await adapter.destinationCallback(route, mockReceipt as TransactionReceipt);
 
-      // Assert
-      expect(result).toEqual({
-        transaction: {
-          to: mockAssets['WETH'].address,
-          data: '0xd0e30db0',
-          value: BigInt('1000000000000000000'),
-        },
-        memo: RebalanceTransactionMemo.Wrap,
-      });
-    });
+            // Assert
+            expect(result).toEqual({
+                transaction: {
+                    to: mockAssets['WETH'].address,
+                    data: '0xd0e30db0',
+                    value: BigInt('1000000000000000000'),
+                    funcSig: 'deposit()',
+                },
+                memo: RebalanceTransactionMemo.Wrap,
+            });
+        });
 
     it('should return void if no callback is needed', async () => {
       // Mock route
@@ -967,148 +968,6 @@
       });
     });
 
-<<<<<<< HEAD
-    describe('destinationCallback', () => {
-        it('should return a transaction to wrap ETH to WETH if needed', async () => {
-            // Mock route
-            const route: RebalanceRoute = {
-                asset: mockAssets['WETH'].address,
-                origin: 1,
-                destination: 10,
-            };
-
-            // Mock transaction receipt
-            const mockReceipt: Partial<TransactionReceipt> = {
-                transactionHash: '0xmocktxhash',
-                blockHash: '0xmockblockhash',
-                logs: [
-                    {
-                        address: '0xSpokePoolAddress',
-                        topics: [
-                            '0x97116cf3d0582d2027cf5c8ea33be4b7f9df9b1d9b8de5ddcf7e5b776ab99d31',
-                            '0x0000000000000000000000000000000000000000000000000000000000000123',
-                        ],
-                        data: '0x',
-                        blockNumber: BigInt(1234),
-                        transactionHash: '0xmocktxhash',
-                        transactionIndex: 1,
-                        blockHash: '0xmockblockhash',
-                        logIndex: 0,
-                        removed: false,
-                    },
-                ],
-                logsBloom: '0x',
-                blockNumber: BigInt(1234),
-                contractAddress: null,
-                effectiveGasPrice: BigInt(0),
-                from: '0xsender',
-                to: '0xSpokePoolAddress',
-                gasUsed: BigInt(0),
-                cumulativeGasUsed: BigInt(0),
-                status: 'success',
-                type: 'eip1559',
-                transactionIndex: 1,
-            };
-
-            // Mock the extractDepositId method
-            jest.spyOn(adapter, 'extractDepositId').mockReturnValue(291);
-
-            // Mock axiosGet to return the status response
-            (axiosGet as jest.MockedFunction<typeof axiosGet>).mockResolvedValueOnce({
-                data: mockStatusResponse,
-                status: 200,
-                statusText: 'OK',
-                headers: {},
-                config: {} as any,
-            });
-
-            // Mock the requiresCallback function
-            jest.spyOn(adapter, 'requiresCallback').mockResolvedValue({
-                needsCallback: true,
-                amount: BigInt('1000000000000000000'),
-                recipient: '0xRecipient',
-            });
-
-            // Execute
-            const result = await adapter.destinationCallback(route, mockReceipt as TransactionReceipt);
-
-            // Assert
-            expect(result).toEqual({
-                transaction: {
-                    to: mockAssets['WETH'].address,
-                    data: '0xd0e30db0',
-                    value: BigInt('1000000000000000000'),
-                    funcSig: 'deposit()',
-                },
-                memo: RebalanceTransactionMemo.Wrap,
-            });
-        });
-
-        it('should return void if no callback is needed', async () => {
-            // Mock route
-            const route: RebalanceRoute = {
-                asset: mockAssets['USDC'].address,
-                origin: 1,
-                destination: 10,
-            };
-
-            // Mock transaction receipt
-            const mockReceipt: Partial<TransactionReceipt> = {
-                transactionHash: '0xmocktxhash',
-                blockHash: '0xmockblockhash',
-                logs: [
-                    {
-                        address: '0xSpokePoolAddress',
-                        topics: [
-                            '0x97116cf3d0582d2027cf5c8ea33be4b7f9df9b1d9b8de5ddcf7e5b776ab99d31',
-                            '0x0000000000000000000000000000000000000000000000000000000000000123',
-                        ],
-                        data: '0x',
-                        blockNumber: BigInt(1234),
-                        transactionHash: '0xmocktxhash',
-                        transactionIndex: 1,
-                        blockHash: '0xmockblockhash',
-                        logIndex: 0,
-                        removed: false,
-                    },
-                ],
-                logsBloom: '0x',
-                blockNumber: BigInt(1234),
-                contractAddress: null,
-                effectiveGasPrice: BigInt(0),
-                from: '0xsender',
-                to: '0xSpokePoolAddress',
-                gasUsed: BigInt(0),
-                cumulativeGasUsed: BigInt(0),
-                status: 'success',
-                type: 'eip1559',
-                transactionIndex: 1,
-            };
-
-            // Mock the extractDepositId method
-            jest.spyOn(adapter, 'extractDepositId').mockReturnValue(291);
-
-            // Mock axiosGet to return the status response
-            (axiosGet as jest.MockedFunction<typeof axiosGet>).mockResolvedValueOnce({
-                data: mockStatusResponse,
-                status: 200,
-                statusText: 'OK',
-                headers: {},
-                config: {} as any,
-            });
-
-            // Mock the requiresCallback function
-            jest.spyOn(adapter, 'requiresCallback').mockResolvedValue({
-                needsCallback: false,
-            });
-
-            // Execute
-            const result = await adapter.destinationCallback(route, mockReceipt as TransactionReceipt);
-
-            // Assert
-            expect(result).toBeUndefined();
-        });
-=======
     it('should return undefined if no deposit event found', () => {
       const mockReceipt: Partial<TransactionReceipt> = {
         transactionHash: '0xmocktxhash',
@@ -1139,7 +998,6 @@
         originChainId: 1,
         receipt: mockReceipt,
       });
->>>>>>> 035a7dd5
     });
   });
 
