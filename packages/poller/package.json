{
  "name": "@mark/poller",
  "version": "0.0.1",
  "description": "Poller logic for Mark.",
  "license": "MIT",
  "author": "Everclear",
  "main": "dist/index.js",
  "types": "dist/index.d.ts",
  "files": [
    "dist/**/*",
    "src/**/*"
  ],
  "scripts": {
    "build": "tsc --build ./tsconfig.json && tsc-alias -p tsconfig.json",
    "clean": "rimraf ./dist ./tsconfig.tsbuildinfo",
    "dev": "ts-node-dev -r tsconfig-paths/register --respawn src/dev.ts",
    "lint": "eslint src",
    "lint:fix": "yarn lint --fix",
<<<<<<< HEAD
    "test": "yarn test:unit",
    "test:unit": "nyc mocha --require ts-node/register --require tsconfig-paths/register --require test/globalTestHook.ts --extensions ts,tsx --exit --timeout 60000 'test/**/*.spec.ts'",
    "coverage": "nyc report --reporter=text-summary --reporter=html"
=======
    "test": "jest",
    "test:watch": "jest --watch",
    "test:coverage": "jest --coverage"
>>>>>>> 60f10245
  },
  "dependencies": {
    "@mark/cache": "workspace:*",
    "@mark/chainservice": "workspace:*",
    "@mark/core": "workspace:*",
    "@mark/database": "workspace:*",
    "@mark/everclear": "workspace:*",
    "@mark/logger": "workspace:*",
    "@mark/prometheus": "workspace:*",
    "@mark/rebalance": "workspace:*",
    "@mark/web3signer": "workspace:*",
    "aws-lambda": "1.0.7",
    "datadog-lambda-js": "10.123.0",
    "dd-trace": "5.42.0",
    "tronweb": "6.0.3",
    "viem": "2.33.3"
  },
  "devDependencies": {
    "@types/aws-lambda": "8.10.147",
    "@types/jest": "^30.0.0",
    "@types/node": "20.17.12",
    "@types/sinon": "17.0.3",
    "eslint": "9.17.0",
    "jest": "^30.0.5",
    "rimraf": "6.0.1",
    "sinon": "17.0.1",
    "ts-jest": "^29.4.0",
    "ts-node": "10.9.2",
    "ts-node-dev": "2.0.0",
    "tsc-alias": "1.8.10",
    "tsconfig-paths": "4.2.0",
    "typescript": "5.7.2"
  }
}<|MERGE_RESOLUTION|>--- conflicted
+++ resolved
@@ -16,15 +16,10 @@
     "dev": "ts-node-dev -r tsconfig-paths/register --respawn src/dev.ts",
     "lint": "eslint src",
     "lint:fix": "yarn lint --fix",
-<<<<<<< HEAD
     "test": "yarn test:unit",
-    "test:unit": "nyc mocha --require ts-node/register --require tsconfig-paths/register --require test/globalTestHook.ts --extensions ts,tsx --exit --timeout 60000 'test/**/*.spec.ts'",
-    "coverage": "nyc report --reporter=text-summary --reporter=html"
-=======
-    "test": "jest",
+    "test:unit": "jest",
     "test:watch": "jest --watch",
     "test:coverage": "jest --coverage"
->>>>>>> 60f10245
   },
   "dependencies": {
     "@mark/cache": "workspace:*",
