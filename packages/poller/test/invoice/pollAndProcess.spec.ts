--- conflicted
+++ resolved
@@ -7,113 +7,6 @@
 import { EverclearAdapter } from '@mark/everclear';
 import { ChainService } from '@mark/chainservice';
 import { ProcessingContext } from '../../src/init';
-<<<<<<< HEAD
-import { PurchaseCache, RebalanceCache } from '@mark/cache';
-import { PrometheusAdapter } from '@mark/prometheus';
-import { RebalanceAdapter } from '@mark/rebalance';
-import { Web3Signer } from '@mark/web3signer';
-
-describe('pollAndProcessInvoices', () => {
-    let mockContext: SinonStubbedInstance<ProcessingContext>;
-    let processInvoicesStub: sinon.SinonStub;
-
-    const mockConfig: MarkConfiguration = {
-        chains: {
-            '1': { providers: ['provider1'] },
-            '8453': { providers: ['provider8453'] }
-        },
-        supportedSettlementDomains: [1, 8453],
-        web3SignerUrl: 'http://localhost:8545',
-        everclearApiUrl: 'http://localhost:3000',
-        ownAddress: '0xmarkAddress',
-        invoiceAge: 3600,
-        logLevel: 'info',
-        pollingInterval: 60000,
-        maxRetries: 3,
-        retryDelay: 1000
-    } as unknown as MarkConfiguration;
-
-    const mockInvoices: Invoice[] = [{
-        intent_id: '0x123',
-        amount: '1000',
-        origin: '1',
-        destinations: ['8453']
-    } as Invoice];
-
-
-    beforeEach(() => {
-        mockContext = {
-            config: mockConfig,
-            requestId: '0x123',
-            startTime: Date.now(),
-            logger: createStubInstance(Logger),
-            everclear: createStubInstance(EverclearAdapter),
-            chainService: createStubInstance(ChainService),
-            purchaseCache: createStubInstance(PurchaseCache),
-            rebalanceCache: createStubInstance(RebalanceCache),
-            rebalance: createStubInstance(RebalanceAdapter),
-            web3Signer: createStubInstance(Web3Signer),
-            prometheus: createStubInstance(PrometheusAdapter),
-        };
-
-        (mockContext.everclear.fetchInvoices as SinonStub).resolves(mockInvoices);
-        (mockContext.purchaseCache.isPaused as SinonStub).resolves(false);
-        processInvoicesStub = stub(processInvoicesModule, 'processInvoices').resolves();
-    });
-
-    it('should fetch and process invoices successfully', async () => {
-        await pollAndProcessInvoices(mockContext);
-
-        expect((mockContext.everclear.fetchInvoices as SinonStub).calledOnceWith(mockConfig.chains)).to.be.true;
-        expect(processInvoicesStub.callCount).to.be.eq(1);
-        expect(processInvoicesStub.firstCall.args).to.deep.equal([mockContext, mockInvoices]);
-    });
-
-    it('should handle empty invoice list', async () => {
-        (mockContext.everclear.fetchInvoices as SinonStub).resolves([]);
-
-        await pollAndProcessInvoices(mockContext);
-
-        expect((mockContext.everclear.fetchInvoices as SinonStub).calledOnceWith(mockConfig.chains)).to.be.true;
-        expect((mockContext.logger.info as SinonStub).calledOnceWith(
-            'No invoices to process',
-            { requestId: mockContext.requestId }
-        )).to.be.true;
-        expect(processInvoicesStub.called).to.be.false;
-    });
-
-    it('should handle fetchInvoices failure', async () => {
-        const error = new Error('Fetch failed');
-        (mockContext.everclear.fetchInvoices as SinonStub).rejects(error);
-
-        await expect(pollAndProcessInvoices(mockContext))
-            .to.be.rejectedWith('Fetch failed');
-
-        expect((mockContext.logger.error as SinonStub).calledWith('Failed to process invoices')).to.be.true;
-        expect(processInvoicesStub.called).to.be.false;
-    });
-
-    it('should handle processBatch failure', async () => {
-        const error = new Error('Process failed');
-        processInvoicesStub.rejects(error);
-
-        await expect(pollAndProcessInvoices(mockContext))
-            .to.be.rejectedWith('Process failed');
-
-        expect((mockContext.logger.error as SinonStub).calledWith('Failed to process invoices')).to.be.true;
-    });
-
-    it('should return early when purchase loop is paused', async () => {
-        (mockContext.purchaseCache.isPaused as SinonStub).resolves(true);
-
-        await pollAndProcessInvoices(mockContext);
-
-        expect((mockContext.purchaseCache.isPaused as SinonStub).calledOnce).to.be.true;
-        expect((mockContext.logger.warn as SinonStub).calledOnceWith('Purchase loop is paused')).to.be.true;
-        expect((mockContext.everclear.fetchInvoices as SinonStub).called).to.be.false;
-        expect(processInvoicesStub.called).to.be.false;
-    });
-=======
 import { PurchaseCache } from '@mark/cache';
 import { Wallet } from 'ethers';
 import { PrometheusAdapter } from '@mark/prometheus';
@@ -234,5 +127,4 @@
     expect((mockContext.everclear.fetchInvoices as SinonStub).called).toBe(false);
     expect(processInvoicesStub.called).toBe(false);
   });
->>>>>>> 60f10245
 });