import { expect } from '../globalTestHook';
import sinon, { createStubInstance, SinonStubbedInstance, SinonStub } from 'sinon';
import { ProcessingContext } from '../../src/init';
import {
  groupInvoicesByTicker,
  processInvoices,
  processTickerGroup,
  TickerGroup,
} from '../../src/invoice/processInvoices';
import * as balanceHelpers from '../../src/helpers/balance';
import * as assetHelpers from '../../src/helpers/asset';
import { IntentStatus } from '@mark/everclear';
import { RebalanceCache } from '@mark/cache';
import { SupportedBridge, InvalidPurchaseReasons, TransactionSubmissionType } from '@mark/core';
import { Logger } from '@mark/logger';
import { EverclearAdapter } from '@mark/everclear';
import { ChainService } from '@mark/chainservice';
import { PurchaseCache } from '@mark/cache';
import { Wallet } from 'ethers';
import { PrometheusAdapter } from '@mark/prometheus';
import * as intentHelpers from '../../src/helpers/intent';
import * as splitIntentHelpers from '../../src/helpers/splitIntent';
import { mockConfig, createMockInvoice } from '../mocks';

import { RebalanceAdapter } from '@mark/rebalance';
import * as monitorHelpers from '../../src/helpers/monitor';
import * as onDemand from '../../src/rebalance/onDemand';
import { createMinimalDatabaseMock } from '../mocks/database';
import { match } from 'sinon';
import { Hex } from 'viem';
import * as contractHelpers from '../../src/helpers/contracts';

describe('Invoice Processing', () => {
  let mockContext: SinonStubbedInstance<ProcessingContext>;

  let getMarkBalancesStub: SinonStub;
  let getMarkGasBalancesStub: SinonStub;
  let getCustodiedBalancesStub: SinonStub;
  let isXerc20SupportedStub: SinonStub;
  let calculateSplitIntentsStub: SinonStub;
  let sendIntentsStub: SinonStub;
  let logGasThresholdsStub: SinonStub;

  // On-demand rebalancing stubs
  let evaluateOnDemandRebalancingStub: SinonStub;
  let executeOnDemandRebalancingStub: SinonStub;
  let processPendingEarmarksStub: SinonStub;
  let cleanupCompletedEarmarksStub: SinonStub;
  let getContractStub: SinonStub;

  let mockDeps: {
    logger: SinonStubbedInstance<Logger>;
    everclear: SinonStubbedInstance<EverclearAdapter>;
    chainService: SinonStubbedInstance<ChainService>;
    purchaseCache: SinonStubbedInstance<PurchaseCache>;
    rebalanceCache: SinonStubbedInstance<RebalanceCache>;
    rebalance: SinonStubbedInstance<RebalanceAdapter>;
    web3Signer: SinonStubbedInstance<Wallet>;
    prometheus: SinonStubbedInstance<PrometheusAdapter>;
    database: any;
  };

  beforeEach(() => {
    // Init with fresh stubs and mocks
    getMarkBalancesStub = sinon.stub(balanceHelpers, 'getMarkBalances').resolves(new Map());
    getMarkGasBalancesStub = sinon.stub(balanceHelpers, 'getMarkGasBalances').resolves(new Map());
    getCustodiedBalancesStub = sinon.stub(balanceHelpers, 'getCustodiedBalances').resolves(new Map());
    isXerc20SupportedStub = sinon.stub(assetHelpers, 'isXerc20Supported').resolves(false);
    calculateSplitIntentsStub = sinon.stub(splitIntentHelpers, 'calculateSplitIntents').resolves({
      intents: [],
      originDomain: '1',
      originNeeded: BigInt(0),
      totalAllocated: BigInt(0),
      remainder: BigInt(0),
    });
    sendIntentsStub = sinon.stub(intentHelpers, 'sendIntents').resolves([]);
    logGasThresholdsStub = sinon.stub(monitorHelpers, 'logGasThresholds').resolves();

    // Stub on-demand functions
    evaluateOnDemandRebalancingStub = sinon
      .stub(onDemand, 'evaluateOnDemandRebalancing')
      .resolves({ canRebalance: false });
    executeOnDemandRebalancingStub = sinon.stub(onDemand, 'executeOnDemandRebalancing').resolves(null);
    processPendingEarmarksStub = sinon.stub(onDemand, 'processPendingEarmarks').resolves();
    cleanupCompletedEarmarksStub = sinon.stub(onDemand, 'cleanupCompletedEarmarks').resolves();
    // Remove stub for non-existent function

    mockDeps = {
      logger: createStubInstance(Logger),
      everclear: createStubInstance(EverclearAdapter),
      chainService: createStubInstance(ChainService),
      purchaseCache: createStubInstance(PurchaseCache),
      rebalanceCache: createStubInstance(RebalanceCache),
      rebalance: createStubInstance(RebalanceAdapter),
      web3Signer: createStubInstance(Wallet),
      prometheus: createStubInstance(PrometheusAdapter),
      database: createMinimalDatabaseMock(),
    };

    // Set up default return values for critical methods
    mockDeps.purchaseCache.getAllPurchases.resolves([]);
    mockDeps.everclear.intentStatus.resolves(IntentStatus.ADDED);
    mockDeps.everclear.fetchEconomyData.resolves({
      currentEpoch: { epoch: 1, startBlock: 1, endBlock: 100 },
      incomingIntents: {},
    });

    // Default mock config supports 1, 8453, 10 and one token on each
    mockContext = {
      config: mockConfig,
      requestId: 'test-request-id',
      startTime: Math.floor(Date.now() / 1000),
      ...mockDeps,
    } as unknown as ProcessingContext;
  });

  afterEach(() => {
    sinon.restore();
  });

  describe('groupInvoicesByTicker', () => {
    it('should group multiple invoices with the same ticker correctly', () => {
      const invoices = [
        createMockInvoice({ intent_id: '0x1', ticker_hash: '0xticker1' }),
        createMockInvoice({ intent_id: '0x2', ticker_hash: '0xticker1' }),
        createMockInvoice({ intent_id: '0x3', ticker_hash: '0xticker1' }),
      ];

      const grouped = groupInvoicesByTicker(mockContext, invoices);

      expect(grouped.size).to.equal(1);
      expect(grouped.get('0xticker1')?.length).to.equal(3);
    });

    it('should group invoices with different tickers separately', () => {
      const invoices = [
        createMockInvoice({ intent_id: '0x1', ticker_hash: '0xticker1' }),
        createMockInvoice({ intent_id: '0x2', ticker_hash: '0xticker2' }),
        createMockInvoice({ intent_id: '0x3', ticker_hash: '0xticker1' }),
      ];

      const grouped = groupInvoicesByTicker(mockContext, invoices);

      expect(grouped.size).to.equal(2);
      expect(grouped.get('0xticker1')?.length).to.equal(2);
      expect(grouped.get('0xticker2')?.length).to.equal(1);
    });

    it('should sort invoices by age within groups', () => {
      const now = Math.floor(Date.now() / 1000);
      const invoices = [
        createMockInvoice({
          intent_id: '0x1',
          ticker_hash: '0xticker1',
          hub_invoice_enqueued_timestamp: now - 1, // 1 second ago
        }),
        createMockInvoice({
          intent_id: '0x2',
          ticker_hash: '0xticker1',
          hub_invoice_enqueued_timestamp: now - 3, // 3 seconds ago
        }),
        createMockInvoice({
          intent_id: '0x3',
          ticker_hash: '0xticker1',
          hub_invoice_enqueued_timestamp: now - 2, // 2 seconds ago
        }),
      ];

      const grouped = groupInvoicesByTicker(mockContext, invoices);
      const groupedInvoices = grouped.get('0xticker1');
      expect(groupedInvoices).to.not.be.undefined;

      // Should be sorted oldest to newest
      expect(groupedInvoices?.[0].intent_id).to.equal('0x2');
      expect(groupedInvoices?.[1].intent_id).to.equal('0x3');
      expect(groupedInvoices?.[2].intent_id).to.equal('0x1');
    });

    it('should handle empty invoice list', () => {
      const grouped = groupInvoicesByTicker(mockContext, []);

      expect(grouped.size).to.equal(0);
    });

    it('should handle single invoice', () => {
      const invoices = [createMockInvoice({ intent_id: '0x1', ticker_hash: '0xticker1' })];

      const grouped = groupInvoicesByTicker(mockContext, invoices);

      expect(grouped.size).to.equal(1);
      const groupedInvoices = grouped.get('0xticker1');
      expect(groupedInvoices).to.not.be.undefined;
      expect(groupedInvoices?.length).to.equal(1);
      expect(groupedInvoices?.[0].intent_id).to.equal('0x1');
    });

    it('should record metrics for each invoice', () => {
      const invoices = [
        createMockInvoice({
          intent_id: '0x1',
          ticker_hash: '0xticker1',
          origin: '1',
        }),
        createMockInvoice({
          intent_id: '0x2',
          ticker_hash: '0xticker2',
          origin: '2',
        }),
      ];

      groupInvoicesByTicker(mockContext, invoices);

      expect(mockDeps.prometheus.recordPossibleInvoice.calledTwice).to.be.true;
      expect(mockDeps.prometheus.recordPossibleInvoice.firstCall.args[0]).to.deep.equal({
        origin: '1',
        id: '0x1',
        ticker: '0xticker1',
      });
      expect(mockDeps.prometheus.recordPossibleInvoice.secondCall.args[0]).to.deep.equal({
        origin: '2',
        id: '0x2',
        ticker: '0xticker2',
      });
    });
  });

  describe('processInvoices', () => {
    it('should remove stale cache purchases successfully', async () => {
      getMarkBalancesStub.resolves(new Map());
      getMarkGasBalancesStub.resolves(new Map());
      getCustodiedBalancesStub.resolves(new Map());
      isXerc20SupportedStub.resolves(false);

      // Make invoice SETTLED, which means it should be removed
      mockDeps.everclear.intentStatuses.resolves(new Map([['0x123', IntentStatus.SETTLED]]));

      const invoices = [createMockInvoice()];

      // Mock the returned purchase from cache
      mockDeps.purchaseCache.getAllPurchases.resolves([
        {
          target: invoices[0],
          purchase: {
            intentId: invoices[0].intent_id,
            params: {
              amount: '1000000000000000000',
              origin: '1',
              destinations: ['1'],
              to: '0x123',
              inputAsset: '0x123',
              callData: '',
              maxFee: 0,
            },
          },
          transactionHash: '0xabc',
          transactionType: TransactionSubmissionType.Onchain,
        },
      ]);

      await processInvoices(mockContext, invoices);

      expect(mockDeps.purchaseCache.removePurchases.calledWith(['0x123'])).to.be.true;

      expect(mockDeps.prometheus.recordPurchaseClearanceDuration.calledOnce).to.be.true;
      expect(mockDeps.prometheus.recordPurchaseClearanceDuration.firstCall.args[0]).to.deep.equal({
        origin: '1',
        ticker: '0xticker1',
        destination: '8453',
      });
      expect(mockDeps.prometheus.recordPurchaseClearanceDuration.firstCall.args[1]).to.equal(
        mockContext.startTime - invoices[0].hub_invoice_enqueued_timestamp,
      );
    });

    it('should correctly store a purchase in the cache', async () => {
      getMarkBalancesStub.resolves(new Map());
      getMarkGasBalancesStub.resolves(new Map());
      getCustodiedBalancesStub.resolves(new Map());
      isXerc20SupportedStub.resolves(false);
      mockDeps.purchaseCache.getAllPurchases.resolves([]);
      mockDeps.everclear.intentStatuses.resolves(new Map());

      const invoice = createMockInvoice({ discountBps: 7 });

      mockDeps.everclear.getMinAmounts.resolves({
        minAmounts: { '8453': '1000000000000000000' },
        invoiceAmount: '1000000000000000000',
        amountAfterDiscount: '1000000000000000000',
        discountBps: '0',
        custodiedAmounts: {},
      });

      calculateSplitIntentsStub.resolves({
        intents: [
          {
            amount: '1000000000000000000',
            origin: '8453',
            destinations: ['1', '10'],
            to: '0xowner',
            inputAsset: '0xtoken1',
            callData: '0x',
            maxFee: '0',
          },
        ],
        originDomain: '8453',
        totalAllocated: BigInt('1000000000000000000'),
      });

      sendIntentsStub.resolves([
        {
          intentId: '0xabc',
          transactionHash: '0xabc',
          chainId: '8453',
          type: TransactionSubmissionType.Onchain,
        },
      ]);

      await processInvoices(mockContext, [invoice]);

      const expectedPurchase = {
        target: invoice,
        transactionHash: '0xabc',
        transactionType: TransactionSubmissionType.Onchain,
        purchase: {
          intentId: '0xabc',
          params: {
            amount: '1000000000000000000',
            origin: '8453',
            destinations: ['1', '10'],
            to: '0xowner',
            inputAsset: '0xtoken1',
            callData: '0x',
            maxFee: '0',
          },
        },
      };

      // Verify the correct purchase was stored in cache
      expect(mockDeps.purchaseCache.addPurchases.calledOnce).to.be.true;
      expect(mockDeps.purchaseCache.addPurchases.firstCall.args[0]).to.deep.equal([expectedPurchase]);

      expect(mockDeps.prometheus.recordSuccessfulPurchase.calledOnce).to.be.true;
      expect(mockDeps.prometheus.recordSuccessfulPurchase.firstCall.args[0]).to.deep.equal({
        origin: '1',
        id: '0x123',
        ticker: '0xticker1',
        destination: '8453',
        isSplit: 'false',
        splitCount: '1',
      });

      expect(mockDeps.prometheus.recordInvoicePurchaseDuration.calledOnce).to.be.true;
      expect(mockDeps.prometheus.recordInvoicePurchaseDuration.firstCall.args[0]).to.deep.equal({
        origin: '1',
        ticker: '0xticker1',
        destination: '8453',
      });
      expect(mockDeps.prometheus.recordInvoicePurchaseDuration.firstCall.args[1]).to.equal(
        mockContext.startTime - invoice.hub_invoice_enqueued_timestamp,
      );

      expect(mockDeps.prometheus.updateRewards.calledOnce).to.be.true;
      expect(mockDeps.prometheus.updateRewards.firstCall.args[0]).to.deep.equal({
        chain: '1',
        asset: '0xtoken1',
        id: '0x123',
        ticker: '0xticker1',
      });
      expect(mockDeps.prometheus.updateRewards.firstCall.args[1]).to.equal(700000000000000);
    });

    it('should handle cache getAllPurchases failure gracefully', async () => {
      const invoice = createMockInvoice();

      getMarkBalancesStub.resolves(new Map());
      getMarkGasBalancesStub.resolves(new Map());
      getCustodiedBalancesStub.resolves(new Map());
      isXerc20SupportedStub.resolves(false);
      mockDeps.everclear.intentStatus.resolves(IntentStatus.ADDED);

      // Simulate cache failure
      const cacheError = new Error('Cache error');
      mockDeps.purchaseCache.getAllPurchases.rejects(cacheError);

      let thrownError: Error | undefined;
      try {
        await processInvoices(mockContext, [invoice]);
      } catch (error) {
        thrownError = error as Error;
      }

      // Verify error was thrown
      expect(thrownError?.message).to.equal('Cache error');

      // And no purchases were attempted
      expect(mockDeps.purchaseCache.addPurchases.called).to.be.false;
      expect(calculateSplitIntentsStub.called).to.be.false;
      expect(sendIntentsStub.called).to.be.false;
    });

    it('should handle cache addPurchases failure gracefully', async () => {
      const invoice = createMockInvoice();

      getMarkBalancesStub.resolves(new Map());
      getMarkGasBalancesStub.resolves(new Map());
      getCustodiedBalancesStub.resolves(new Map());
      isXerc20SupportedStub.resolves(false);
      mockDeps.everclear.intentStatus.resolves(IntentStatus.ADDED);
      mockDeps.purchaseCache.getAllPurchases.resolves([]);

      // Setup successful path until addPurchases
      mockDeps.everclear.getMinAmounts.resolves({
        minAmounts: { '8453': '1000000000000000000' },
        invoiceAmount: '1000000000000000000',
        amountAfterDiscount: '1000000000000000000',
        discountBps: '0',
        custodiedAmounts: {},
      });

      calculateSplitIntentsStub.resolves({
        intents: [
          {
            amount: '1000000000000000000',
            origin: '8453',
            destinations: ['1', '10'],
            to: '0xowner',
            inputAsset: '0xtoken1',
            callData: '0x',
            maxFee: '0',
          },
        ],
        originDomain: '8453',
        totalAllocated: BigInt('1000000000000000000'),
      });

      sendIntentsStub.resolves([
        {
          intentId: '0xabc',
          transactionHash: '0xabc',
          chainId: '8453',
          type: TransactionSubmissionType.Onchain,
        },
      ]);

      // Simulate cache failure
      const cacheError = new Error('Cache add error');
      mockDeps.purchaseCache.addPurchases.rejects(cacheError);

      let thrownError: Error | undefined;
      try {
        await processInvoices(mockContext, [invoice]);
      } catch (error) {
        thrownError = error as Error;
      }

      // Verify error was thrown
      expect(thrownError).to.exist;
      expect(thrownError?.message).to.equal('Cache add error');
    });

    it('should handle cache removePurchases failure gracefully', async () => {
      // Setup test data
      const invoice = createMockInvoice();

      // Setup basic stubs
      getMarkBalancesStub.resolves(new Map());
      getMarkGasBalancesStub.resolves(new Map());
      getCustodiedBalancesStub.resolves(new Map());
      isXerc20SupportedStub.resolves(false);
      mockDeps.everclear.intentStatuses.resolves(new Map([['0x123', IntentStatus.SETTLED]]));

      // Setup cache data for removal
      mockDeps.purchaseCache.getAllPurchases.resolves([
        {
          target: invoice,
          purchase: {
            intentId: invoice.intent_id,
            params: {
              amount: '1000000000000000000',
              origin: '1',
              destinations: ['1'],
              to: '0x123',
              inputAsset: '0x123',
              callData: '',
              maxFee: 0,
            },
          },
          transactionHash: '0xabc',
          transactionType: TransactionSubmissionType.Onchain,
        },
      ]);

      // Simulate cache failure
      mockDeps.purchaseCache.removePurchases.rejects(new Error('Cache remove error'));

      await processInvoices(mockContext, [invoice]);

      // Verify warning was logged
      expect(mockDeps.logger.warn.calledWith('Failed to clear pending cache')).to.be.true;

      // And Prometheus record was not called except for possible invoice seen
      expect(mockDeps.prometheus.recordSuccessfulPurchase.called).to.be.false;
      expect(mockDeps.prometheus.recordInvoicePurchaseDuration.called).to.be.false;
      expect(mockDeps.prometheus.recordPurchaseClearanceDuration.called).to.be.false;
      expect(mockDeps.prometheus.updateRewards.called).to.be.false;
    });

    it('should adjust custodied balances based on pending intents from economy data', async () => {
      const ticker = '0xticker1';
      const domain1 = '8453'; // Origin domain
      const domain2 = '1'; // Destination domain where Mark has balance

      calculateSplitIntentsStub.restore();
      sinon.stub(assetHelpers, 'getSupportedDomainsForTicker').returns([domain1, domain2]);
      sinon.stub(assetHelpers, 'convertHubAmountToLocalDecimals').returnsArg(0);

      // Mock balances - Mark has enough balance on domain2 to purchase the invoice
      getMarkBalancesStub.resolves(new Map([[ticker, new Map([[domain2, BigInt('5000000000000000000')]])]]));
      // Mark has enough gas balance on domain2
      getMarkGasBalancesStub.resolves(new Map([[ticker, new Map([[domain2, BigInt('1000000000000000000')]])]]));

      // Mock custodied balances - domain1 has insufficient custodied assets
      // for Mark to settle out if not including pending intents
      const originalCustodied = new Map([
        [
          ticker,
          new Map([
            [domain1, BigInt('500000000000000000')], // Only 0.5 ETH
            [domain2, BigInt('0')],
          ]),
        ],
      ]);
      getCustodiedBalancesStub.resolves(originalCustodied);

      // Mock cache with no existing purchases
      mockDeps.purchaseCache.getAllPurchases.resolves([]);
      mockDeps.everclear.intentStatuses.resolves(new Map());

      // Mock economy data with pending intents for domain1
      mockDeps.everclear.fetchEconomyData.callsFake(async (domain, tickerHash) => {
        if (domain === domain1) {
          return {
            currentEpoch: { epoch: 1, startBlock: 1, endBlock: 100 },
            incomingIntents: {
              chain1: [
                {
                  intentId: '0xintent1',
                  initiator: '0xuser1',
                  amount: '1500000000000000000', // 1.5 ETH in pending intents
                  destinations: [domain2],
                },
              ],
            },
          };
        }

        return {
          currentEpoch: { epoch: 1, startBlock: 1, endBlock: 100 },
          incomingIntents: null,
        };
      });

      // Create an invoice going from domain1 to domain2
      const invoice = createMockInvoice({
        ticker_hash: ticker,
        origin: domain1,
        destinations: [domain2],
        amount: '2000000000000000000', // 2 ETH
      });

      // Mock getMinAmounts
      mockDeps.everclear.getMinAmounts.resolves({
        minAmounts: { [domain2]: '2000000000000000000' },
        invoiceAmount: '2000000000000000000',
        amountAfterDiscount: '2000000000000000000',
        discountBps: '0',
        custodiedAmounts: { [domain1]: '500000000000000000' },
      });

      // Mock sendIntents to return success
      sendIntentsStub.resolves([
        {
          intentId: '0xabc',
          transactionHash: '0xabc',
          chainId: domain2,
          type: TransactionSubmissionType.Onchain,
        },
      ]);

      await processInvoices(mockContext, [invoice]);

      // Verify a purchase was created
      expect(mockDeps.purchaseCache.addPurchases.calledOnce).to.be.true;
      const purchases = mockDeps.purchaseCache.addPurchases.firstCall.args[0];
      expect(purchases.length).to.equal(1);

      // Verify the purchase reflects the allocation that would only be possible
      // if the pending intents were properly added to custodied balances
      const purchaseIntent = purchases[0].purchase.params;
      expect(purchaseIntent.origin).to.equal(domain2);
      expect(purchaseIntent.destinations).to.include(domain1);
    });

    it('should handle failed fetchEconomyData calls gracefully', async () => {
      // Setup basic stubs for the test
      const ticker = '0xticker1';
      const domain1 = '8453';
      const domain2 = '1';

      // Mock getSupportedDomainsForTicker to return our test domains
      const getSupportedDomainsStub = sinon
        .stub(assetHelpers, 'getSupportedDomainsForTicker')
        .returns([domain1, domain2]);

      // Mock balances and custodied assets
      getMarkBalancesStub.resolves(
        new Map([
          [
            ticker,
            new Map([
              [domain1, BigInt('5000000000000000000')],
              [domain2, BigInt('3000000000000000000')],
            ]),
          ],
        ]),
      );
      getMarkGasBalancesStub.resolves(new Map());

      // Mock custodied balances - start with 2 ETH custodied in each domain
      const originalCustodied = new Map([
        [
          ticker,
          new Map([
            [domain1, BigInt('2000000000000000000')],
            [domain2, BigInt('2000000000000000000')],
          ]),
        ],
      ]);
      getCustodiedBalancesStub.resolves(originalCustodied);

      // Mock cache with no existing purchases
      mockDeps.purchaseCache.getAllPurchases.resolves([]);
      mockDeps.everclear.intentStatuses.resolves(new Map());

      // Mock economy data fetch - domain1 succeeds, domain2 fails
      mockDeps.everclear.fetchEconomyData.callsFake(async (domain, tickerHash) => {
        if (domain === domain1) {
          return {
            currentEpoch: { epoch: 1, startBlock: 1, endBlock: 100 },
            incomingIntents: {
              chain1: [
                {
                  intentId: '0xintent1',
                  initiator: '0xuser1',
                  amount: '1000000000000000000', // 1 ETH
                  destinations: [domain2],
                },
              ],
            },
          };
        } else if (domain === domain2) {
          throw new Error('API error');
        }

        return {
          currentEpoch: { epoch: 1, startBlock: 1, endBlock: 100 },
          incomingIntents: null,
        };
      });

      // Mock the calculateSplitIntents to examine the adjusted custodied values
      calculateSplitIntentsStub.callsFake(
        async (context, invoice, minAmounts, remainingBalances, remainingCustodied) => {
          // Verify domain1 was adjusted
          const domain1Custodied = remainingCustodied.get(ticker)?.get(domain1) || BigInt(0);
          expect(domain1Custodied.toString()).to.equal('1000000000000000000');

          // Verify domain2 was NOT adjusted (since fetchEconomyData failed)
          const domain2Custodied = remainingCustodied.get(ticker)?.get(domain2) || BigInt(0);
          expect(domain2Custodied.toString()).to.equal('2000000000000000000');

          return {
            intents: [],
            originDomain: null,
            totalAllocated: BigInt(0),
            remainder: BigInt(0),
          };
        },
      );

      // Mock getMinAmounts to return valid amounts
      mockDeps.everclear.getMinAmounts.resolves({
        minAmounts: { [domain1]: '1000000000000000000' },
        invoiceAmount: '1000000000000000000',
        amountAfterDiscount: '1000000000000000000',
        discountBps: '0',
        custodiedAmounts: {},
      });

      // Create a test invoice
      const invoice = createMockInvoice({
        ticker_hash: ticker,
        destinations: [domain1, domain2],
      });

      // Execute the processInvoices function
      await processInvoices(mockContext, [invoice]);

      // Verify that we logged the error for domain2
      expect(mockDeps.logger.warn.calledWith('Failed to fetch economy data for domain, continuing without it')).to.be
        .true;

      // Verify adjustment was still made for domain1
      expect(mockDeps.logger.info.calledWith('Adjusted custodied assets for domain based on pending intents')).to.be
        .true;
    });

    it('should handle empty incomingIntents correctly', async () => {
      // Setup basic stubs for the test
      const ticker = '0xticker1';
      const domain = '8453';

      // Mock getSupportedDomainsForTicker to return our test domain
      const getSupportedDomainsStub = sinon.stub(assetHelpers, 'getSupportedDomainsForTicker').returns([domain]);

      // Mock balances and custodied assets
      getMarkBalancesStub.resolves(new Map([[ticker, new Map([[domain, BigInt('5000000000000000000')]])]]));
      getMarkGasBalancesStub.resolves(new Map());

      // Mock custodied balances - start with 2 ETH custodied
      const originalCustodied = BigInt('2000000000000000000');
      getCustodiedBalancesStub.resolves(new Map([[ticker, new Map([[domain, originalCustodied]])]]));

      // Mock cache with no existing purchases
      mockDeps.purchaseCache.getAllPurchases.resolves([]);
      mockDeps.everclear.intentStatuses.resolves(new Map());

      // Mock economy data fetch with null incomingIntents
      mockDeps.everclear.fetchEconomyData.resolves({
        currentEpoch: { epoch: 1, startBlock: 1, endBlock: 100 },
        incomingIntents: null, // Null incomingIntents
      });

      // Mock the calculateSplitIntents to examine the adjusted custodied values
      calculateSplitIntentsStub.callsFake(
        async (context, invoice, minAmounts, remainingBalances, remainingCustodied) => {
          // Verify domain custodied was NOT adjusted
          const domainCustodied = remainingCustodied.get(ticker)?.get(domain) || BigInt(0);
          expect(domainCustodied).to.equal(originalCustodied);

          return {
            intents: [],
            originDomain: null,
            totalAllocated: BigInt(0),
            remainder: BigInt(0),
          };
        },
      );

      // Mock getMinAmounts to return valid amounts
      mockDeps.everclear.getMinAmounts.resolves({
        minAmounts: { [domain]: '1000000000000000000' },
        invoiceAmount: '1000000000000000000',
        amountAfterDiscount: '1000000000000000000',
        discountBps: '0',
        custodiedAmounts: {},
      });

      // Create a test invoice
      const invoice = createMockInvoice({
        ticker_hash: ticker,
        destinations: [domain],
      });

      // Execute the processInvoices function
      await processInvoices(mockContext, [invoice]);

      // Verify that we did NOT log any adjustments
      const adjustLogCalls = mockDeps.logger.info
        .getCalls()
        .filter((call) => call.args[0] === 'Adjusted custodied assets for domain based on pending intents');
      expect(adjustLogCalls.length).to.equal(0);
    });
  });

  describe('processTickerGroup', () => {
    it('should process a single invoice in a ticker group correctly', async () => {
      isXerc20SupportedStub.resolves(false);
      mockDeps.everclear.getMinAmounts.resolves({
        minAmounts: { '8453': '1000000000000000000' },
        invoiceAmount: '1000000000000000000',
        amountAfterDiscount: '1000000000000000000',
        discountBps: '0',
        custodiedAmounts: {},
      });

      const invoice = createMockInvoice();
      const group: TickerGroup = {
        ticker: '0xticker1',
        invoices: [invoice],
        remainingBalances: new Map([['0xticker1', new Map([['8453', BigInt('1000000000000000000')]])]]),
        remainingCustodied: new Map([['0xticker1', new Map([['8453', BigInt('0')]])]]),
        chosenOrigin: null,
      };

      calculateSplitIntentsStub.resolves({
        intents: [
          {
            amount: '1000000000000000000',
            origin: '8453',
            destinations: ['1', '10'],
            to: '0xowner',
            inputAsset: '0xtoken1',
            callData: '0x',
            maxFee: '0',
          },
        ],
        originDomain: '8453',
        totalAllocated: BigInt('1000000000000000000'),
      });

      sendIntentsStub.resolves([
        {
          intentId: '0xabc',
          transactionHash: '0xabc',
          chainId: '8453',
          type: TransactionSubmissionType.Onchain,
        },
      ]);

      const result = await processTickerGroup(mockContext, group, []);

      const expectedPurchase = {
        target: invoice,
        transactionHash: '0xabc',
        transactionType: TransactionSubmissionType.Onchain,
        purchase: {
          intentId: '0xabc',
          params: {
            amount: '1000000000000000000',
            origin: '8453',
            destinations: ['1', '10'],
            to: '0xowner',
            inputAsset: '0xtoken1',
            callData: '0x',
            maxFee: '0',
          },
        },
      };

      // Verify the correct purchases were created
      expect(result.purchases).to.deep.equal([expectedPurchase]);

      // Verify remaining balances were updated correctly
      expect(result.remainingBalances.get('0xticker1')?.get('8453')).to.equal(BigInt('0'));
    });

    it('should process multiple invoices in a ticker group correctly', async () => {
      isXerc20SupportedStub.resolves(false);
      // Mock cumulative API responses for multiple invoices
      mockDeps.everclear.getMinAmounts.onFirstCall().resolves({
        minAmounts: { '8453': '1000000000000000000' }, // First invoice: 1 WETH cumulative
        invoiceAmount: '1000000000000000000',
        amountAfterDiscount: '1000000000000000000',
        discountBps: '0',
        custodiedAmounts: {},
      });

      mockDeps.everclear.getMinAmounts.onSecondCall().resolves({
        minAmounts: { '8453': '1000000000000000000' }, // Second invoice: 1 WETH independent
        invoiceAmount: '1000000000000000000',
        amountAfterDiscount: '1000000000000000000',
        discountBps: '0',
        custodiedAmounts: {},
      });

      const invoice1 = createMockInvoice({ intent_id: '0x123' });
      const invoice2 = createMockInvoice({ intent_id: '0x456' });

      const group: TickerGroup = {
        ticker: '0xticker1',
        invoices: [invoice1, invoice2],
        remainingBalances: new Map([['0xticker1', new Map([['8453', BigInt('2000000000000000000')]])]]),
        remainingCustodied: new Map([['0xticker1', new Map([['8453', BigInt('0')]])]]),
        chosenOrigin: null,
      };

      // Call to calculateSplitIntents for both invoices
      calculateSplitIntentsStub.resolves({
        intents: [
          {
            amount: '1000000000000000000',
            origin: '8453',
            destinations: ['1', '10'],
            to: '0xowner',
            inputAsset: '0xtoken1',
            callData: '0x',
            maxFee: '0',
          },
        ],
        originDomain: '8453',
        totalAllocated: BigInt('1000000000000000000'),
      });

      sendIntentsStub.resolves([
        {
          intentId: '0xabc',
          transactionHash: '0xabc',
          chainId: '8453',
          type: TransactionSubmissionType.Onchain,
        },
        {
          intentId: '0xdef',
          transactionHash: '0xdef',
          chainId: '8453',
          type: TransactionSubmissionType.Onchain,
        },
      ]);

      const result = await processTickerGroup(mockContext, group, []);

      const expectedPurchases = [
        {
          target: invoice1,
          transactionHash: '0xabc',
          transactionType: TransactionSubmissionType.Onchain,
          purchase: {
            intentId: '0xabc',
            params: {
              amount: '1000000000000000000',
              origin: '8453',
              destinations: ['1', '10'],
              to: '0xowner',
              inputAsset: '0xtoken1',
              callData: '0x',
              maxFee: '0',
            },
          },
        },
        {
          target: invoice2,
          transactionHash: '0xdef',
          transactionType: TransactionSubmissionType.Onchain,
          purchase: {
            intentId: '0xdef',
            params: {
              amount: '1000000000000000000',
              origin: '8453',
              destinations: ['1', '10'],
              to: '0xowner',
              inputAsset: '0xtoken1',
              callData: '0x',
              maxFee: '0',
            },
          },
        },
      ];

      // Verify the correct purchases were created
      expect(result.purchases).to.deep.equal(expectedPurchases);

      // Verify remaining balances were updated correctly (2 ETH - 1 ETH - 1 ETH = 0)
      expect(result.remainingBalances.get('0xticker1')?.get('8453')).to.equal(BigInt('0'));
    });

    it('should process split purchases for a single invoice correctly', async () => {
      isXerc20SupportedStub.resolves(false);
      mockDeps.everclear.getMinAmounts.resolves({
        minAmounts: { '8453': '2000000000000000000' },
        invoiceAmount: '2000000000000000000',
        amountAfterDiscount: '2000000000000000000',
        discountBps: '0',
        custodiedAmounts: {},
      });

      const invoice = createMockInvoice();
      const group: TickerGroup = {
        ticker: '0xticker1',
        invoices: [invoice],
        remainingBalances: new Map([['0xticker1', new Map([['8453', BigInt('2000000000000000000')]])]]),
        remainingCustodied: new Map([['0xticker1', new Map([['8453', BigInt('0')]])]]),
        chosenOrigin: null,
      };

      // Two split intents to settle this invoice
      calculateSplitIntentsStub.resolves({
        intents: [
          {
            amount: '1000000000000000000',
            origin: '8453',
            destinations: ['1', '10'], // 1 is the target dest
            to: '0xowner',
            inputAsset: '0xtoken1',
            callData: '0x',
            maxFee: '0',
          },
          {
            amount: '1000000000000000000',
            origin: '8453',
            destinations: ['10', '1'], // 10 is the target dest
            to: '0xowner',
            inputAsset: '0xtoken1',
            callData: '0x',
            maxFee: '0',
          },
        ],
        originDomain: '8453',
        totalAllocated: BigInt('2000000000000000000'),
      });

      sendIntentsStub.resolves([
        {
          intentId: '0xabc',
          transactionHash: '0xabc',
          chainId: '8453',
          type: TransactionSubmissionType.Onchain,
        },
        {
          intentId: '0xdef',
          transactionHash: '0xdef',
          chainId: '8453',
          type: TransactionSubmissionType.Onchain,
        },
      ]);

      const result = await processTickerGroup(mockContext, group, []);

      const expectedPurchases = [
        {
          target: invoice,
          transactionHash: '0xabc',
          transactionType: TransactionSubmissionType.Onchain,
          purchase: {
            intentId: '0xabc',
            params: {
              amount: '1000000000000000000',
              origin: '8453',
              destinations: ['1', '10'],
              to: '0xowner',
              inputAsset: '0xtoken1',
              callData: '0x',
              maxFee: '0',
            },
          },
        },
        {
          target: invoice,
          transactionHash: '0xdef',
          transactionType: TransactionSubmissionType.Onchain,
          purchase: {
            intentId: '0xdef',
            params: {
              amount: '1000000000000000000',
              origin: '8453',
              destinations: ['10', '1'],
              to: '0xowner',
              inputAsset: '0xtoken1',
              callData: '0x',
              maxFee: '0',
            },
          },
        },
      ];

      // Verify the correct split intent purchases were created
      expect(result.purchases).to.deep.equal(expectedPurchases);

      // Verify remaining balances were updated correctly (2 ETH - 2 ETH = 0)
      expect(result.remainingBalances.get('0xticker1')?.get('8453')).to.equal(BigInt('0'));
    });

    it('should filter out invalid invoices correctly', async () => {
      // Create invoices with different invalid reasons
      const validInvoice = createMockInvoice();
      const zeroAmountInvoice = createMockInvoice({
        intent_id: '0x456',
        amount: '0',
      });
      const invalidOwnerInvoice = createMockInvoice({
        intent_id: '0x789',
        owner: mockContext.config.ownAddress,
      });
      const tooNewInvoice = createMockInvoice({
        intent_id: '0xabc',
        hub_invoice_enqueued_timestamp: Math.floor(Date.now() / 1000),
      });

      const group: TickerGroup = {
        ticker: '0xticker1',
        invoices: [validInvoice, zeroAmountInvoice, invalidOwnerInvoice, tooNewInvoice],
        remainingBalances: new Map([['0xticker1', new Map([['8453', BigInt('4000000000000000000')]])]]),
        remainingCustodied: new Map([['0xticker1', new Map([['8453', BigInt('0')]])]]),
        chosenOrigin: null,
      };

      // Set up stubs for the valid invoice to be processed
      isXerc20SupportedStub.resolves(false);
      mockDeps.everclear.getMinAmounts.resolves({
        minAmounts: { '8453': '1000000000000000000' },
        invoiceAmount: '1000000000000000000',
        amountAfterDiscount: '1000000000000000000',
        discountBps: '0',
        custodiedAmounts: {},
      });

      calculateSplitIntentsStub.resolves({
        intents: [
          {
            amount: '1000000000000000000',
            origin: '8453',
            destinations: ['1', '10'],
            to: '0xowner',
            inputAsset: '0xtoken1',
            callData: '0x',
            maxFee: '0',
          },
        ],
        originDomain: '8453',
        totalAllocated: BigInt('1000000000000000000'),
      });

      sendIntentsStub.resolves([
        {
          intentId: '0xabc',
          transactionHash: '0xabc',
          chainId: '8453',
          type: TransactionSubmissionType.Onchain,
        },
      ]);

      const result = await processTickerGroup(mockContext, group, []);

      // Verify only the valid invoice made it through
      expect(result.purchases.length).to.equal(1);
      expect(result.purchases[0].target.intent_id).to.equal(validInvoice.intent_id);

      // And prometheus metrics were recorded for invalid invoices
      expect(mockDeps.prometheus.recordInvalidPurchase.callCount).to.equal(3);
      expect(mockDeps.prometheus.recordInvalidPurchase.getCall(0).args[0]).to.equal(
        InvalidPurchaseReasons.InvalidFormat,
      );
      expect(mockDeps.prometheus.recordInvalidPurchase.getCall(1).args[0]).to.equal(
        InvalidPurchaseReasons.InvalidOwner,
      );
      expect(mockDeps.prometheus.recordInvalidPurchase.getCall(2).args[0]).to.equal(InvalidPurchaseReasons.InvalidAge);
    });

    it('should skip the entire ticker group if a purchase is pending', async () => {
      isXerc20SupportedStub.resolves(false);
      mockDeps.everclear.getMinAmounts.resolves({
        minAmounts: { '8453': '1000000000000000000' },
        invoiceAmount: '1000000000000000000',
        amountAfterDiscount: '1000000000000000000',
        discountBps: '0',
        custodiedAmounts: {},
      });

      const invoice = createMockInvoice({ intent_id: '0x123' });

      const group: TickerGroup = {
        ticker: '0xticker1',
        invoices: [invoice],
        remainingBalances: new Map([['0xticker1', new Map([['8453', BigInt('2000000000000000000')]])]]),
        remainingCustodied: new Map([['0xticker1', new Map([['8453', BigInt('0')]])]]),
        chosenOrigin: null,
      };

      // Create a pending purchase for invoice1
      const pendingPurchases = [
        {
          target: invoice,
          purchase: {
            intentId: '0xexisting',
            params: {
              amount: '1000000000000000000',
              origin: '8453',
              destinations: ['1', '10'],
              to: '0xowner',
              inputAsset: '0xtoken1',
              callData: '0x',
              maxFee: '0',
            },
          },
          transactionHash: '0xexisting',
          transactionType: TransactionSubmissionType.Onchain,
        },
      ];

      const result = await processTickerGroup(mockContext, group, pendingPurchases);

      // Should skip entire group, no purchases
      expect(result.purchases).to.deep.equal([]);
    });

    it('should skip invoice if XERC20 is supported', async () => {
      // Invoice has xerc20 support
      isXerc20SupportedStub.onFirstCall().resolves(true);

      mockDeps.everclear.getMinAmounts.resolves({
        minAmounts: { '8453': '1000000000000000000' },
        invoiceAmount: '1000000000000000000',
        amountAfterDiscount: '1000000000000000000',
        discountBps: '0',
        custodiedAmounts: {},
      });

      const invoice = createMockInvoice({ intent_id: '0x123' });

      const group: TickerGroup = {
        ticker: '0xticker1',
        invoices: [invoice],
        remainingBalances: new Map([['0xticker1', new Map([['8453', BigInt('2000000000000000000')]])]]),
        remainingCustodied: new Map([['0xticker1', new Map([['8453', BigInt('0')]])]]),
        chosenOrigin: null,
      };

      const result = await processTickerGroup(mockContext, group, []);

      // Should skip the only invoice, no purchases
      expect(result.purchases).to.deep.equal([]);
    });

    it('should filter out origins with pending purchases', async () => {
      isXerc20SupportedStub.resolves(false);
      mockDeps.everclear.getMinAmounts.resolves({
        minAmounts: { '8453': '1000000000000000000', '10': '1000000000000000000' },
        invoiceAmount: '1000000000000000000',
        amountAfterDiscount: '1000000000000000000',
        discountBps: '0',
        custodiedAmounts: {},
      });

      const invoice = createMockInvoice();
      const group: TickerGroup = {
        ticker: '0xticker1',
        invoices: [invoice],
        remainingBalances: new Map([
          [
            '0xticker1',
            new Map([
              ['8453', BigInt('1000000000000000000')],
              ['10', BigInt('1000000000000000000')],
            ]),
          ],
        ]),
        remainingCustodied: new Map([
          [
            '0xticker1',
            new Map([
              ['8453', BigInt('0')],
              ['10', BigInt('0')],
            ]),
          ],
        ]),
        chosenOrigin: null,
      };

      // Create a pending purchase for the same ticker on origin 8453
      const pendingPurchases = [
        {
          target: createMockInvoice({ intent_id: '0xother' }),
          purchase: {
            intentId: '0xexisting',
            params: {
              amount: '1000000000000000000',
              origin: '8453', // This origin should be filtered out
              destinations: ['1', '10'],
              to: '0xowner',
              inputAsset: '0xtoken1',
              callData: '0x',
              maxFee: '0',
            },
          },
          transactionHash: '0xexisting',
          transactionType: TransactionSubmissionType.Onchain,
        },
      ];

      calculateSplitIntentsStub.resolves({
        intents: [
          {
            amount: '1000000000000000000',
            origin: '10', // Should use origin 10 since 8453 is out
            destinations: ['1', '8453'],
            to: '0xowner',
            inputAsset: '0xtoken1',
            callData: '0x',
            maxFee: '0',
          },
        ],
        originDomain: '10',
        totalAllocated: BigInt('1000000000000000000'),
      });

      sendIntentsStub.resolves([
        {
          intentId: '0xabc',
          transactionHash: '0xabc',
          chainId: '10',
          type: TransactionSubmissionType.Onchain,
        },
      ]);

      const result = await processTickerGroup(mockContext, group, pendingPurchases);

      // Verify the purchase uses origin 10
      expect(result.purchases.length).to.equal(1);
      expect(result.purchases[0].purchase.params.origin).to.equal('10');
    });

    it('should skip invoice when all origins are filtered out due to pending purchases', async () => {
      isXerc20SupportedStub.resolves(false);
      mockDeps.everclear.getMinAmounts.resolves({
        minAmounts: { '8453': '1000000000000000000' },
        invoiceAmount: '1000000000000000000',
        amountAfterDiscount: '1000000000000000000',
        discountBps: '0',
        custodiedAmounts: {},
      });

      const invoice = createMockInvoice();
      const group: TickerGroup = {
        ticker: '0xticker1',
        invoices: [invoice],
        remainingBalances: new Map([['0xticker1', new Map([['8453', BigInt('1000000000000000000')]])]]),
        remainingCustodied: new Map([['0xticker1', new Map([['8453', BigInt('0')]])]]),
        chosenOrigin: null,
      };

      // Create pending purchases that will filter out all origins
      const pendingPurchases = [
        {
          target: createMockInvoice({ intent_id: '0x456' }),
          purchase: {
            intentId: '0xexisting1',
            params: {
              amount: '1000000000000000000',
              origin: '8453',
              destinations: ['1', '10'],
              to: '0xowner',
              inputAsset: '0xtoken1',
              callData: '0x',
              maxFee: '0',
            },
          },
          transactionHash: '0xabc',
          transactionType: TransactionSubmissionType.Onchain,
        },
      ];

      const result = await processTickerGroup(mockContext, group, pendingPurchases);

      // Verify the invoice is skipped since no valid origins remain
      expect(result.purchases).to.deep.equal([]);
      expect(mockDeps.logger.info.calledWith('No valid origins remain after filtering existing purchases')).to.be.true;
    });

    it('should skip other invoices when forceOldestInvoice is true and oldest invoice has no valid allocation', async () => {
      mockContext.config.forceOldestInvoice = true;
      isXerc20SupportedStub.resolves(false);

      const oldestInvoice = createMockInvoice({
        intent_id: '0x123',
        hub_invoice_enqueued_timestamp: Math.floor(Date.now() / 1000) - 7200, // 2 hours old
      });
      const newerInvoice = createMockInvoice({
        intent_id: '0x456',
        hub_invoice_enqueued_timestamp: Math.floor(Date.now() / 1000) - 3600, // 1 hour old
      });

      const group: TickerGroup = {
        ticker: '0xticker1',
        invoices: [oldestInvoice, newerInvoice],
        remainingBalances: new Map([['0xticker1', new Map([['8453', BigInt('2000000000000000000')]])]]),
        remainingCustodied: new Map([['0xticker1', new Map([['8453', BigInt('0')]])]]),
        chosenOrigin: null,
      };

      mockDeps.everclear.getMinAmounts.resolves({
        minAmounts: { '8453': '1000000000000000000' },
        invoiceAmount: '1000000000000000000',
        amountAfterDiscount: '1000000000000000000',
        discountBps: '0',
        custodiedAmounts: {},
      });

      // No valid allocation for the oldest invoice
      calculateSplitIntentsStub.resolves({
        intents: [],
        originDomain: null,
        totalAllocated: BigInt('0'),
      });

      const result = await processTickerGroup(mockContext, group, []);

      // Skip entire group since oldest invoice couldn't be processed, no purchases
      expect(result.purchases).to.deep.equal([]);
    });

    it('should process newer invoices when forceOldestInvoice is false and oldest invoice has no valid allocation', async () => {
      mockContext.config.forceOldestInvoice = false;
      isXerc20SupportedStub.resolves(false);

      const oldestInvoice = createMockInvoice({
        intent_id: '0x123',
        hub_invoice_enqueued_timestamp: Math.floor(Date.now() / 1000) - 7200, // 2 hours old
      });
      const newerInvoice = createMockInvoice({
        intent_id: '0x456',
        hub_invoice_enqueued_timestamp: Math.floor(Date.now() / 1000) - 3600, // 1 hour old
      });

      const group: TickerGroup = {
        ticker: '0xticker1',
        invoices: [oldestInvoice, newerInvoice],
        remainingBalances: new Map([['0xticker1', new Map([['8453', BigInt('2000000000000000000')]])]]),
        remainingCustodied: new Map([['0xticker1', new Map([['8453', BigInt('0')]])]]),
        chosenOrigin: null,
      };

      mockDeps.everclear.getMinAmounts.resolves({
        minAmounts: { '8453': '1000000000000000000' },
        invoiceAmount: '1000000000000000000',
        amountAfterDiscount: '1000000000000000000',
        discountBps: '0',
        custodiedAmounts: {},
      });

      // No valid allocation for oldest invoice
      calculateSplitIntentsStub.onFirstCall().resolves({
        intents: [],
        originDomain: null,
        totalAllocated: BigInt('0'),
      });

      // Valid allocation for newer invoice
      calculateSplitIntentsStub.onSecondCall().resolves({
        intents: [
          {
            amount: '1000000000000000000',
            origin: '8453',
            destinations: ['1', '10'],
            to: '0xowner',
            inputAsset: '0xtoken1',
            callData: '0x',
            maxFee: '0',
          },
        ],
        originDomain: '8453',
        totalAllocated: BigInt('1000000000000000000'),
      });

      sendIntentsStub.resolves([
        {
          intentId: '0xabc',
          transactionHash: '0xabc',
          chainId: '8453',
          type: TransactionSubmissionType.Onchain,
        },
      ]);

      const result = await processTickerGroup(mockContext, group, []);

      // Should process newer invoice
      expect(result.purchases.length).to.equal(1);
      expect(result.purchases[0].target.intent_id).to.equal(newerInvoice.intent_id);
    });

    it('should use the same origin for all invoices in a group once chosen', async () => {
      isXerc20SupportedStub.resolves(false);

      const invoice1 = createMockInvoice({ intent_id: '0x123' });
      const invoice2 = createMockInvoice({ intent_id: '0x456' });
      const invoice3 = createMockInvoice({ intent_id: '0x789' });

      const group: TickerGroup = {
        ticker: '0xticker1',
        invoices: [invoice1, invoice2, invoice3],
        remainingBalances: new Map([
          [
            '0xticker1',
            new Map([
              ['8453', BigInt('3000000000000000000')],
              ['10', BigInt('3000000000000000000')],
            ]),
          ],
        ]),
        remainingCustodied: new Map([
          [
            '0xticker1',
            new Map([
              ['8453', BigInt('0')],
              ['10', BigInt('0')],
            ]),
          ],
        ]),
        chosenOrigin: null,
      };

      // Both origins (8453 and 10) are valid options
      mockDeps.everclear.getMinAmounts.resolves({
        minAmounts: {
          '8453': '1000000000000000000',
          '10': '1000000000000000000',
        },
        invoiceAmount: '1000000000000000000',
        amountAfterDiscount: '1000000000000000000',
        discountBps: '0',
        custodiedAmounts: {},
      });

      // First invoice chooses origin 8453
      calculateSplitIntentsStub.resolves({
        intents: [
          {
            amount: '1000000000000000000',
            origin: '8453',
            destinations: ['1', '10'],
            to: '0xowner',
            inputAsset: '0xtoken1',
            callData: '0x',
            maxFee: '0',
          },
        ],
        originDomain: '8453',
        totalAllocated: BigInt('1000000000000000000'),
      });

      sendIntentsStub.resolves([
        {
          intentId: '0xabc1',
          transactionHash: '0xabc1',
          chainId: '8453',
          type: TransactionSubmissionType.Onchain,
        },
        {
          intentId: '0xabc2',
          transactionHash: '0xabc2',
          chainId: '8453',
          type: TransactionSubmissionType.Onchain,
        },
        {
          intentId: '0xabc3',
          transactionHash: '0xabc3',
          chainId: '8453',
          type: TransactionSubmissionType.Onchain,
        },
      ]);

      const result = await processTickerGroup(mockContext, group, []);

      // Verify all purchases use the same origin
      expect(result.purchases.length).to.equal(3);
      result.purchases.forEach((purchase) => {
        expect(purchase.purchase.params.origin).to.equal('8453');
      });

      // Verify remaining balances were updated correctly (3 ETH - 1 ETH - 1 ETH - 1 ETH = 0)
      expect(result.remainingBalances.get('0xticker1')?.get('8453')).to.equal(BigInt('0'));
    });

    it('should skip invoices with insufficient balance on chosen origin but continue processing others', async () => {
      isXerc20SupportedStub.resolves(false);

      const invoice1 = createMockInvoice({ intent_id: '0x123', amount: '1000000000000000000' });
      const invoice2 = createMockInvoice({ intent_id: '0x456', amount: '2000000000000000000' }); // Requires more balance
      const invoice3 = createMockInvoice({ intent_id: '0x789', amount: '500000000000000000' }); // Can be purchased

      const group: TickerGroup = {
        ticker: '0xticker1',
        invoices: [invoice1, invoice2, invoice3],
        remainingBalances: new Map([['0xticker1', new Map([['8453', BigInt('1500000000000000000')]])]]), // 1.5 WETH total
        remainingCustodied: new Map([['0xticker1', new Map([['8453', BigInt('0')]])]]),
        chosenOrigin: null,
      };

      // API returns cumulative amounts for all outstanding invoices
      mockDeps.everclear.getMinAmounts.onFirstCall().resolves({
        minAmounts: { '8453': '1000000000000000000' }, // First invoice: 1 WETH cumulative
        invoiceAmount: '1000000000000000000',
        amountAfterDiscount: '1000000000000000000',
        discountBps: '0',
        custodiedAmounts: {},
      });

      mockDeps.everclear.getMinAmounts.onSecondCall().resolves({
        minAmounts: { '8453': '2000000000000000000' }, // Second invoice: 2 WETH independent
        invoiceAmount: '2000000000000000000',
        amountAfterDiscount: '2000000000000000000',
        discountBps: '0',
        custodiedAmounts: {},
      });

      mockDeps.everclear.getMinAmounts.onThirdCall().resolves({
        minAmounts: { '8453': '500000000000000000' }, // Third invoice: 0.5 WETH independent
        invoiceAmount: '500000000000000000',
        amountAfterDiscount: '500000000000000000',
        discountBps: '0',
        custodiedAmounts: {},
      });

      // First invoice succeeds and sets origin to 8453
      calculateSplitIntentsStub.onFirstCall().resolves({
        intents: [
          {
            amount: '1000000000000000000',
            origin: '8453',
            destinations: ['1', '10'],
            to: '0xowner',
            inputAsset: '0xtoken1',
            callData: '0x',
            maxFee: '0',
          },
        ],
        originDomain: '8453',
        totalAllocated: BigInt('1000000000000000000'),
      });

      // Third invoice succeeds (second is skipped due to insufficient balance)
      calculateSplitIntentsStub.onSecondCall().resolves({
        intents: [
          {
            amount: '500000000000000000',
            origin: '8453',
            destinations: ['1', '10'],
            to: '0xowner',
            inputAsset: '0xtoken1',
            callData: '0x',
            maxFee: '0',
          },
        ],
        originDomain: '8453',
        totalAllocated: BigInt('500000000000000000'),
      });

      sendIntentsStub.resolves([
        {
          intentId: '0xabc',
          transactionHash: '0xabc',
          chainId: '8453',
          type: TransactionSubmissionType.Onchain,
        },
        {
          intentId: '0xdef',
          transactionHash: '0xdef',
          chainId: '8453',
          type: TransactionSubmissionType.Onchain,
        },
      ]);

      const result = await processTickerGroup(mockContext, group, []);

      // Verify only invoice1 and invoice3 were processed (invoice2 skipped)
      expect(result.purchases.length).to.equal(2);
      expect(result.purchases[0].target.intent_id).to.equal(invoice1.intent_id);
      expect(result.purchases[1].target.intent_id).to.equal(invoice3.intent_id);

      // Verify the remaining balance was updated correctly (1.5 ETH - 1 ETH - 0.5 ETH = 0)
      expect(result.remainingBalances.get('0xticker1')?.get('8453')).to.equal(BigInt('0'));
    });

    it('should handle getMinAmounts failure gracefully', async () => {
      isXerc20SupportedStub.resolves(false);

      const invoice = createMockInvoice();

      const group: TickerGroup = {
        ticker: '0xticker1',
        invoices: [invoice],
        remainingBalances: new Map([['0xticker1', new Map([['8453', BigInt('2000000000000000000')]])]]),
        remainingCustodied: new Map([['0xticker1', new Map([['8453', BigInt('0')]])]]),
        chosenOrigin: null,
      };

      // Mock getMinAmounts to return an error
      mockDeps.everclear.getMinAmounts.rejects(new Error('Failed to get min amounts'));

      // Mock calculateSplitIntents to return empty result when minAmounts fails
      calculateSplitIntentsStub.resolves({
        intents: [],
        originDomain: null,
        totalAllocated: BigInt('0'),
      });

      const result = await processTickerGroup(mockContext, group, []);

      // Should return an empty result with no purchases
      expect(result.purchases).to.be.empty;
      expect(result.remainingBalances).to.deep.equal(group.remainingBalances);
      expect(result.remainingCustodied).to.deep.equal(group.remainingCustodied);
    });

    it('should handle sendIntents failure gracefully', async () => {
      isXerc20SupportedStub.resolves(false);
      mockDeps.everclear.getMinAmounts.resolves({
        minAmounts: { '8453': '1000000000000000000' },
        invoiceAmount: '1000000000000000000',
        amountAfterDiscount: '1000000000000000000',
        discountBps: '0',
        custodiedAmounts: {},
      });

      const invoice = createMockInvoice();
      const group: TickerGroup = {
        ticker: '0xticker1',
        invoices: [invoice],
        remainingBalances: new Map([['0xticker1', new Map([['8453', BigInt('1000000000000000000')]])]]),
        remainingCustodied: new Map([['0xticker1', new Map([['8453', BigInt('0')]])]]),
        chosenOrigin: null,
      };

      calculateSplitIntentsStub.resolves({
        intents: [
          {
            amount: '1000000000000000000',
            origin: '8453',
            destinations: ['1', '10'],
            to: '0xowner',
            inputAsset: '0xtoken1',
            callData: '0x',
            maxFee: '0',
          },
        ],
        originDomain: '8453',
        totalAllocated: BigInt('1000000000000000000'),
      });

      sendIntentsStub.rejects(new Error('Transaction failed'));

      let thrownError: Error | undefined;
      try {
        await processTickerGroup(mockContext, group, []);
      } catch (error) {
        thrownError = error as Error;
      }

      // Verify error was thrown
      expect(thrownError?.message).to.equal('Transaction failed');
      expect(mockDeps.prometheus.recordInvalidPurchase.calledOnce).to.be.true;
      expect(mockDeps.prometheus.recordInvalidPurchase.firstCall.args[0]).to.equal(
        InvalidPurchaseReasons.TransactionFailed,
      );
    });

    it('should map split intents to their respective invoices correctly', async () => {
      getMarkBalancesStub.resolves(
        new Map([
          ['0xticker1', new Map([['8453', BigInt('2000000000000000000')]])], // 2 WETH total for both invoices
        ]),
      );
      getMarkGasBalancesStub.resolves(new Map());
      getCustodiedBalancesStub.resolves(new Map());
      isXerc20SupportedStub.resolves(false);
      mockDeps.purchaseCache.getAllPurchases.resolves([]);
      mockDeps.everclear.intentStatuses.resolves(new Map());

      const invoice1 = createMockInvoice({
        intent_id: '0x123',
        origin: '1',
        destinations: ['8453'],
        amount: '1000000000000000000',
      });

      const invoice2 = createMockInvoice({
        intent_id: '0x456',
        origin: '1',
        destinations: ['8453'],
        amount: '1000000000000000000',
      });

      mockDeps.everclear.getMinAmounts.resolves({
        minAmounts: {
          '8453': '1000000000000000000',
        },
        invoiceAmount: '1000000000000000000',
        amountAfterDiscount: '1000000000000000000',
        discountBps: '0',
        custodiedAmounts: {},
      });

      // First invoice gets two split intents
      calculateSplitIntentsStub.onFirstCall().resolves({
        intents: [
          {
            amount: '500000000000000000',
            origin: '8453',
            destinations: ['1', '10'],
            to: '0xowner',
            inputAsset: '0xtoken1',
            callData: '0x',
            maxFee: '0',
          },
          {
            amount: '500000000000000000',
            origin: '8453',
            destinations: ['10', '1'],
            to: '0xowner',
            inputAsset: '0xtoken1',
            callData: '0x',
            maxFee: '0',
          },
        ],
        originDomain: '8453',
        totalAllocated: BigInt('1000000000000000000'),
      });

      // Second invoice gets a single intent
      calculateSplitIntentsStub.onSecondCall().resolves({
        intents: [
          {
            amount: '1000000000000000000',
            origin: '8453',
            destinations: ['1', '10'],
            to: '0xowner',
            inputAsset: '0xtoken1',
            callData: '0x',
            maxFee: '0',
          },
        ],
        originDomain: '8453',
        totalAllocated: BigInt('1000000000000000000'),
      });

      // Three txs total (2 for first invoice, 1 for second)
      sendIntentsStub.resolves([
        {
          intentId: '0xabc1',
          transactionHash: '0xabc1',
          chainId: '8453',
          type: TransactionSubmissionType.Onchain,
        },
        {
          intentId: '0xabc2',
          transactionHash: '0xabc2',
          chainId: '8453',
          type: TransactionSubmissionType.Onchain,
        },
        {
          intentId: '0xdef',
          transactionHash: '0xdef',
          chainId: '8453',
          type: TransactionSubmissionType.Onchain,
        },
      ]);

      await processInvoices(mockContext, [invoice1, invoice2]);

      const expectedPurchases = [
        {
          target: invoice1, // First two purchases target invoice1
          transactionHash: '0xabc1',
          transactionType: TransactionSubmissionType.Onchain,
          purchase: {
            intentId: '0xabc1',
            params: {
              amount: '500000000000000000',
              origin: '8453',
              destinations: ['1', '10'],
              to: '0xowner',
              inputAsset: '0xtoken1',
              callData: '0x',
              maxFee: '0',
            },
          },
        },
        {
          target: invoice1, // First two purchases target invoice1
          transactionHash: '0xabc2',
          transactionType: TransactionSubmissionType.Onchain,
          purchase: {
            intentId: '0xabc2',
            params: {
              amount: '500000000000000000',
              origin: '8453',
              destinations: ['10', '1'],
              to: '0xowner',
              inputAsset: '0xtoken1',
              callData: '0x',
              maxFee: '0',
            },
          },
        },
        {
          target: invoice2, // Third purchase targets invoice2
          transactionHash: '0xdef',
          transactionType: TransactionSubmissionType.Onchain,
          purchase: {
            intentId: '0xdef',
            params: {
              amount: '1000000000000000000',
              origin: '8453',
              destinations: ['1', '10'],
              to: '0xowner',
              inputAsset: '0xtoken1',
              callData: '0x',
              maxFee: '0',
            },
          },
        },
      ];

      // Verify the correct purchases were stored in cache with proper invoice mapping
      expect(mockDeps.purchaseCache.addPurchases.calledOnce).to.be.true;
      expect(mockDeps.purchaseCache.addPurchases.firstCall.args[0]).to.deep.equal(expectedPurchases);
    });

    it('should handle different intent statuses for pending purchases correctly', async () => {
      getMarkBalancesStub.resolves(new Map());
      getMarkGasBalancesStub.resolves(new Map());
      getCustodiedBalancesStub.resolves(new Map());
      isXerc20SupportedStub.resolves(false);

      const invoice = createMockInvoice();

      const pendingPurchases = [
        {
          target: invoice,
          purchase: {
            intentId: '0xexisting1',
            params: {
              amount: '1000000000000000000',
              origin: '8453',
              destinations: ['1', '10'],
              to: '0xowner',
              inputAsset: '0xtoken1',
              callData: '0x',
              maxFee: '0',
            },
          },
          transactionHash: '0xexisting1',
          transactionType: TransactionSubmissionType.Onchain,
        },
        {
          target: invoice,
          purchase: {
            intentId: '0xexisting2',
            params: {
              amount: '1000000000000000000',
              origin: '10',
              destinations: ['1', '8453'],
              to: '0xowner',
              inputAsset: '0xtoken1',
              callData: '0x',
              maxFee: '0',
            },
          },
          transactionHash: '0xexisting2',
          transactionType: TransactionSubmissionType.Onchain,
        },
      ];

      mockDeps.purchaseCache.getAllPurchases.resolves(pendingPurchases);

<<<<<<< HEAD
      mockDeps.everclear.intentStatus.withArgs('0xexisting1').resolves(IntentStatus.SETTLED);

      mockDeps.everclear.intentStatus.withArgs('0xexisting2').resolves(IntentStatus.ADDED);
=======
      mockDeps.everclear.intentStatuses.resolves(new Map([
        ['0xexisting1', IntentStatus.SETTLED],
        ['0xexisting2', IntentStatus.ADDED]
      ]));
>>>>>>> 6aaf5b96

      await processInvoices(mockContext, [invoice]);

      // Verify that SETTLED intent was removed from consideration
      expect(mockDeps.purchaseCache.removePurchases.calledWith(['0x123'])).to.be.true;

      // Verify that ADDED intent was kept
      expect(mockDeps.purchaseCache.removePurchases.neverCalledWith(['0xexisting2'])).to.be.true;
    });

    it('should correctly update remaining custodied balances for split intents', async () => {
      isXerc20SupportedStub.resolves(false);
      // First call to getMinAmounts (for first invoice)
      mockDeps.everclear.getMinAmounts.onFirstCall().resolves({
        minAmounts: { '8453': '4000000000000000000' }, // 4 WETH needed for first invoice
        invoiceAmount: '4000000000000000000',
        amountAfterDiscount: '4000000000000000000',
        discountBps: '0',
        custodiedAmounts: {
          '1': '3000000000000000000',
          '10': '2000000000000000000',
          '8453': '5000000000000000000',
        },
      });

      // Second call to getMinAmounts (for second invoice) - independent amount
      mockDeps.everclear.getMinAmounts.onSecondCall().resolves({
        minAmounts: { '8453': '1000000000000000000' }, // 1 WETH independent for second invoice
        invoiceAmount: '1000000000000000000',
        amountAfterDiscount: '1000000000000000000',
        discountBps: '0',
        custodiedAmounts: {
          '1': '0', // No custodied assets for second invoice
          '10': '1000000000000000000', // 1 WETH available for second invoice
          '8453': '1000000000000000000',
        },
      });

      const invoice1 = createMockInvoice({ intent_id: '0x123' });
      const invoice2 = createMockInvoice({ intent_id: '0x456' });

      // Set up initial custodied balances for multiple destinations
      const group: TickerGroup = {
        ticker: '0xticker1',
        invoices: [invoice1, invoice2],
        remainingBalances: new Map([['0xticker1', new Map([['8453', BigInt('5000000000000000000')]])]]), // 5 WETH total
        remainingCustodied: new Map([
          [
            '0xticker1',
            new Map([
              ['1', BigInt('3000000000000000000')], // 3 WETH on Ethereum
              ['10', BigInt('2000000000000000000')], // 2 WETH on Optimism
              ['8453', BigInt('5000000000000000000')], // 5 WETH on Base
            ]),
          ],
        ]),
        chosenOrigin: null,
      };

      // First invoice gets two split intents targeting different destinations
      calculateSplitIntentsStub.onFirstCall().resolves({
        intents: [
          {
            amount: '3000000000000000000', // 3 WETH
            origin: '8453',
            destinations: ['1', '10'],
            to: '0xowner',
            inputAsset: '0xtoken1',
            callData: '0x',
            maxFee: '0',
          },
          {
            amount: '1000000000000000000', // 1 WETH
            origin: '8453',
            destinations: ['10', '1'],
            to: '0xowner',
            inputAsset: '0xtoken1',
            callData: '0x',
            maxFee: '0',
          },
        ],
        originDomain: '8453',
        totalAllocated: BigInt('4000000000000000000'), // 4 WETH total for first invoice
        remainder: BigInt('0'),
      });

      // Second invoice gets a single intent
      calculateSplitIntentsStub.onSecondCall().resolves({
        intents: [
          {
            amount: '1000000000000000000', // 1 WETH
            origin: '8453',
            destinations: ['10', '1'],
            to: '0xowner',
            inputAsset: '0xtoken1',
            callData: '0x',
            maxFee: '0',
          },
        ],
        originDomain: '8453',
        totalAllocated: BigInt('1000000000000000000'), // 1 WETH for second invoice
        remainder: BigInt('0'),
      });

      sendIntentsStub.resolves([
        {
          intentId: '0xabc1',
          transactionHash: '0xabc1',
          chainId: '8453',
          type: TransactionSubmissionType.Onchain,
        },
        {
          intentId: '0xabc2',
          transactionHash: '0xabc2',
          chainId: '8453',
          type: TransactionSubmissionType.Onchain,
        },
        {
          intentId: '0xdef',
          transactionHash: '0xdef',
          chainId: '8453',
          type: TransactionSubmissionType.Onchain,
        },
      ]);

      const result = await processTickerGroup(mockContext, group, []);

      // Verify the correct purchases were created
      expect(result.purchases.length).to.equal(3);
      expect(result.purchases[0].target.intent_id).to.equal(invoice1.intent_id);
      expect(result.purchases[1].target.intent_id).to.equal(invoice1.intent_id);
      expect(result.purchases[2].target.intent_id).to.equal(invoice2.intent_id);

      // Verify remaining balances were updated correctly (5 ETH - 4 ETH - 1 ETH = 0)
      expect(result.remainingBalances.get('0xticker1')?.get('8453')).to.equal(BigInt('0'));

      // Verify remaining custodied balances were updated correctly
      const remainingCustodied = result.remainingCustodied.get('0xticker1');
      expect(remainingCustodied?.get('1')).to.equal(BigInt('0')); // 3 - 3 = 0 left
      expect(remainingCustodied?.get('10')).to.equal(BigInt('0')); // 2 - 1 - 1 = 0 left
      expect(remainingCustodied?.get('8453')).to.equal(BigInt('5000000000000000000'));
    });

    it('should correctly distribute remainder intents across destinations', async () => {
      isXerc20SupportedStub.resolves(false);
      mockDeps.everclear.getMinAmounts.resolves({
        minAmounts: { '8453': '6000000000000000000' }, // 6 WETH needed
        invoiceAmount: '6000000000000000000',
        amountAfterDiscount: '6000000000000000000',
        discountBps: '0',
        custodiedAmounts: {
          '1': '2000000000000000000', // 2 WETH
          '10': '3000000000000000000', // 3 WETH
          '8453': '5000000000000000000', // 5 WETH
        },
      });

      const invoice = createMockInvoice();

      const group: TickerGroup = {
        ticker: '0xticker1',
        invoices: [invoice],
        remainingBalances: new Map([['0xticker1', new Map([['8453', BigInt('6000000000000000000')]])]]),
        remainingCustodied: new Map([
          [
            '0xticker1',
            new Map([
              ['1', BigInt('2000000000000000000')], // 2 WETH
              ['10', BigInt('3000000000000000000')], // 3 WETH
              ['8453', BigInt('5000000000000000000')], // 5 WETH
            ]),
          ],
        ]),
        chosenOrigin: null,
      };

      // Create a scenario with a remainder that needs to be distributed
      calculateSplitIntentsStub.resolves({
        intents: [
          {
            amount: '2000000000000000000', // 2 WETH allocated to 1
            origin: '8453',
            destinations: ['1', '10'],
            to: '0xowner',
            inputAsset: '0xtoken1',
            callData: '0x',
            maxFee: '0',
          },
          {
            amount: '3000000000000000000', // 3 WETH allocated to 10
            origin: '8453',
            destinations: ['10', '1'],
            to: '0xowner',
            inputAsset: '0xtoken1',
            callData: '0x',
            maxFee: '0',
          },
        ],
        originDomain: '8453',
        totalAllocated: BigInt('5000000000000000000'), // 5 WETH allocated
        remainder: BigInt('1000000000000000000'), // 1 WETH remainder
      });

      sendIntentsStub.resolves([
        {
          intentId: '0xabc1',
          transactionHash: '0xabc1',
          chainId: '8453',
          type: TransactionSubmissionType.Onchain,
        },
        {
          intentId: '0xabc2',
          transactionHash: '0xabc2',
          chainId: '8453',
          type: TransactionSubmissionType.Onchain,
        },
      ]);

      const result = await processTickerGroup(mockContext, group, []);

      // Verify the correct purchases were created
      expect(result.purchases.length).to.equal(2);
      expect(result.purchases[0].target.intent_id).to.equal(invoice.intent_id);
      expect(result.purchases[1].target.intent_id).to.equal(invoice.intent_id);

      // Verify remaining balances were updated correctly (6 ETH - 6 ETH = 0)
      expect(result.remainingBalances.get('0xticker1')?.get('8453')).to.equal(BigInt('0'));

      // Verify remaining custodied balances were updated correctly
      const remainingCustodied = result.remainingCustodied.get('0xticker1');
      expect(remainingCustodied?.get('1')).to.equal(BigInt('0'));
      expect(remainingCustodied?.get('10')).to.equal(BigInt('0'));

      // Base chain balance remains unchanged
      expect(remainingCustodied?.get('8453')).to.equal(BigInt('5000000000000000000'));
    });

    it('should correctly update balances and custodied after processing multiple invoices', async () => {
      isXerc20SupportedStub.resolves(false);

      // Create two simple invoices
      const invoice1 = createMockInvoice({
        intent_id: '0x123',
        amount: '2000000000000000000', // 2 WETH
        origin: '1',
        destinations: ['8453'],
      });

      const invoice2 = createMockInvoice({
        intent_id: '0x456',
        amount: '3000000000000000000', // 3 WETH
        origin: '1',
        destinations: ['8453'],
      });

      // Set up initial balances - enough for both invoices
      const group: TickerGroup = {
        ticker: '0xticker1',
        invoices: [invoice1, invoice2],
        remainingBalances: new Map([
          [
            '0xticker1',
            new Map([
              ['8453', BigInt('10000000000000000000')], // 10 WETH - enough for both
            ]),
          ],
        ]),
        remainingCustodied: new Map([
          [
            '0xticker1',
            new Map([
              ['8453', BigInt('0')], // No custodied assets to simplify
            ]),
          ],
        ]),
        chosenOrigin: null,
      };

      // Mock getMinAmounts for both invoices - API returns cumulative amounts
      mockDeps.everclear.getMinAmounts.onFirstCall().resolves({
        minAmounts: { '8453': '2000000000000000000' }, // First invoice: 2 WETH cumulative
        invoiceAmount: '2000000000000000000',
        amountAfterDiscount: '2000000000000000000',
        discountBps: '0',
        custodiedAmounts: {},
      });

      mockDeps.everclear.getMinAmounts.onSecondCall().resolves({
        minAmounts: { '8453': '3000000000000000000' }, // Second invoice: 3 WETH independent
        invoiceAmount: '3000000000000000000',
        amountAfterDiscount: '3000000000000000000',
        discountBps: '0',
        custodiedAmounts: {},
      });

      // Mock calculateSplitIntents for both invoices
      calculateSplitIntentsStub.onFirstCall().resolves({
        intents: [
          {
            amount: '2000000000000000000',
            origin: '8453',
            destinations: ['1', '10'],
            to: '0xowner',
            inputAsset: '0xtoken1',
            callData: '0x',
            maxFee: '0',
          },
        ],
        originDomain: '8453',
        totalAllocated: BigInt('0'),
        remainder: BigInt('2000000000000000000'),
      });

      calculateSplitIntentsStub.onSecondCall().resolves({
        intents: [
          {
            amount: '3000000000000000000',
            origin: '8453',
            destinations: ['1', '10'],
            to: '0xowner',
            inputAsset: '0xtoken1',
            callData: '0x',
            maxFee: '0',
          },
        ],
        originDomain: '8453',
        totalAllocated: BigInt('0'),
        remainder: BigInt('3000000000000000000'),
      });

      sendIntentsStub.resolves([
        {
          intentId: '0xabc1',
          transactionHash: '0xabc1',
          chainId: '8453',
          type: TransactionSubmissionType.Onchain,
        },
        {
          intentId: '0xdef1',
          transactionHash: '0xdef1',
          chainId: '8453',
          type: TransactionSubmissionType.Onchain,
        },
      ]);

      const result = await processTickerGroup(mockContext, group, []);

      // Verify both invoices were processed
      expect(result.purchases.length).to.equal(2);
      expect(result.purchases[0].target.intent_id).to.equal(invoice1.intent_id);
      expect(result.purchases[1].target.intent_id).to.equal(invoice2.intent_id);

      // Verify remaining balances were updated correctly (10 ETH - 2 ETH - 3 ETH = 5 ETH)
      expect(result.remainingBalances.get('0xticker1')?.get('8453')).to.equal(BigInt('5000000000000000000'));

      // Verify custodied balances remain unchanged (no custodied assets used)
      const remainingCustodied = result.remainingCustodied.get('0xticker1');
      expect(remainingCustodied?.get('8453')).to.equal(BigInt('0'));
    });
  });

  describe('processInvoices with On-Demand Rebalancing', () => {
    const MOCK_TICKER_HASH = '0x1234567890123456789012345678901234567890' as `0x${string}`;

    beforeEach(() => {
      // Add support for the test ticker in all chains
      Object.values(mockContext.config.chains).forEach((chain) => {
        chain.assets.push({
          tickerHash: MOCK_TICKER_HASH,
          address: MOCK_TICKER_HASH,
          decimals: 18,
          symbol: 'MOCK',
          isNative: false,
          balanceThreshold: '0',
        });
      });

      // Add supported assets
      mockContext.config.supportedAssets = [...mockContext.config.supportedAssets, MOCK_TICKER_HASH];

      // Add onDemandRoutes to the mock config
      mockContext.config.onDemandRoutes = [
        {
          origin: 42161,
          destination: 1,
          asset: MOCK_TICKER_HASH,
          maximum: '10000000000000000000',
          slippage: 100,
          preferences: [SupportedBridge.Across],
        },
      ];
    });

    describe('Earmarked Invoice Processing', () => {
      it('should process pending earmarks', async () => {
        const invoice = createMockInvoice({ ticker_hash: MOCK_TICKER_HASH });
        mockDeps.everclear.fetchInvoices.resolves([invoice]);

        const balances = new Map<string, Map<string, bigint>>();
        balances.set(
          MOCK_TICKER_HASH.toLowerCase(),
          new Map([
            ['1', BigInt('2000000000000000000')],
            ['10', BigInt('3000000000000000000')],
          ]),
        );
        getMarkBalancesStub.resolves(balances);

        // Set up additional required mocks
        getMarkGasBalancesStub.resolves(new Map());
        getCustodiedBalancesStub.resolves(new Map());

        await processInvoices(mockContext, [invoice]);

        expect(processPendingEarmarksStub.calledOnce).to.be.true;
        // Verify processPendingEarmarks was called with correct parameters
        expect(processPendingEarmarksStub.calledWith(mockContext, [invoice])).to.be.true;
      });

      it('should cleanup completed earmarks after successful purchase', async () => {
        const invoice = createMockInvoice({ ticker_hash: MOCK_TICKER_HASH });
        mockDeps.everclear.fetchInvoices.resolves([invoice]);

        const balances = new Map<string, Map<string, bigint>>();
        balances.set(MOCK_TICKER_HASH.toLowerCase(), new Map([['1', BigInt('2000000000000000000')]]));
        getMarkBalancesStub.resolves(balances);

        calculateSplitIntentsStub.resolves({
          intents: [
            {
              amount: '1000000000000000000',
              origin: '1',
              destinations: ['1', '10'],
              to: '0xowner',
              inputAsset: '0xtoken',
              callData: '0x',
              maxFee: '0',
            },
          ],
          originDomain: '1',
          totalAllocated: BigInt('1000000000000000000'),
          remainder: BigInt('0'),
        });

        // Set up additional required mocks for successful purchase flow
        getMarkGasBalancesStub.resolves(new Map());
        getCustodiedBalancesStub.resolves(new Map());
        isXerc20SupportedStub.resolves(false);
        mockDeps.everclear.getMinAmounts.resolves({
          minAmounts: { '1': '1000000000000000000' },
          invoiceAmount: '1000000000000000000',
          amountAfterDiscount: '1000000000000000000',
          discountBps: '0',
          custodiedAmounts: {},
        });

        sendIntentsStub.resolves([
          {
            intentId: '0xintent1',
            transactionHash: '0xtx1',
            chainId: '1',
            type: TransactionSubmissionType.Onchain,
          },
        ]);

        await processInvoices(mockContext, [invoice]);

        // Verify that the process completed without errors
        expect(processPendingEarmarksStub.called).to.be.true;
      });

      it('should handle errors in earmarked invoice processing', async () => {
        processPendingEarmarksStub.rejects(new Error('Database error'));

        const invoice = createMockInvoice({ ticker_hash: MOCK_TICKER_HASH });
        mockDeps.everclear.fetchInvoices.resolves([invoice]);

        const balances = new Map<string, Map<string, bigint>>();
        balances.set(MOCK_TICKER_HASH.toLowerCase(), new Map([['1', BigInt('2000000000000000000')]]));
        getMarkBalancesStub.resolves(balances);

        calculateSplitIntentsStub.resolves({
          intents: [
            {
              amount: '1000000000000000000',
              origin: '1',
              destinations: ['1', '10'],
              minAmounts: { '1': '0', '10': '0' },
            },
          ],
          isSplit: false,
          purchases: [],
          custodiedAmounts: {},
        });

        await processInvoices(mockContext, [invoice]);

        // Verify that error was logged
        expect(mockDeps.logger.error.called).to.be.true;
        // Verify that the stub was called (and rejected)
        expect(processPendingEarmarksStub.called).to.be.true;
      });
    });

    describe('On-Demand Rebalancing Evaluation', () => {
      it('should trigger on-demand rebalancing when no origin has sufficient balance', async () => {
        const invoice = createMockInvoice({
          ticker_hash: MOCK_TICKER_HASH,
          amount: '1000000000000000000', // 1 token
        });
        mockDeps.everclear.fetchInvoices.resolves([invoice]);

        // Insufficient balance on all chains
        const balances = new Map<string, Map<string, bigint>>();
        balances.set(
          MOCK_TICKER_HASH.toLowerCase(),
          new Map([
            ['1', BigInt('100000000000000000')], // 0.1 token
            ['10', BigInt('200000000000000000')], // 0.2 token
          ]),
        );
        getMarkBalancesStub.resolves(balances);

        evaluateOnDemandRebalancingStub.resolves({
          canRebalance: true,
          destinationChain: 1,
          rebalanceOperations: [
            {
              originChain: 42161,
              amount: '1000000000000000000',
              slippage: 100,
            },
          ],
          totalAmount: '1000000000000000000',
        });

        executeOnDemandRebalancingStub.resolves('earmark-001');

        calculateSplitIntentsStub.resolves({
          intents: [],
          originDomain: null, // No valid allocation - triggers on-demand rebalancing
          totalAllocated: BigInt(0),
          remainder: BigInt(0),
        });

        // Set up additional required mocks
        getMarkGasBalancesStub.resolves(new Map());
        getCustodiedBalancesStub.resolves(new Map());
        isXerc20SupportedStub.resolves(false);
        mockDeps.everclear.getMinAmounts.resolves({
          minAmounts: { '1': '1000000000000000000' },
          invoiceAmount: '1000000000000000000',
          amountAfterDiscount: '1000000000000000000',
          discountBps: '0',
          custodiedAmounts: {},
        });

        await processInvoices(mockContext, [invoice]);

        expect(evaluateOnDemandRebalancingStub.calledOnce).to.be.true;
        expect(executeOnDemandRebalancingStub.calledOnce).to.be.true;
        // Simplify the log assertion
        expect(mockDeps.logger.info.called).to.be.true;
      });

      it('should not trigger on-demand rebalancing when balance is sufficient', async () => {
        const invoice = createMockInvoice({
          ticker_hash: MOCK_TICKER_HASH,
          amount: '1000000000000000000', // 1 token
        });
        mockDeps.everclear.fetchInvoices.resolves([invoice]);

        // Sufficient balance on chain 1
        const balances = new Map<string, Map<string, bigint>>();
        balances.set(
          MOCK_TICKER_HASH.toLowerCase(),
          new Map([['1', BigInt('2000000000000000000')]]), // 2 tokens
        );
        getMarkBalancesStub.resolves(balances);

        calculateSplitIntentsStub.resolves({
          intents: [
            {
              amount: '1000000000000000000',
              origin: '1',
              destinations: ['1', '10'],
              minAmounts: { '1': '0', '10': '0' },
            },
          ],
          isSplit: false,
          purchases: [],
          custodiedAmounts: {},
        });

        await processInvoices(mockContext, [invoice]);

        expect(evaluateOnDemandRebalancingStub.called).to.be.false;
        expect(executeOnDemandRebalancingStub.called).to.be.false;
      });

      it('should handle on-demand rebalancing evaluation failure', async () => {
        const invoice = createMockInvoice({
          ticker_hash: MOCK_TICKER_HASH,
          amount: '1000000000000000000',
          origin: '',
        });
        mockDeps.everclear.fetchInvoices.resolves([invoice]);

        const balances = new Map<string, Map<string, bigint>>();
        balances.set(MOCK_TICKER_HASH.toLowerCase(), new Map([['1', BigInt('100000000000000000')]]));
        getMarkBalancesStub.resolves(balances);

        evaluateOnDemandRebalancingStub.resolves({
          canRebalance: false,
        });

        calculateSplitIntentsStub.resolves({
          intents: [],
          originDomain: null,
          totalAllocated: BigInt(0),
          remainder: BigInt(0),
        });

        // Set up additional required mocks
        getMarkGasBalancesStub.resolves(new Map());
        getCustodiedBalancesStub.resolves(new Map());
        isXerc20SupportedStub.resolves(false);
        mockDeps.everclear.getMinAmounts.resolves({
          minAmounts: { '1': '1000000000000000000' },
          invoiceAmount: '1000000000000000000',
          amountAfterDiscount: '1000000000000000000',
          discountBps: '0',
          custodiedAmounts: {},
        });

        await processInvoices(mockContext, [invoice]);

        expect(evaluateOnDemandRebalancingStub.calledOnce).to.be.true;
        expect(executeOnDemandRebalancingStub.called).to.be.false;
        expect(
          mockDeps.logger.info.calledWith('No valid allocation found, evaluating on-demand rebalancing', match.any),
        ).to.be.true;
      });

      it('should handle on-demand rebalancing execution failure', async () => {
        const invoice = createMockInvoice({
          ticker_hash: MOCK_TICKER_HASH,
          amount: '1000000000000000000',
        });
        mockDeps.everclear.fetchInvoices.resolves([invoice]);

        const balances = new Map<string, Map<string, bigint>>();
        balances.set(MOCK_TICKER_HASH.toLowerCase(), new Map([['1', BigInt('100000000000000000')]]));
        getMarkBalancesStub.resolves(balances);

        evaluateOnDemandRebalancingStub.resolves({
          canRebalance: true,
          destinationChain: 1,
          rebalanceOperations: [
            {
              originChain: 42161,
              amount: '1000000000000000000',
              slippage: 100,
            },
          ],
          totalAmount: '1000000000000000000',
        });

        executeOnDemandRebalancingStub.rejects(new Error('Execution failed')); // Execution failed

        calculateSplitIntentsStub.resolves({
          intents: [],
          originDomain: null,
          totalAllocated: BigInt(0),
          remainder: BigInt(0),
        });

        // Set up additional required mocks
        getMarkGasBalancesStub.resolves(new Map());
        getCustodiedBalancesStub.resolves(new Map());
        isXerc20SupportedStub.resolves(false);
        mockDeps.everclear.getMinAmounts.resolves({
          minAmounts: { '1': '1000000000000000000' },
          invoiceAmount: '1000000000000000000',
          amountAfterDiscount: '1000000000000000000',
          discountBps: '0',
          custodiedAmounts: {},
        });

        await processInvoices(mockContext, [invoice]);

        expect(evaluateOnDemandRebalancingStub.calledOnce).to.be.true;
        expect(executeOnDemandRebalancingStub.calledOnce).to.be.true;
        expect(mockDeps.logger.error.calledWith(match(/Failed to evaluate\/execute on-demand rebalancing/))).to.be.true;
      });
    });

    describe('Batched Invoice Processing', () => {
      it('should handle large invoices with on-demand rebalancing when insufficient balance', async () => {
        const largeInvoice = createMockInvoice({
          ticker_hash: MOCK_TICKER_HASH,
          intent_id: 'large-001',
          amount: '5000000000000000000', // 5 tokens required
        });

        mockDeps.everclear.fetchInvoices.resolves([largeInvoice]);

        const balances = new Map<string, Map<string, bigint>>();
        balances.set(
          MOCK_TICKER_HASH.toLowerCase(),
          new Map([['1', BigInt('1000000000000000000')]]), // Only 1 token available
        );
        getMarkBalancesStub.resolves(balances);

        evaluateOnDemandRebalancingStub.resolves({
          canRebalance: true,
          destinationChain: 1,
          rebalanceOperations: [
            {
              originChain: 42161,
              amount: '4000000000000000000',
              slippage: 100,
            },
          ],
          totalAmount: '4000000000000000000',
        });

        executeOnDemandRebalancingStub.resolves('earmark-001');

        calculateSplitIntentsStub.resolves({
          intents: [],
          originDomain: null, // No valid allocation found
          totalAllocated: BigInt(0),
          remainder: BigInt(0),
        });

        // Set up additional required mocks
        getMarkGasBalancesStub.resolves(new Map());
        getCustodiedBalancesStub.resolves(new Map());
        isXerc20SupportedStub.resolves(false);
        mockDeps.everclear.getMinAmounts.resolves({
          minAmounts: { '1': '5000000000000000000' },
          invoiceAmount: '5000000000000000000',
          amountAfterDiscount: '5000000000000000000',
          discountBps: '0',
          custodiedAmounts: {},
        });

        await processInvoices(mockContext, [largeInvoice]);

        expect(evaluateOnDemandRebalancingStub.calledOnce).to.be.true;
        expect(evaluateOnDemandRebalancingStub.firstCall.args[0].amount).to.equal('5000000000000000000');
        expect(executeOnDemandRebalancingStub.calledOnce).to.be.true;
      });
    });

    describe('Configuration Validation', () => {
      it('should use onDemandRoutes when available', async () => {
        const invoice = createMockInvoice({
          ticker_hash: MOCK_TICKER_HASH,
          amount: '1000000000000000000',
          origin: '',
        });
        mockDeps.everclear.fetchInvoices.resolves([invoice]);

        const balances = new Map<string, Map<string, bigint>>();
        balances.set(MOCK_TICKER_HASH.toLowerCase(), new Map([['1', BigInt('100000000000000000')]]));
        getMarkBalancesStub.resolves(balances);

        evaluateOnDemandRebalancingStub.resolves({
          canRebalance: true,
          destinationChain: 1,
          rebalanceOperations: [
            {
              originChain: 42161,
              amount: '1000000000000000000',
              slippage: 100,
            },
          ],
          totalAmount: '1000000000000000000',
        });

        executeOnDemandRebalancingStub.resolves('earmark-001');

        calculateSplitIntentsStub.resolves({
          intents: [],
          originDomain: null, // No valid allocation - this triggers on-demand rebalancing
          totalAllocated: BigInt(0),
          remainder: BigInt(0),
        });

        // Set up additional required mocks
        getMarkGasBalancesStub.resolves(new Map());
        getCustodiedBalancesStub.resolves(new Map());
        isXerc20SupportedStub.resolves(false);
        mockDeps.everclear.getMinAmounts.resolves({
          minAmounts: { '1': '1000000000000000000' },
          invoiceAmount: '1000000000000000000',
          amountAfterDiscount: '1000000000000000000',
          discountBps: '0',
          custodiedAmounts: {},
        });

        await processInvoices(mockContext, [invoice]);

        // Verify that on-demand rebalancing was called with the right config
        expect(evaluateOnDemandRebalancingStub.calledOnce).to.be.true;
        if (evaluateOnDemandRebalancingStub.firstCall) {
          expect(evaluateOnDemandRebalancingStub.firstCall.args[2].config.onDemandRoutes).to.exist;
          expect(evaluateOnDemandRebalancingStub.firstCall.args[2].config.onDemandRoutes).to.have.length(1);
        }
      });

      it('should fallback to regular routes if onDemandRoutes not configured', async () => {
        // Remove onDemandRoutes
        delete mockContext.config.onDemandRoutes;
        mockContext.config.routes = [
          {
            origin: 42161,
            destination: 1,
            asset: MOCK_TICKER_HASH,
            maximum: '10000000000000000000',
            slippage: 100,
            preferences: [SupportedBridge.Across],
          },
        ];

        const invoice = createMockInvoice({
          ticker_hash: MOCK_TICKER_HASH,
          amount: '1000000000000000000',
        });
        mockDeps.everclear.fetchInvoices.resolves([invoice]);

        const balances = new Map<string, Map<string, bigint>>();
        balances.set(MOCK_TICKER_HASH.toLowerCase(), new Map([['1', BigInt('100000000000000000')]]));
        getMarkBalancesStub.resolves(balances);

        evaluateOnDemandRebalancingStub.resolves({
          canRebalance: true,
          destinationChain: 1,
          rebalanceOperations: [
            {
              originChain: 42161,
              amount: '1000000000000000000',
              slippage: 100,
            },
          ],
          totalAmount: '1000000000000000000',
        });

        executeOnDemandRebalancingStub.resolves('earmark-001');

        calculateSplitIntentsStub.resolves({
          intents: [],
          originDomain: null,
          totalAllocated: BigInt(0),
          remainder: BigInt(0),
        });

        // Set up additional required mocks
        getMarkGasBalancesStub.resolves(new Map());
        getCustodiedBalancesStub.resolves(new Map());
        isXerc20SupportedStub.resolves(false);
        mockDeps.everclear.getMinAmounts.resolves({
          minAmounts: { '1': '1000000000000000000' },
          invoiceAmount: '1000000000000000000',
          amountAfterDiscount: '1000000000000000000',
          discountBps: '0',
          custodiedAmounts: {},
        });

        await processInvoices(mockContext, [invoice]);

        expect(evaluateOnDemandRebalancingStub.calledOnce).to.be.true;
      });
    });
  });
});<|MERGE_RESOLUTION|>--- conflicted
+++ resolved
@@ -1951,16 +1951,10 @@
 
       mockDeps.purchaseCache.getAllPurchases.resolves(pendingPurchases);
 
-<<<<<<< HEAD
-      mockDeps.everclear.intentStatus.withArgs('0xexisting1').resolves(IntentStatus.SETTLED);
-
-      mockDeps.everclear.intentStatus.withArgs('0xexisting2').resolves(IntentStatus.ADDED);
-=======
       mockDeps.everclear.intentStatuses.resolves(new Map([
         ['0xexisting1', IntentStatus.SETTLED],
         ['0xexisting2', IntentStatus.ADDED]
       ]));
->>>>>>> 6aaf5b96
 
       await processInvoices(mockContext, [invoice]);
 
@@ -2348,7 +2342,7 @@
           destination: 1,
           asset: MOCK_TICKER_HASH,
           maximum: '10000000000000000000',
-          slippage: 100,
+          slippages: [100],
           preferences: [SupportedBridge.Across],
         },
       ];
@@ -2491,7 +2485,7 @@
             {
               originChain: 42161,
               amount: '1000000000000000000',
-              slippage: 100,
+              slippages: [100],
             },
           ],
           totalAmount: '1000000000000000000',
@@ -2623,7 +2617,7 @@
             {
               originChain: 42161,
               amount: '1000000000000000000',
-              slippage: 100,
+              slippages: [100],
             },
           ],
           totalAmount: '1000000000000000000',
@@ -2682,7 +2676,7 @@
             {
               originChain: 42161,
               amount: '4000000000000000000',
-              slippage: 100,
+              slippages: [100],
             },
           ],
           totalAmount: '4000000000000000000',
@@ -2737,7 +2731,7 @@
             {
               originChain: 42161,
               amount: '1000000000000000000',
-              slippage: 100,
+              slippages: [100],
             },
           ],
           totalAmount: '1000000000000000000',
@@ -2783,7 +2777,7 @@
             destination: 1,
             asset: MOCK_TICKER_HASH,
             maximum: '10000000000000000000',
-            slippage: 100,
+            slippages: [100],
             preferences: [SupportedBridge.Across],
           },
         ];
@@ -2805,7 +2799,7 @@
             {
               originChain: 42161,
               amount: '1000000000000000000',
-              slippage: 100,
+              slippages: [100],
             },
           ],
           totalAmount: '1000000000000000000',
