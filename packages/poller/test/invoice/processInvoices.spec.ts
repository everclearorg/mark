import sinon, { createStubInstance, SinonStubbedInstance, SinonStub } from 'sinon';
import { ProcessingContext } from '../../src/init';
import {
  groupInvoicesByTicker,
  processInvoices,
  processTickerGroup,
  TickerGroup,
} from '../../src/invoice/processInvoices';
import * as balanceHelpers from '../../src/helpers/balance';
import * as assetHelpers from '../../src/helpers/asset';
import { IntentStatus } from '@mark/everclear';
import { PurchaseCache } from '@mark/cache';
import { SupportedBridge, InvalidPurchaseReasons, TransactionSubmissionType, GasType } from '@mark/core';
import { Logger } from '@mark/logger';
import { EverclearAdapter } from '@mark/everclear';
import { ChainService } from '@mark/chainservice';
<<<<<<< HEAD
import { PurchaseCache } from '@mark/cache';
=======
import { Wallet } from 'ethers';
>>>>>>> 60f10245
import { PrometheusAdapter } from '@mark/prometheus';
import * as intentHelpers from '../../src/helpers/intent';
import * as splitIntentHelpers from '../../src/helpers/splitIntent';
import { mockConfig, createMockInvoice } from '../mocks';

import { RebalanceAdapter } from '@mark/rebalance';
import * as monitorHelpers from '../../src/helpers/monitor';
<<<<<<< HEAD
import { Web3Signer } from '@mark/web3signer';

=======
import * as onDemand from '../../src/rebalance/onDemand';
import { createMinimalDatabaseMock } from '../mocks/database';
import * as DatabaseModule from '@mark/database';
>>>>>>> 60f10245

describe('Invoice Processing', () => {
  let mockContext: SinonStubbedInstance<ProcessingContext>;

  let getMarkBalancesStub: SinonStub;
  let getMarkGasBalancesStub: SinonStub;
  let getCustodiedBalancesStub: SinonStub;
  let isXerc20SupportedStub: SinonStub;
  let calculateSplitIntentsStub: SinonStub;
  let sendIntentsStub: SinonStub;
  let logGasThresholdsStub: SinonStub;

  // On-demand rebalancing stubs
  let evaluateOnDemandRebalancingStub: SinonStub;
  let executeOnDemandRebalancingStub: SinonStub;
  let processPendingEarmarksStub: SinonStub;
  let cleanupCompletedEarmarksStub: SinonStub;
  let cleanupStaleEarmarksStub: SinonStub;

  let mockDeps: {
    logger: SinonStubbedInstance<Logger>;
    everclear: SinonStubbedInstance<EverclearAdapter>;
    chainService: SinonStubbedInstance<ChainService>;
    purchaseCache: SinonStubbedInstance<PurchaseCache>;
    rebalance: SinonStubbedInstance<RebalanceAdapter>;
    web3Signer: SinonStubbedInstance<Web3Signer>;
    prometheus: SinonStubbedInstance<PrometheusAdapter>;
    database: typeof DatabaseModule;
  };

  beforeEach(() => {
    // Init with fresh stubs and mocks
    getMarkBalancesStub = sinon.stub(balanceHelpers, 'getMarkBalances').resolves(new Map());
    getMarkGasBalancesStub = sinon.stub(balanceHelpers, 'getMarkGasBalances').resolves(new Map());
    getCustodiedBalancesStub = sinon.stub(balanceHelpers, 'getCustodiedBalances').resolves(new Map());
    isXerc20SupportedStub = sinon.stub(assetHelpers, 'isXerc20Supported').resolves(false);
    calculateSplitIntentsStub = sinon.stub(splitIntentHelpers, 'calculateSplitIntents').resolves({
      intents: [],
      originDomain: '1',
      originNeeded: BigInt(0),
      totalAllocated: BigInt(0),
      remainder: BigInt(0),
    });
    sendIntentsStub = sinon.stub(intentHelpers, 'sendIntents').resolves([]);
    logGasThresholdsStub = sinon.stub(monitorHelpers, 'logGasThresholds').resolves();

    // Stub on-demand functions
    evaluateOnDemandRebalancingStub = sinon
      .stub(onDemand, 'evaluateOnDemandRebalancing')
      .resolves({ canRebalance: false });
    executeOnDemandRebalancingStub = sinon.stub(onDemand, 'executeOnDemandRebalancing').resolves(null);
    processPendingEarmarksStub = sinon.stub(onDemand, 'processPendingEarmarks').resolves();
    cleanupCompletedEarmarksStub = sinon.stub(onDemand, 'cleanupCompletedEarmarks').resolves();
    cleanupStaleEarmarksStub = sinon.stub(onDemand, 'cleanupStaleEarmarks').resolves();

    mockDeps = {
      logger: createStubInstance(Logger),
      everclear: createStubInstance(EverclearAdapter),
      chainService: createStubInstance(ChainService),
      purchaseCache: createStubInstance(PurchaseCache),
      rebalance: createStubInstance(RebalanceAdapter),
      web3Signer: createStubInstance(Web3Signer),
      prometheus: createStubInstance(PrometheusAdapter),
      database: createMinimalDatabaseMock(),
    };

    // Configure database mocks for on-demand rebalancing
    (mockDeps.database.getEarmarks as sinon.SinonStub).resolves([]);

    // Set up default return values for critical methods
    mockDeps.purchaseCache.getAllPurchases.resolves([]);
    mockDeps.everclear.intentStatus.resolves(IntentStatus.ADDED);
    mockDeps.everclear.fetchEconomyData.resolves({
      currentEpoch: { epoch: 1, startBlock: 1, endBlock: 100 },
      incomingIntents: {},
    });

    // Default mock config supports 1, 8453, 10 and one token on each
    mockContext = {
      config: mockConfig,
      requestId: 'test-request-id',
      startTime: Math.floor(Date.now() / 1000),
      ...mockDeps,
    } as unknown as ProcessingContext;
  });

  afterEach(() => {
    sinon.restore();
  });

  describe('groupInvoicesByTicker', () => {
    it('should group multiple invoices with the same ticker correctly', () => {
      const invoices = [
        createMockInvoice({ intent_id: '0x1', ticker_hash: '0xticker1' }),
        createMockInvoice({ intent_id: '0x2', ticker_hash: '0xticker1' }),
        createMockInvoice({ intent_id: '0x3', ticker_hash: '0xticker1' }),
      ];

      const grouped = groupInvoicesByTicker(mockContext, invoices);

      expect(grouped.size).toBe(1);
      expect(grouped.get('0xticker1')?.length).toBe(3);
    });

    it('should group invoices with different tickers separately', () => {
      const invoices = [
        createMockInvoice({ intent_id: '0x1', ticker_hash: '0xticker1' }),
        createMockInvoice({ intent_id: '0x2', ticker_hash: '0xticker2' }),
        createMockInvoice({ intent_id: '0x3', ticker_hash: '0xticker1' }),
      ];

      const grouped = groupInvoicesByTicker(mockContext, invoices);

      expect(grouped.size).toBe(2);
      expect(grouped.get('0xticker1')?.length).toBe(2);
      expect(grouped.get('0xticker2')?.length).toBe(1);
    });

    it('should sort invoices by age within groups', () => {
      const now = Math.floor(Date.now() / 1000);
      const invoices = [
        createMockInvoice({
          intent_id: '0x1',
          ticker_hash: '0xticker1',
          hub_invoice_enqueued_timestamp: now - 1, // 1 second ago
        }),
        createMockInvoice({
          intent_id: '0x2',
          ticker_hash: '0xticker1',
          hub_invoice_enqueued_timestamp: now - 3, // 3 seconds ago
        }),
        createMockInvoice({
          intent_id: '0x3',
          ticker_hash: '0xticker1',
          hub_invoice_enqueued_timestamp: now - 2, // 2 seconds ago
        }),
      ];

      const grouped = groupInvoicesByTicker(mockContext, invoices);
      const groupedInvoices = grouped.get('0xticker1');
      expect(groupedInvoices).toBeDefined();

      // Should be sorted oldest to newest
      expect(groupedInvoices?.[0].intent_id).toBe('0x2');
      expect(groupedInvoices?.[1].intent_id).toBe('0x3');
      expect(groupedInvoices?.[2].intent_id).toBe('0x1');
    });

    it('should handle empty invoice list', () => {
      const grouped = groupInvoicesByTicker(mockContext, []);

      expect(grouped.size).toBe(0);
    });

    it('should handle single invoice', () => {
      const invoices = [createMockInvoice({ intent_id: '0x1', ticker_hash: '0xticker1' })];

      const grouped = groupInvoicesByTicker(mockContext, invoices);

      expect(grouped.size).toBe(1);
      const groupedInvoices = grouped.get('0xticker1');
      expect(groupedInvoices).toBeDefined();
      expect(groupedInvoices?.length).toBe(1);
      expect(groupedInvoices?.[0].intent_id).toBe('0x1');
    });

    it('should record metrics for each invoice', () => {
      const invoices = [
        createMockInvoice({
          intent_id: '0x1',
          ticker_hash: '0xticker1',
          origin: '1',
        }),
        createMockInvoice({
          intent_id: '0x2',
          ticker_hash: '0xticker2',
          origin: '2',
        }),
      ];

      groupInvoicesByTicker(mockContext, invoices);

      expect(mockDeps.prometheus.recordPossibleInvoice.calledTwice).toBe(true);
      expect(mockDeps.prometheus.recordPossibleInvoice.firstCall.args[0]).toEqual({
        origin: '1',
        id: '0x1',
        ticker: '0xticker1',
      });
      expect(mockDeps.prometheus.recordPossibleInvoice.secondCall.args[0]).toEqual({
        origin: '2',
        id: '0x2',
        ticker: '0xticker2',
      });
    });
  });

  describe('processInvoices', () => {
    describe('TTL expiry logic', () => {
      it('should filter out expired cached purchases based on TTL', async () => {
        getMarkBalancesStub.resolves(new Map());
        getMarkGasBalancesStub.resolves(new Map());
        getCustodiedBalancesStub.resolves(new Map());
        isXerc20SupportedStub.resolves(false);
        mockDeps.everclear.intentStatuses.resolves(new Map());

        const now = Math.floor(Date.now() / 1000);
        const ttlSeconds = 300; // 5 minutes

        // Set up config with TTL
        mockContext.config = { ...mockConfig, purchaseCacheTtlSeconds: ttlSeconds };

        // Create purchases with different ages
        const freshPurchase = {
          target: createMockInvoice({ intent_id: 'fresh' }),
          purchase: { intentId: '0x123', params: {} as any },
          transactionHash: '0x123',
          transactionType: TransactionSubmissionType.Onchain,
          cachedAt: now - 100 // 100 seconds ago (fresh)
        };

        const expiredPurchase = {
          target: createMockInvoice({ intent_id: 'expired' }),
          purchase: { intentId: '0x456', params: {} as any },
          transactionHash: '0x456',
          transactionType: TransactionSubmissionType.Onchain,
          cachedAt: now - 400 // 400 seconds ago (expired)
        };

        const almostExpiredPurchase = {
          target: createMockInvoice({ intent_id: 'almost-expired' }),
          purchase: { intentId: '0x789', params: {} as any },
          transactionHash: '0x789',
          transactionType: TransactionSubmissionType.Onchain,
          cachedAt: now - 299 // 299 seconds ago (just within TTL)
        };

        mockDeps.purchaseCache.getAllPurchases.resolves([
          freshPurchase,
          expiredPurchase,
          almostExpiredPurchase
        ]);

        await processInvoices(mockContext, []);

        // Check the targets are removed
        expect(mockDeps.purchaseCache.removePurchases.calledOnceWith([expiredPurchase.target.intent_id])).to.be.true
      });

      it('should handle purchases with missing cachedAt field', async () => {
        getMarkBalancesStub.resolves(new Map());
        getMarkGasBalancesStub.resolves(new Map());
        getCustodiedBalancesStub.resolves(new Map());
        isXerc20SupportedStub.resolves(false);
        mockDeps.everclear.intentStatuses.resolves(new Map());

        const ttlSeconds = 300;
        mockContext.config = { ...mockConfig, purchaseCacheTtlSeconds: ttlSeconds };

        // Purchase without cachedAt (backwards compatibility)
        const purchaseWithoutCachedAt = {
          target: createMockInvoice({ intent_id: 'no-cached-at' }),
          purchase: { intentId: '0x123', params: {} as any },
          transactionHash: '0x123',
          transactionType: TransactionSubmissionType.Onchain,
          cachedAt: null as any // Simulate missing cachedAt for backwards compatibility test
        };

        mockDeps.purchaseCache.getAllPurchases.resolves([purchaseWithoutCachedAt]);

        // Should not throw an error
        await processInvoices(mockContext, []);

        // Should handle gracefully by filtering out purchase with invalid cachedAt (null/undefined results in NaN)
        // The purchase gets filtered out because NaN < ttlSeconds is false, but no error is thrown
        expect(mockDeps.logger.error.called).to.be.false;
      });

      it('should retain all purchases when all are within TTL', async () => {
        getMarkBalancesStub.resolves(new Map());
        getMarkGasBalancesStub.resolves(new Map());
        getCustodiedBalancesStub.resolves(new Map());
        isXerc20SupportedStub.resolves(false);
        mockDeps.everclear.intentStatuses.resolves(new Map());

        const now = Math.floor(Date.now() / 1000);
        const ttlSeconds = 300;

        mockContext.config = { ...mockConfig, purchaseCacheTtlSeconds: ttlSeconds };

        const recentPurchase1 = {
          target: createMockInvoice({ intent_id: 'recent1' }),
          purchase: { intentId: '0x123', params: {} as any },
          transactionHash: '0x123',
          transactionType: TransactionSubmissionType.Onchain,
          cachedAt: now - 50
        };

        const recentPurchase2 = {
          target: createMockInvoice({ intent_id: 'recent2' }),
          purchase: { intentId: '0x456', params: {} as any },
          transactionHash: '0x456',
          transactionType: TransactionSubmissionType.Onchain,
          cachedAt: now - 100
        };

        mockDeps.purchaseCache.getAllPurchases.resolves([recentPurchase1, recentPurchase2]);

        await processInvoices(mockContext, []);

        // Should not log any expired purchases
        const debugCalls = mockDeps.logger.debug.getCalls();
        const expiredLogCall = debugCalls.find(call =>
          call.args[0] === 'Purchase expired, dropping from cache'
        );
        expect(expiredLogCall).to.be.undefined;
      });

      it('should use default TTL when config value is missing', async () => {
        getMarkBalancesStub.resolves(new Map());
        getMarkGasBalancesStub.resolves(new Map());
        getCustodiedBalancesStub.resolves(new Map());
        isXerc20SupportedStub.resolves(false);
        mockDeps.everclear.intentStatuses.resolves(new Map());

        // Remove TTL from config to test default behavior
        const configWithoutTtl = { ...mockConfig };
        delete (configWithoutTtl as any).purchaseCacheTtlSeconds;
        mockContext.config = configWithoutTtl;

        const now = Math.floor(Date.now() / 1000);
        const purchase = {
          target: createMockInvoice({ intent_id: 'test' }),
          purchase: { intentId: '0x123', params: {} as any },
          transactionHash: '0x123',
          transactionType: TransactionSubmissionType.Onchain,
          cachedAt: now - 100
        };

        mockDeps.purchaseCache.getAllPurchases.resolves([purchase]);

        await processInvoices(mockContext, []);

        // Should handle gracefully when TTL config is missing
        expect(mockDeps.logger.error.called).to.be.false;
      });
    });

    it('should remove stale cache purchases successfully', async () => {
      getMarkBalancesStub.resolves(new Map());
      getMarkGasBalancesStub.resolves(new Map());
      getCustodiedBalancesStub.resolves(new Map());
      isXerc20SupportedStub.resolves(false);

      // Make invoice SETTLED, which means it should be removed
      mockDeps.everclear.intentStatuses.resolves(new Map([['0x123', IntentStatus.SETTLED]]));

      const invoices = [createMockInvoice()];

      // Mock the returned purchase from cache
      mockDeps.purchaseCache.getAllPurchases.resolves([
        {
          target: invoices[0],
          purchase: {
            intentId: invoices[0].intent_id,
            params: {
              amount: '1000000000000000000',
              origin: '1',
              destinations: ['1'],
              to: '0x123',
              inputAsset: '0x123',
              callData: '',
              maxFee: 0,
            },
          },
          transactionHash: '0xabc',
          transactionType: TransactionSubmissionType.Onchain,
        },
<<<<<<< HEAD
        transactionHash: '0xabc',
        transactionType: TransactionSubmissionType.Onchain,
        cachedAt: Math.floor(Date.now() / 1000)
      }]);
=======
      ]);
>>>>>>> 60f10245

      await processInvoices(mockContext, invoices);

      expect(mockDeps.purchaseCache.removePurchases.calledWith(['0x123'])).toBe(true);

      expect(mockDeps.prometheus.recordPurchaseClearanceDuration.calledOnce).toBe(true);
      expect(mockDeps.prometheus.recordPurchaseClearanceDuration.firstCall.args[0]).toEqual({
        origin: '1',
        ticker: '0xticker1',
        destination: '8453',
      });
<<<<<<< HEAD
      expect(mockDeps.prometheus.recordPurchaseClearanceDuration.firstCall.args[1]).to.be.approximately(
        mockContext.startTime - invoices[0].hub_invoice_enqueued_timestamp, 10,
=======
      expect(mockDeps.prometheus.recordPurchaseClearanceDuration.firstCall.args[1]).toBe(
        mockContext.startTime - invoices[0].hub_invoice_enqueued_timestamp,
>>>>>>> 60f10245
      );
    });

    it('should evict expired cached purchases by TTL', async () => {
      // Configure a very small TTL
      mockContext.config.purchaseCacheTtlSeconds = 1;

      getMarkBalancesStub.resolves(new Map());
      getMarkGasBalancesStub.resolves(new Map());
      getCustodiedBalancesStub.resolves(new Map());
      isXerc20SupportedStub.resolves(false);

      // Do not remove by intent status; only TTL should trigger
      mockDeps.everclear.intentStatuses.resolves(new Map());

      const invoices = [createMockInvoice()];

      // Mock a cached purchase with an old cachedAt
      const purchaseId = '0xabcpurchase';
      mockDeps.purchaseCache.getAllPurchases.resolves([
        {
          target: invoices[0],
          purchase: {
            intentId: purchaseId,
            params: {
              amount: '1000000000000000000',
              origin: '1',
              destinations: ['1'],
              to: '0x123',
              inputAsset: '0x123',
              callData: '',
              maxFee: 0,
            },
          },
          transactionHash: '0xabc',
          transactionType: TransactionSubmissionType.Onchain,
          cachedAt: (mockContext.startTime as number) - 10,
        },
      ]);

      await processInvoices(mockContext, invoices);

      expect(mockDeps.purchaseCache.removePurchases.calledOnceWith([invoices[0].intent_id])).to.be.true;
    });

    it('should correctly store a purchase in the cache', async () => {
      getMarkBalancesStub.resolves(new Map());
      getMarkGasBalancesStub.resolves(new Map());
      getCustodiedBalancesStub.resolves(new Map());
      isXerc20SupportedStub.resolves(false);
      mockDeps.purchaseCache.getAllPurchases.resolves([]);
      mockDeps.everclear.intentStatuses.resolves(new Map());

      const invoice = createMockInvoice({ discountBps: 7 });

      mockDeps.everclear.getMinAmounts.resolves({
        minAmounts: { '8453': '1000000000000000000' },
        invoiceAmount: '1000000000000000000',
        amountAfterDiscount: '1000000000000000000',
        discountBps: '0',
        custodiedAmounts: {},
      });

      calculateSplitIntentsStub.resolves({
        intents: [
          {
            amount: '1000000000000000000',
            origin: '8453',
            destinations: ['1', '10'],
            to: '0xowner',
            inputAsset: '0xtoken1',
            callData: '0x',
            maxFee: '0',
          },
        ],
        originDomain: '8453',
        totalAllocated: BigInt('1000000000000000000'),
      });

      sendIntentsStub.resolves([
        {
          intentId: '0xabc',
          transactionHash: '0xabc',
          chainId: '8453',
          type: TransactionSubmissionType.Onchain,
        },
      ]);

      await processInvoices(mockContext, [invoice]);

      const expectedPurchase = {
        target: invoice,
        transactionHash: '0xabc',
        transactionType: TransactionSubmissionType.Onchain,
        purchase: {
          intentId: '0xabc',
          params: {
            amount: '1000000000000000000',
            origin: '8453',
            destinations: ['1', '10'],
            to: '0xowner',
            inputAsset: '0xtoken1',
            callData: '0x',
            maxFee: '0',
          },
        },
      };

<<<<<<< HEAD
      // Verify the correct purchase was stored in cache, with a cachedAt timestamp
      expect(mockDeps.purchaseCache.addPurchases.calledOnce).to.be.true;
      const purchasesArg = mockDeps.purchaseCache.addPurchases.firstCall.args[0];
      expect(purchasesArg).to.have.length(1);
      expect(purchasesArg[0]).to.deep.include(expectedPurchase);
      expect(purchasesArg[0]).to.have.property('cachedAt');
=======
      // Verify the correct purchase was stored in cache
      expect(mockDeps.purchaseCache.addPurchases.calledOnce).toBe(true);
      expect(mockDeps.purchaseCache.addPurchases.firstCall.args[0]).toEqual([expectedPurchase]);
>>>>>>> 60f10245

      expect(mockDeps.prometheus.recordSuccessfulPurchase.calledOnce).toBe(true);
      expect(mockDeps.prometheus.recordSuccessfulPurchase.firstCall.args[0]).toEqual({
        origin: '1',
        id: '0x123',
        ticker: '0xticker1',
        destination: '8453',
        isSplit: 'false',
        splitCount: '1',
      });

      expect(mockDeps.prometheus.recordInvoicePurchaseDuration.calledOnce).toBe(true);
      expect(mockDeps.prometheus.recordInvoicePurchaseDuration.firstCall.args[0]).toEqual({
        origin: '1',
        ticker: '0xticker1',
        destination: '8453',
      });
      expect(mockDeps.prometheus.recordInvoicePurchaseDuration.firstCall.args[1]).toBe(
        mockContext.startTime - invoice.hub_invoice_enqueued_timestamp,
      );

      expect(mockDeps.prometheus.updateRewards.calledOnce).toBe(true);
      expect(mockDeps.prometheus.updateRewards.firstCall.args[0]).toEqual({
        chain: '1',
        asset: '0xtoken1',
        id: '0x123',
        ticker: '0xticker1',
      });
      expect(mockDeps.prometheus.updateRewards.firstCall.args[1]).toBe(700000000000000);
    });

    it('should handle cache getAllPurchases failure gracefully', async () => {
      const invoice = createMockInvoice();

      getMarkBalancesStub.resolves(new Map());
      getMarkGasBalancesStub.resolves(new Map());
      getCustodiedBalancesStub.resolves(new Map());
      isXerc20SupportedStub.resolves(false);
      mockDeps.everclear.intentStatus.resolves(IntentStatus.ADDED);

      // Simulate cache failure
      const cacheError = new Error('Cache error');
      mockDeps.purchaseCache.getAllPurchases.rejects(cacheError);

      let thrownError: Error | undefined;
      try {
        await processInvoices(mockContext, [invoice]);
      } catch (error) {
        thrownError = error as Error;
      }

      // Verify error was thrown
      expect(thrownError?.message).toBe('Cache error');

      // And no purchases were attempted
      expect(mockDeps.purchaseCache.addPurchases.called).toBe(false);
      expect(calculateSplitIntentsStub.called).toBe(false);
      expect(sendIntentsStub.called).toBe(false);
    });

    it('should handle cache addPurchases failure gracefully', async () => {
      const invoice = createMockInvoice();

      getMarkBalancesStub.resolves(new Map());
      getMarkGasBalancesStub.resolves(new Map());
      getCustodiedBalancesStub.resolves(new Map());
      isXerc20SupportedStub.resolves(false);
      mockDeps.everclear.intentStatus.resolves(IntentStatus.ADDED);
      mockDeps.purchaseCache.getAllPurchases.resolves([]);

      // Setup successful path until addPurchases
      mockDeps.everclear.getMinAmounts.resolves({
        minAmounts: { '8453': '1000000000000000000' },
        invoiceAmount: '1000000000000000000',
        amountAfterDiscount: '1000000000000000000',
        discountBps: '0',
        custodiedAmounts: {},
      });

      calculateSplitIntentsStub.resolves({
        intents: [
          {
            amount: '1000000000000000000',
            origin: '8453',
            destinations: ['1', '10'],
            to: '0xowner',
            inputAsset: '0xtoken1',
            callData: '0x',
            maxFee: '0',
          },
        ],
        originDomain: '8453',
        totalAllocated: BigInt('1000000000000000000'),
      });

      sendIntentsStub.resolves([
        {
          intentId: '0xabc',
          transactionHash: '0xabc',
          chainId: '8453',
          type: TransactionSubmissionType.Onchain,
        },
      ]);

      // Simulate cache failure
      const cacheError = new Error('Cache add error');
      mockDeps.purchaseCache.addPurchases.rejects(cacheError);

      let thrownError: Error | undefined;
      try {
        await processInvoices(mockContext, [invoice]);
      } catch (error) {
        thrownError = error as Error;
      }

      // Verify error was thrown
      expect(thrownError).toBeDefined();
      expect(thrownError?.message).toBe('Cache add error');
    });

    it('should handle cache removePurchases failure gracefully', async () => {
      // Setup test data
      const invoice = createMockInvoice();

      // Setup basic stubs
      getMarkBalancesStub.resolves(new Map());
      getMarkGasBalancesStub.resolves(new Map());
      getCustodiedBalancesStub.resolves(new Map());
      isXerc20SupportedStub.resolves(false);
      mockDeps.everclear.intentStatuses.resolves(new Map([['0x123', IntentStatus.SETTLED]]));

      // Setup cache data for removal
      mockDeps.purchaseCache.getAllPurchases.resolves([
        {
          target: invoice,
          purchase: {
            intentId: invoice.intent_id,
            params: {
              amount: '1000000000000000000',
              origin: '1',
              destinations: ['1'],
              to: '0x123',
              inputAsset: '0x123',
              callData: '',
              maxFee: 0,
            },
          },
          transactionHash: '0xabc',
          transactionType: TransactionSubmissionType.Onchain,
        },
<<<<<<< HEAD
        transactionHash: '0xabc',
        transactionType: TransactionSubmissionType.Onchain,
        cachedAt: Math.floor(Date.now() / 1000)
      }]);
=======
      ]);
>>>>>>> 60f10245

      // Simulate cache failure
      mockDeps.purchaseCache.removePurchases.rejects(new Error('Cache remove error'));

      await processInvoices(mockContext, [invoice]);

      // Verify warning was logged
      expect(mockDeps.logger.warn.calledWith('Failed to clear pending cache')).toBe(true);

      // And Prometheus record was not called except for possible invoice seen
      expect(mockDeps.prometheus.recordSuccessfulPurchase.called).toBe(false);
      expect(mockDeps.prometheus.recordInvoicePurchaseDuration.called).toBe(false);
      expect(mockDeps.prometheus.recordPurchaseClearanceDuration.called).toBe(false);
      expect(mockDeps.prometheus.updateRewards.called).toBe(false);
    });

    it('should adjust custodied balances based on pending intents from economy data', async () => {
      const ticker = '0xticker1';
      const domain1 = '8453'; // Origin domain
      const domain2 = '1'; // Destination domain where Mark has balance

      calculateSplitIntentsStub.restore();
      sinon.stub(assetHelpers, 'getSupportedDomainsForTicker').returns([domain1, domain2]);
      sinon.stub(assetHelpers, 'convertHubAmountToLocalDecimals').returnsArg(0);

      // Mock balances - Mark has enough balance on domain2 to purchase the invoice
      getMarkBalancesStub.resolves(new Map([[ticker, new Map([[domain2, BigInt('5000000000000000000')]])]]));
      // Mark has enough gas balance on domain2
      getMarkGasBalancesStub.resolves(
        new Map([[{ chainId: domain2, gasType: GasType.Gas }, BigInt('1000000000000000000')]]),
      );

      // Mock custodied balances - domain1 has insufficient custodied assets
      // for Mark to settle out if not including pending intents
      const originalCustodied = new Map([
        [
          ticker,
          new Map([
            [domain1, BigInt('500000000000000000')], // Only 0.5 ETH
            [domain2, BigInt('0')],
          ]),
        ],
      ]);
      getCustodiedBalancesStub.resolves(originalCustodied);

      // Mock cache with no existing purchases
      mockDeps.purchaseCache.getAllPurchases.resolves([]);
      mockDeps.everclear.intentStatuses.resolves(new Map());

      // Mock economy data with pending intents for domain1
      mockDeps.everclear.fetchEconomyData.callsFake(async (domain) => {
        if (domain === domain1) {
          return {
            currentEpoch: { epoch: 1, startBlock: 1, endBlock: 100 },
            incomingIntents: {
              chain1: [
                {
                  intentId: '0xintent1',
                  initiator: '0xuser1',
                  amount: '1500000000000000000', // 1.5 ETH in pending intents
                  destinations: [domain2],
                },
              ],
            },
          };
        }

        return {
          currentEpoch: { epoch: 1, startBlock: 1, endBlock: 100 },
          incomingIntents: null,
        };
      });

      // Create an invoice going from domain1 to domain2
      const invoice = createMockInvoice({
        ticker_hash: ticker,
        origin: domain1,
        destinations: [domain2],
        amount: '2000000000000000000', // 2 ETH
      });

      // Mock getMinAmounts
      mockDeps.everclear.getMinAmounts.resolves({
        minAmounts: { [domain2]: '2000000000000000000' },
        invoiceAmount: '2000000000000000000',
        amountAfterDiscount: '2000000000000000000',
        discountBps: '0',
        custodiedAmounts: { [domain1]: '500000000000000000' },
      });

      // Mock sendIntents to return success
      sendIntentsStub.resolves([
        {
          intentId: '0xabc',
          transactionHash: '0xabc',
          chainId: domain2,
          type: TransactionSubmissionType.Onchain,
        },
      ]);

      await processInvoices(mockContext, [invoice]);

      // Verify a purchase was created
      expect(mockDeps.purchaseCache.addPurchases.calledOnce).toBe(true);
      const purchases = mockDeps.purchaseCache.addPurchases.firstCall.args[0];
      expect(purchases.length).toBe(1);

      // Verify the purchase reflects the allocation that would only be possible
      // if the pending intents were properly added to custodied balances
      const purchaseIntent = purchases[0].purchase.params;
      expect(purchaseIntent.origin).toBe(domain2);
      expect(purchaseIntent.destinations).toContain(domain1);
    });

    it('should handle failed fetchEconomyData calls gracefully', async () => {
      // Setup basic stubs for the test
      const ticker = '0xticker1';
      const domain1 = '8453';
      const domain2 = '1';

      // Mock balances and custodied assets
      getMarkBalancesStub.resolves(
        new Map([
          [
            ticker,
            new Map([
              [domain1, BigInt('5000000000000000000')],
              [domain2, BigInt('3000000000000000000')],
            ]),
          ],
        ]),
      );
      getMarkGasBalancesStub.resolves(new Map());

      // Mock custodied balances - start with 2 ETH custodied in each domain
      const originalCustodied = new Map([
        [
          ticker,
          new Map([
            [domain1, BigInt('2000000000000000000')],
            [domain2, BigInt('2000000000000000000')],
          ]),
        ],
      ]);
      getCustodiedBalancesStub.resolves(originalCustodied);

      // Mock cache with no existing purchases
      mockDeps.purchaseCache.getAllPurchases.resolves([]);
      mockDeps.everclear.intentStatuses.resolves(new Map());

      // Mock economy data fetch - domain1 succeeds, domain2 fails
      mockDeps.everclear.fetchEconomyData.callsFake(async (domain) => {
        if (domain === domain1) {
          return {
            currentEpoch: { epoch: 1, startBlock: 1, endBlock: 100 },
            incomingIntents: {
              chain1: [
                {
                  intentId: '0xintent1',
                  initiator: '0xuser1',
                  amount: '1000000000000000000', // 1 ETH
                  destinations: [domain2],
                },
              ],
            },
          };
        } else if (domain === domain2) {
          throw new Error('API error');
        }

        return {
          currentEpoch: { epoch: 1, startBlock: 1, endBlock: 100 },
          incomingIntents: null,
        };
      });

      // Mock the calculateSplitIntents to examine the adjusted custodied values
      calculateSplitIntentsStub.callsFake(
        async (context, invoice, minAmounts, remainingBalances, remainingCustodied) => {
          // Verify domain1 was adjusted
          const domain1Custodied = remainingCustodied.get(ticker)?.get(domain1) || BigInt(0);
          expect(domain1Custodied.toString()).toBe('1000000000000000000');

          // Verify domain2 was NOT adjusted (since fetchEconomyData failed)
          const domain2Custodied = remainingCustodied.get(ticker)?.get(domain2) || BigInt(0);
          expect(domain2Custodied.toString()).toBe('2000000000000000000');

          return {
            intents: [],
            originDomain: null,
            totalAllocated: BigInt(0),
            remainder: BigInt(0),
          };
        },
      );

      // Mock getMinAmounts to return valid amounts
      mockDeps.everclear.getMinAmounts.resolves({
        minAmounts: { [domain1]: '1000000000000000000' },
        invoiceAmount: '1000000000000000000',
        amountAfterDiscount: '1000000000000000000',
        discountBps: '0',
        custodiedAmounts: {},
      });

      // Create a test invoice
      const invoice = createMockInvoice({
        ticker_hash: ticker,
        destinations: [domain1, domain2],
      });

      // Execute the processInvoices function
      await processInvoices(mockContext, [invoice]);

      // Verify that we logged the error for domain2
      expect(mockDeps.logger.warn.calledWith('Failed to fetch economy data for domain, continuing without it')).toBe(
        true,
      );

      // Verify adjustment was still made for domain1
      expect(mockDeps.logger.info.calledWith('Adjusted custodied assets for domain based on pending intents')).toBe(
        true,
      );
    });

    it('should handle empty incomingIntents correctly', async () => {
      // Setup basic stubs for the test
      const ticker = '0xticker1';
      const domain = '8453';

      // Mock balances and custodied assets
      getMarkBalancesStub.resolves(new Map([[ticker, new Map([[domain, BigInt('5000000000000000000')]])]]));
      getMarkGasBalancesStub.resolves(new Map());

      // Mock custodied balances - start with 2 ETH custodied
      const originalCustodied = BigInt('2000000000000000000');
      getCustodiedBalancesStub.resolves(new Map([[ticker, new Map([[domain, originalCustodied]])]]));

      // Mock cache with no existing purchases
      mockDeps.purchaseCache.getAllPurchases.resolves([]);
      mockDeps.everclear.intentStatuses.resolves(new Map());

      // Mock economy data fetch with null incomingIntents
      mockDeps.everclear.fetchEconomyData.resolves({
        currentEpoch: { epoch: 1, startBlock: 1, endBlock: 100 },
        incomingIntents: null, // Null incomingIntents
      });

      // Mock the calculateSplitIntents to examine the adjusted custodied values
      calculateSplitIntentsStub.callsFake(
        async (context, invoice, minAmounts, remainingBalances, remainingCustodied) => {
          // Verify domain custodied was NOT adjusted
          const domainCustodied = remainingCustodied.get(ticker)?.get(domain) || BigInt(0);
          expect(domainCustodied).toBe(originalCustodied);

          return {
            intents: [],
            originDomain: null,
            totalAllocated: BigInt(0),
            remainder: BigInt(0),
          };
        },
      );

      // Mock getMinAmounts to return valid amounts
      mockDeps.everclear.getMinAmounts.resolves({
        minAmounts: { [domain]: '1000000000000000000' },
        invoiceAmount: '1000000000000000000',
        amountAfterDiscount: '1000000000000000000',
        discountBps: '0',
        custodiedAmounts: {},
      });

      // Create a test invoice
      const invoice = createMockInvoice({
        ticker_hash: ticker,
        destinations: [domain],
      });

      // Execute the processInvoices function
      await processInvoices(mockContext, [invoice]);

      // Verify that we did NOT log any adjustments
      const adjustLogCalls = mockDeps.logger.info
        .getCalls()
        .filter((call) => call.args[0] === 'Adjusted custodied assets for domain based on pending intents');
      expect(adjustLogCalls.length).toBe(0);
    });
  });

  describe('processTickerGroup', () => {
    it('should handle case when no intents can be allocated', async () => {
      const invoice = createMockInvoice({
        intent_id: '0x123',
        origin: '1',
        destinations: ['8453'],
        amount: '1000000000000000000',
        ticker_hash: '0xticker1',
      });

      const group: TickerGroup = {
        ticker: '0xticker1',
        invoices: [invoice],
        remainingBalances: new Map(),
        remainingCustodied: new Map(),
        chosenOrigin: '1',
      };

      // Mock to return empty intents (no allocation possible)
      calculateSplitIntentsStub.resolves({
        intents: [],
        originDomain: '',
        originNeeded: BigInt(0),
        totalAllocated: BigInt(0),
        remainder: BigInt(0),
      });

      const result = await processTickerGroup(mockContext, group, []);

      expect(result.purchases).toEqual([]);
      expect(sendIntentsStub.called).toBe(false);
      // When no intents are generated, the function returns early without specific logging
    });

    it('should process a single invoice in a ticker group correctly', async () => {
      isXerc20SupportedStub.resolves(false);
      mockDeps.everclear.getMinAmounts.resolves({
        minAmounts: { '8453': '1000000000000000000' },
        invoiceAmount: '1000000000000000000',
        amountAfterDiscount: '1000000000000000000',
        discountBps: '0',
        custodiedAmounts: {},
      });

      const invoice = createMockInvoice();
      const group: TickerGroup = {
        ticker: '0xticker1',
        invoices: [invoice],
        remainingBalances: new Map([['0xticker1', new Map([['8453', BigInt('1000000000000000000')]])]]),
        remainingCustodied: new Map([['0xticker1', new Map([['8453', BigInt('0')]])]]),
        chosenOrigin: null,
      };

      calculateSplitIntentsStub.resolves({
        intents: [
          {
            amount: '1000000000000000000',
            origin: '8453',
            destinations: ['1', '10'],
            to: '0xowner',
            inputAsset: '0xtoken1',
            callData: '0x',
            maxFee: '0',
          },
        ],
        originDomain: '8453',
        totalAllocated: BigInt('1000000000000000000'),
      });

      sendIntentsStub.resolves([
        {
          intentId: '0xabc',
          transactionHash: '0xabc',
          chainId: '8453',
          type: TransactionSubmissionType.Onchain,
        },
      ]);

      const result = await processTickerGroup(mockContext, group, []);

      const expectedPurchase = {
        target: invoice,
        transactionHash: '0xabc',
        transactionType: TransactionSubmissionType.Onchain,
        purchase: {
          intentId: '0xabc',
          params: {
            amount: '1000000000000000000',
            origin: '8453',
            destinations: ['1', '10'],
            to: '0xowner',
            inputAsset: '0xtoken1',
            callData: '0x',
            maxFee: '0',
          },
        },
      };

      // Verify the correct purchases were created
<<<<<<< HEAD
      expect(result.purchases).to.have.length(1);
      expect(result.purchases[0].target).to.equal(expectedPurchase.target);
      expect(result.purchases[0].purchase.intentId).to.equal(expectedPurchase.purchase.intentId);
      expect(result.purchases[0].purchase.params).to.deep.equal(expectedPurchase.purchase.params);
      expect(result.purchases[0].transactionHash).to.equal(expectedPurchase.transactionHash);
      expect(result.purchases[0].transactionType).to.equal(expectedPurchase.transactionType);
      expect(result.purchases[0].cachedAt).to.be.a('number');
=======
      expect(result.purchases).toEqual([expectedPurchase]);
>>>>>>> 60f10245

      // Verify remaining balances were updated correctly
      expect(result.remainingBalances.get('0xticker1')?.get('8453')).toBe(BigInt('0'));
    });


    it('should process multiple invoices in a ticker group correctly', async () => {
      isXerc20SupportedStub.resolves(false);
      // Mock cumulative API responses for multiple invoices
      mockDeps.everclear.getMinAmounts.onFirstCall().resolves({
        minAmounts: { '8453': '1000000000000000000' }, // First invoice: 1 WETH cumulative
        invoiceAmount: '1000000000000000000',
        amountAfterDiscount: '1000000000000000000',
        discountBps: '0',
        custodiedAmounts: {},
      });

      mockDeps.everclear.getMinAmounts.onSecondCall().resolves({
        minAmounts: { '8453': '1000000000000000000' }, // Second invoice: 1 WETH independent
        invoiceAmount: '1000000000000000000',
        amountAfterDiscount: '1000000000000000000',
        discountBps: '0',
        custodiedAmounts: {},
      });

      const invoice1 = createMockInvoice({ intent_id: '0x123' });
      const invoice2 = createMockInvoice({ intent_id: '0x456' });

      const group: TickerGroup = {
        ticker: '0xticker1',
        invoices: [invoice1, invoice2],
        remainingBalances: new Map([['0xticker1', new Map([['8453', BigInt('2000000000000000000')]])]]),
        remainingCustodied: new Map([['0xticker1', new Map([['8453', BigInt('0')]])]]),
        chosenOrigin: null,
      };

      // Call to calculateSplitIntents for both invoices
      calculateSplitIntentsStub.resolves({
        intents: [
          {
            amount: '1000000000000000000',
            origin: '8453',
            destinations: ['1', '10'],
            to: '0xowner',
            inputAsset: '0xtoken1',
            callData: '0x',
            maxFee: '0',
          },
        ],
        originDomain: '8453',
        totalAllocated: BigInt('1000000000000000000'),
      });

      sendIntentsStub.resolves([
        {
          intentId: '0xabc',
          transactionHash: '0xabc',
          chainId: '8453',
          type: TransactionSubmissionType.Onchain,
        },
        {
          intentId: '0xdef',
          transactionHash: '0xdef',
          chainId: '8453',
          type: TransactionSubmissionType.Onchain,
        },
      ]);

      const result = await processTickerGroup(mockContext, group, []);

      const expectedPurchases = [
        {
          target: invoice1,
          transactionHash: '0xabc',
          transactionType: TransactionSubmissionType.Onchain,
          purchase: {
            intentId: '0xabc',
            params: {
              amount: '1000000000000000000',
              origin: '8453',
              destinations: ['1', '10'],
              to: '0xowner',
              inputAsset: '0xtoken1',
              callData: '0x',
              maxFee: '0',
            },
          },
        },
        {
          target: invoice2,
          transactionHash: '0xdef',
          transactionType: TransactionSubmissionType.Onchain,
          purchase: {
            intentId: '0xdef',
            params: {
              amount: '1000000000000000000',
              origin: '8453',
              destinations: ['1', '10'],
              to: '0xowner',
              inputAsset: '0xtoken1',
              callData: '0x',
              maxFee: '0',
            },
          },
        },
      ];

      // Verify the correct purchases were created
<<<<<<< HEAD
      expect(result.purchases).to.have.length(2);
      expectedPurchases.forEach((expected, index) => {
        expect(result.purchases[index].target).to.equal(expected.target);
        expect(result.purchases[index].purchase.intentId).to.equal(expected.purchase.intentId);
        expect(result.purchases[index].purchase.params).to.deep.equal(expected.purchase.params);
        expect(result.purchases[index].transactionHash).to.equal(expected.transactionHash);
        expect(result.purchases[index].transactionType).to.equal(expected.transactionType);
        expect(result.purchases[index].cachedAt).to.be.a('number');
      });
=======
      expect(result.purchases).toEqual(expectedPurchases);
>>>>>>> 60f10245

      // Verify remaining balances were updated correctly (2 ETH - 1 ETH - 1 ETH = 0)
      expect(result.remainingBalances.get('0xticker1')?.get('8453')).toBe(BigInt('0'));
    });

    it('should process split purchases for a single invoice correctly', async () => {
      isXerc20SupportedStub.resolves(false);
      mockDeps.everclear.getMinAmounts.resolves({
        minAmounts: { '8453': '2000000000000000000' },
        invoiceAmount: '2000000000000000000',
        amountAfterDiscount: '2000000000000000000',
        discountBps: '0',
        custodiedAmounts: {},
      });

      const invoice = createMockInvoice();
      const group: TickerGroup = {
        ticker: '0xticker1',
        invoices: [invoice],
        remainingBalances: new Map([['0xticker1', new Map([['8453', BigInt('2000000000000000000')]])]]),
        remainingCustodied: new Map([['0xticker1', new Map([['8453', BigInt('0')]])]]),
        chosenOrigin: null,
      };

      // Two split intents to settle this invoice
      calculateSplitIntentsStub.resolves({
        intents: [
          {
            amount: '1000000000000000000',
            origin: '8453',
            destinations: ['1', '10'], // 1 is the target dest
            to: '0xowner',
            inputAsset: '0xtoken1',
            callData: '0x',
            maxFee: '0',
          },
          {
            amount: '1000000000000000000',
            origin: '8453',
            destinations: ['10', '1'], // 10 is the target dest
            to: '0xowner',
            inputAsset: '0xtoken1',
            callData: '0x',
            maxFee: '0',
          },
        ],
        originDomain: '8453',
        totalAllocated: BigInt('2000000000000000000'),
      });

      sendIntentsStub.resolves([
        {
          intentId: '0xabc',
          transactionHash: '0xabc',
          chainId: '8453',
          type: TransactionSubmissionType.Onchain,
        },
        {
          intentId: '0xdef',
          transactionHash: '0xdef',
          chainId: '8453',
          type: TransactionSubmissionType.Onchain,
        },
      ]);

      const result = await processTickerGroup(mockContext, group, []);

      const expectedPurchases = [
        {
          target: invoice,
          transactionHash: '0xabc',
          transactionType: TransactionSubmissionType.Onchain,
          purchase: {
            intentId: '0xabc',
            params: {
              amount: '1000000000000000000',
              origin: '8453',
              destinations: ['1', '10'],
              to: '0xowner',
              inputAsset: '0xtoken1',
              callData: '0x',
              maxFee: '0',
            },
          },
        },
        {
          target: invoice,
          transactionHash: '0xdef',
          transactionType: TransactionSubmissionType.Onchain,
          purchase: {
            intentId: '0xdef',
            params: {
              amount: '1000000000000000000',
              origin: '8453',
              destinations: ['10', '1'],
              to: '0xowner',
              inputAsset: '0xtoken1',
              callData: '0x',
              maxFee: '0',
            },
          },
        },
      ];

      // Verify the correct split intent purchases were created
<<<<<<< HEAD
      expect(result.purchases).to.have.length(2);
      expectedPurchases.forEach((expected, index) => {
        expect(result.purchases[index].target).to.equal(expected.target);
        expect(result.purchases[index].purchase.intentId).to.equal(expected.purchase.intentId);
        expect(result.purchases[index].purchase.params).to.deep.equal(expected.purchase.params);
        expect(result.purchases[index].transactionHash).to.equal(expected.transactionHash);
        expect(result.purchases[index].transactionType).to.equal(expected.transactionType);
        expect(result.purchases[index].cachedAt).to.be.a('number');
      });
=======
      expect(result.purchases).toEqual(expectedPurchases);
>>>>>>> 60f10245

      // Verify remaining balances were updated correctly (2 ETH - 2 ETH = 0)
      expect(result.remainingBalances.get('0xticker1')?.get('8453')).toBe(BigInt('0'));
    });

    it('should filter out invalid invoices correctly', async () => {
      // Create invoices with different invalid reasons
      const validInvoice = createMockInvoice();
      const zeroAmountInvoice = createMockInvoice({
        intent_id: '0x456',
        amount: '0',
      });
      // This invoice should be invalid because the owner is us
      const ownInvoice = createMockInvoice({
        intent_id: '0x789',
        owner: mockContext.config.ownAddress,
      });
      const tooNewInvoice = createMockInvoice({
        intent_id: '0xabc',
        hub_invoice_enqueued_timestamp: Math.floor(Date.now() / 1000),
      });

      const group: TickerGroup = {
        ticker: '0xticker1',
        invoices: [validInvoice, zeroAmountInvoice, ownInvoice, tooNewInvoice],
        remainingBalances: new Map([['0xticker1', new Map([['8453', BigInt('4000000000000000000')]])]]),
        remainingCustodied: new Map([['0xticker1', new Map([['8453', BigInt('0')]])]]),
        chosenOrigin: null,
      };

      // Set up stubs for the valid invoice to be processed
      isXerc20SupportedStub.resolves(false);
      mockDeps.everclear.getMinAmounts.resolves({
        minAmounts: { '8453': '1000000000000000000' },
        invoiceAmount: '1000000000000000000',
        amountAfterDiscount: '1000000000000000000',
        discountBps: '0',
        custodiedAmounts: {},
      });

      // Only one valid invoice, so only one intent
      calculateSplitIntentsStub.resolves({
        intents: [
          {
            amount: '1000000000000000000',
            origin: '8453',
            destinations: ['1', '10'],
            to: '0xowner',
            inputAsset: '0xtoken1',
            callData: '0x',
            maxFee: '0',
          },
        ],
        originDomain: '8453',
        totalAllocated: BigInt('1000000000000000000'),
      });

      // sendIntentsStub should return 1 result since we're sending 1 intent
      sendIntentsStub.resolves([
        {
          intentId: '0xabc',
          transactionHash: '0xabc',
          chainId: '8453',
          type: TransactionSubmissionType.Onchain,
        },
      ]);

      const result = await processTickerGroup(mockContext, group, []);

      // Verify only one valid invoice made it through
      expect(result.purchases.length).toBe(1);
      expect(result.purchases[0].target.intent_id).toBe(validInvoice.intent_id);

      // And prometheus metrics were recorded for invalid invoices
      // Should have 3 invalid purchases: zero amount, own invoice, and too new
      expect(mockDeps.prometheus.recordInvalidPurchase.callCount).toBe(3);
      expect(mockDeps.prometheus.recordInvalidPurchase.getCall(0).args[0]).toBe(InvalidPurchaseReasons.InvalidFormat);
      expect(mockDeps.prometheus.recordInvalidPurchase.getCall(1).args[0]).toBe(InvalidPurchaseReasons.InvalidOwner);
      expect(mockDeps.prometheus.recordInvalidPurchase.getCall(2).args[0]).toBe(InvalidPurchaseReasons.InvalidAge);
    });

    it('should skip the entire ticker group if a purchase is pending', async () => {
      isXerc20SupportedStub.resolves(false);
      mockDeps.everclear.getMinAmounts.resolves({
        minAmounts: { '8453': '1000000000000000000' },
        invoiceAmount: '1000000000000000000',
        amountAfterDiscount: '1000000000000000000',
        discountBps: '0',
        custodiedAmounts: {},
      });

      const invoice = createMockInvoice({ intent_id: '0x123' });

      const group: TickerGroup = {
        ticker: '0xticker1',
        invoices: [invoice],
        remainingBalances: new Map([['0xticker1', new Map([['8453', BigInt('2000000000000000000')]])]]),
        remainingCustodied: new Map([['0xticker1', new Map([['8453', BigInt('0')]])]]),
        chosenOrigin: null,
      };

      // Create a pending purchase for invoice1
      const pendingPurchases = [
        {
          target: invoice,
          purchase: {
            intentId: '0xexisting',
            params: {
              amount: '1000000000000000000',
              origin: '8453',
              destinations: ['1', '10'],
              to: '0xowner',
              inputAsset: '0xtoken1',
              callData: '0x',
              maxFee: '0',
            },
          },
          transactionHash: '0xexisting',
          transactionType: TransactionSubmissionType.Onchain,
        },
<<<<<<< HEAD
        transactionHash: '0xexisting',
        transactionType: TransactionSubmissionType.Onchain,
        cachedAt: Math.floor(Date.now() / 1000)
      }];
=======
      ];
>>>>>>> 60f10245

      const result = await processTickerGroup(mockContext, group, pendingPurchases);

      // Should skip entire group, no purchases
      expect(result.purchases).toEqual([]);
    });

    it('should skip invoice if XERC20 is supported', async () => {
      // Invoice has xerc20 support
      isXerc20SupportedStub.onFirstCall().resolves(true);

      mockDeps.everclear.getMinAmounts.resolves({
        minAmounts: { '8453': '1000000000000000000' },
        invoiceAmount: '1000000000000000000',
        amountAfterDiscount: '1000000000000000000',
        discountBps: '0',
        custodiedAmounts: {},
      });

      const invoice = createMockInvoice({ intent_id: '0x123' });

      const group: TickerGroup = {
        ticker: '0xticker1',
        invoices: [invoice],
        remainingBalances: new Map([['0xticker1', new Map([['8453', BigInt('2000000000000000000')]])]]),
        remainingCustodied: new Map([['0xticker1', new Map([['8453', BigInt('0')]])]]),
        chosenOrigin: null,
      };

      const result = await processTickerGroup(mockContext, group, []);

      // Should skip the only invoice, no purchases
      expect(result.purchases).toEqual([]);
    });

    it('should filter out origins with pending purchases', async () => {
      isXerc20SupportedStub.resolves(false);
      mockDeps.everclear.getMinAmounts.resolves({
        minAmounts: { '8453': '1000000000000000000', '10': '1000000000000000000' },
        invoiceAmount: '1000000000000000000',
        amountAfterDiscount: '1000000000000000000',
        discountBps: '0',
        custodiedAmounts: {},
      });

      const invoice = createMockInvoice();
      const group: TickerGroup = {
        ticker: '0xticker1',
        invoices: [invoice],
        remainingBalances: new Map([
          [
            '0xticker1',
            new Map([
              ['8453', BigInt('1000000000000000000')],
              ['10', BigInt('1000000000000000000')],
            ]),
          ],
        ]),
        remainingCustodied: new Map([
          [
            '0xticker1',
            new Map([
              ['8453', BigInt('0')],
              ['10', BigInt('0')],
            ]),
          ],
        ]),
        chosenOrigin: null,
      };

      // Create a pending purchase for the same ticker on origin 8453
      const pendingPurchases = [
        {
          target: createMockInvoice({ intent_id: '0xother' }),
          purchase: {
            intentId: '0xexisting',
            params: {
              amount: '1000000000000000000',
              origin: '8453', // This origin should be filtered out
              destinations: ['1', '10'],
              to: '0xowner',
              inputAsset: '0xtoken1',
              callData: '0x',
              maxFee: '0',
            },
          },
          transactionHash: '0xexisting',
          transactionType: TransactionSubmissionType.Onchain,
        },
      ];

      calculateSplitIntentsStub.resolves({
        intents: [
          {
            amount: '1000000000000000000',
            origin: '10', // Should use origin 10 since 8453 is out
            destinations: ['1', '8453'],
            to: '0xowner',
            inputAsset: '0xtoken1',
            callData: '0x',
<<<<<<< HEAD
            maxFee: '0'
          }
        },
        transactionHash: '0xexisting',
        transactionType: TransactionSubmissionType.Onchain,
        cachedAt: Math.floor(Date.now() / 1000)
      }];

      calculateSplitIntentsStub.resolves({
        intents: [{
          amount: '1000000000000000000',
          origin: '10', // Should use origin 10 since 8453 is out
          destinations: ['1', '8453'],
          to: '0xowner',
          inputAsset: '0xtoken1',
          callData: '0x',
          maxFee: '0'
        }],
=======
            maxFee: '0',
          },
        ],
>>>>>>> 60f10245
        originDomain: '10',
        totalAllocated: BigInt('1000000000000000000'),
      });

      sendIntentsStub.resolves([
        {
          intentId: '0xabc',
          transactionHash: '0xabc',
          chainId: '10',
          type: TransactionSubmissionType.Onchain,
        },
      ]);

      const result = await processTickerGroup(mockContext, group, pendingPurchases);

      // Verify the purchase uses origin 10
      expect(result.purchases.length).toBe(1);
      expect(result.purchases[0].purchase.params.origin).toBe('10');
    });

    it('should skip invoice when all origins are filtered out due to pending purchases', async () => {
      isXerc20SupportedStub.resolves(false);
      mockDeps.everclear.getMinAmounts.resolves({
        minAmounts: { '8453': '1000000000000000000' },
        invoiceAmount: '1000000000000000000',
        amountAfterDiscount: '1000000000000000000',
        discountBps: '0',
        custodiedAmounts: {},
      });

      const invoice = createMockInvoice();
      const group: TickerGroup = {
        ticker: '0xticker1',
        invoices: [invoice],
        remainingBalances: new Map([['0xticker1', new Map([['8453', BigInt('1000000000000000000')]])]]),
        remainingCustodied: new Map([['0xticker1', new Map([['8453', BigInt('0')]])]]),
        chosenOrigin: null,
      };

      // Create pending purchases that will filter out all origins
      const pendingPurchases = [
        {
          target: createMockInvoice({ intent_id: '0x456' }),
          purchase: {
            intentId: '0xexisting1',
            params: {
              amount: '1000000000000000000',
              origin: '8453',
              destinations: ['1', '10'],
              to: '0xowner',
              inputAsset: '0xtoken1',
              callData: '0x',
              maxFee: '0',
            },
          },
          transactionHash: '0xabc',
          transactionType: TransactionSubmissionType.Onchain,
<<<<<<< HEAD
          cachedAt: Math.floor(Date.now() / 1000)
        }
=======
        },
>>>>>>> 60f10245
      ];

      const result = await processTickerGroup(mockContext, group, pendingPurchases);

      // Verify the invoice is skipped since no valid origins remain
      expect(result.purchases).toEqual([]);
      expect(mockDeps.logger.info.calledWith('No valid origins remain after filtering existing purchases')).toBe(true);
    });

    it('should skip other invoices when forceOldestInvoice is true and oldest invoice has no valid allocation', async () => {
      mockContext.config.forceOldestInvoice = true;
      isXerc20SupportedStub.resolves(false);

      const oldestInvoice = createMockInvoice({
        intent_id: '0x123',
        hub_invoice_enqueued_timestamp: Math.floor(Date.now() / 1000) - 7200, // 2 hours old
      });
      const newerInvoice = createMockInvoice({
        intent_id: '0x456',
        hub_invoice_enqueued_timestamp: Math.floor(Date.now() / 1000) - 3600, // 1 hour old
      });

      const group: TickerGroup = {
        ticker: '0xticker1',
        invoices: [oldestInvoice, newerInvoice],
        remainingBalances: new Map([['0xticker1', new Map([['8453', BigInt('2000000000000000000')]])]]),
        remainingCustodied: new Map([['0xticker1', new Map([['8453', BigInt('0')]])]]),
        chosenOrigin: null,
      };

      mockDeps.everclear.getMinAmounts.resolves({
        minAmounts: { '8453': '1000000000000000000' },
        invoiceAmount: '1000000000000000000',
        amountAfterDiscount: '1000000000000000000',
        discountBps: '0',
        custodiedAmounts: {},
      });

      // No valid allocation for the oldest invoice
      calculateSplitIntentsStub.resolves({
        intents: [],
        originDomain: null,
        totalAllocated: BigInt('0'),
      });

      const result = await processTickerGroup(mockContext, group, []);

      // Skip entire group since oldest invoice couldn't be processed, no purchases
      expect(result.purchases).toEqual([]);
    });

    it('should process newer invoices when forceOldestInvoice is false and oldest invoice has no valid allocation', async () => {
      mockContext.config.forceOldestInvoice = false;
      isXerc20SupportedStub.resolves(false);

      const oldestInvoice = createMockInvoice({
        intent_id: '0x123',
        hub_invoice_enqueued_timestamp: Math.floor(Date.now() / 1000) - 7200, // 2 hours old
      });
      const newerInvoice = createMockInvoice({
        intent_id: '0x456',
        hub_invoice_enqueued_timestamp: Math.floor(Date.now() / 1000) - 3600, // 1 hour old
      });

      const group: TickerGroup = {
        ticker: '0xticker1',
        invoices: [oldestInvoice, newerInvoice],
        remainingBalances: new Map([['0xticker1', new Map([['8453', BigInt('2000000000000000000')]])]]),
        remainingCustodied: new Map([['0xticker1', new Map([['8453', BigInt('0')]])]]),
        chosenOrigin: null,
      };

      mockDeps.everclear.getMinAmounts.resolves({
        minAmounts: { '8453': '1000000000000000000' },
        invoiceAmount: '1000000000000000000',
        amountAfterDiscount: '1000000000000000000',
        discountBps: '0',
        custodiedAmounts: {},
      });

      // No valid allocation for oldest invoice
      calculateSplitIntentsStub.onFirstCall().resolves({
        intents: [],
        originDomain: null,
        totalAllocated: BigInt('0'),
      });

      // Valid allocation for newer invoice
      calculateSplitIntentsStub.onSecondCall().resolves({
        intents: [
          {
            amount: '1000000000000000000',
            origin: '8453',
            destinations: ['1', '10'],
            to: '0xowner',
            inputAsset: '0xtoken1',
            callData: '0x',
            maxFee: '0',
          },
        ],
        originDomain: '8453',
        totalAllocated: BigInt('1000000000000000000'),
      });

      sendIntentsStub.resolves([
        {
          intentId: '0xabc',
          transactionHash: '0xabc',
          chainId: '8453',
          type: TransactionSubmissionType.Onchain,
        },
      ]);

      const result = await processTickerGroup(mockContext, group, []);

      // Should process newer invoice
      expect(result.purchases.length).toBe(1);
      expect(result.purchases[0].target.intent_id).toBe(newerInvoice.intent_id);
    });

    it('should use the same origin for all invoices in a group once chosen', async () => {
      isXerc20SupportedStub.resolves(false);

      const invoice1 = createMockInvoice({ intent_id: '0x123' });
      const invoice2 = createMockInvoice({ intent_id: '0x456' });
      const invoice3 = createMockInvoice({ intent_id: '0x789' });

      const group: TickerGroup = {
        ticker: '0xticker1',
        invoices: [invoice1, invoice2, invoice3],
        remainingBalances: new Map([
          [
            '0xticker1',
            new Map([
              ['8453', BigInt('3000000000000000000')],
              ['10', BigInt('3000000000000000000')],
            ]),
          ],
        ]),
        remainingCustodied: new Map([
          [
            '0xticker1',
            new Map([
              ['8453', BigInt('0')],
              ['10', BigInt('0')],
            ]),
          ],
        ]),
        chosenOrigin: null,
      };

      // Both origins (8453 and 10) are valid options
      mockDeps.everclear.getMinAmounts.resolves({
        minAmounts: {
          '8453': '1000000000000000000',
          '10': '1000000000000000000',
        },
        invoiceAmount: '1000000000000000000',
        amountAfterDiscount: '1000000000000000000',
        discountBps: '0',
        custodiedAmounts: {},
      });

      // First invoice chooses origin 8453
      calculateSplitIntentsStub.resolves({
        intents: [
          {
            amount: '1000000000000000000',
            origin: '8453',
            destinations: ['1', '10'],
            to: '0xowner',
            inputAsset: '0xtoken1',
            callData: '0x',
            maxFee: '0',
          },
        ],
        originDomain: '8453',
        totalAllocated: BigInt('1000000000000000000'),
      });

      sendIntentsStub.resolves([
        {
          intentId: '0xabc1',
          transactionHash: '0xabc1',
          chainId: '8453',
          type: TransactionSubmissionType.Onchain,
        },
        {
          intentId: '0xabc2',
          transactionHash: '0xabc2',
          chainId: '8453',
          type: TransactionSubmissionType.Onchain,
        },
        {
          intentId: '0xabc3',
          transactionHash: '0xabc3',
          chainId: '8453',
          type: TransactionSubmissionType.Onchain,
        },
      ]);

      const result = await processTickerGroup(mockContext, group, []);

      // Verify all purchases use the same origin
      expect(result.purchases.length).toBe(3);
      result.purchases.forEach((purchase) => {
        expect(purchase.purchase.params.origin).toBe('8453');
      });

      // Verify remaining balances were updated correctly (3 ETH - 1 ETH - 1 ETH - 1 ETH = 0)
      expect(result.remainingBalances.get('0xticker1')?.get('8453')).toBe(BigInt('0'));
    });

    it('should skip invoices with insufficient balance on chosen origin but continue processing others', async () => {
      isXerc20SupportedStub.resolves(false);

      const invoice1 = createMockInvoice({ intent_id: '0x123', amount: '1000000000000000000' });
      const invoice2 = createMockInvoice({ intent_id: '0x456', amount: '2000000000000000000' }); // Requires more balance
      const invoice3 = createMockInvoice({ intent_id: '0x789', amount: '500000000000000000' }); // Can be purchased

      const group: TickerGroup = {
        ticker: '0xticker1',
        invoices: [invoice1, invoice2, invoice3],
        remainingBalances: new Map([['0xticker1', new Map([['8453', BigInt('1500000000000000000')]])]]), // 1.5 WETH total
        remainingCustodied: new Map([['0xticker1', new Map([['8453', BigInt('0')]])]]),
        chosenOrigin: null,
      };

      // API returns cumulative amounts for all outstanding invoices
      mockDeps.everclear.getMinAmounts.onFirstCall().resolves({
        minAmounts: { '8453': '1000000000000000000' }, // First invoice: 1 WETH cumulative
        invoiceAmount: '1000000000000000000',
        amountAfterDiscount: '1000000000000000000',
        discountBps: '0',
        custodiedAmounts: {},
      });

      mockDeps.everclear.getMinAmounts.onSecondCall().resolves({
        minAmounts: { '8453': '2000000000000000000' }, // Second invoice: 2 WETH independent
        invoiceAmount: '2000000000000000000',
        amountAfterDiscount: '2000000000000000000',
        discountBps: '0',
        custodiedAmounts: {},
      });

      mockDeps.everclear.getMinAmounts.onThirdCall().resolves({
        minAmounts: { '8453': '500000000000000000' }, // Third invoice: 0.5 WETH independent
        invoiceAmount: '500000000000000000',
        amountAfterDiscount: '500000000000000000',
        discountBps: '0',
        custodiedAmounts: {},
      });

      // First invoice succeeds and sets origin to 8453
      calculateSplitIntentsStub.onFirstCall().resolves({
        intents: [
          {
            amount: '1000000000000000000',
            origin: '8453',
            destinations: ['1', '10'],
            to: '0xowner',
            inputAsset: '0xtoken1',
            callData: '0x',
            maxFee: '0',
          },
        ],
        originDomain: '8453',
        totalAllocated: BigInt('1000000000000000000'),
      });

      // Third invoice succeeds (second is skipped due to insufficient balance)
      calculateSplitIntentsStub.onSecondCall().resolves({
        intents: [
          {
            amount: '500000000000000000',
            origin: '8453',
            destinations: ['1', '10'],
            to: '0xowner',
            inputAsset: '0xtoken1',
            callData: '0x',
            maxFee: '0',
          },
        ],
        originDomain: '8453',
        totalAllocated: BigInt('500000000000000000'),
      });

      sendIntentsStub.resolves([
        {
          intentId: '0xabc',
          transactionHash: '0xabc',
          chainId: '8453',
          type: TransactionSubmissionType.Onchain,
        },
        {
          intentId: '0xdef',
          transactionHash: '0xdef',
          chainId: '8453',
          type: TransactionSubmissionType.Onchain,
        },
      ]);

      const result = await processTickerGroup(mockContext, group, []);

      // Verify only invoice1 and invoice3 were processed (invoice2 skipped)
      expect(result.purchases.length).toBe(2);
      expect(result.purchases[0].target.intent_id).toBe(invoice1.intent_id);
      expect(result.purchases[1].target.intent_id).toBe(invoice3.intent_id);

      // Verify the remaining balance was updated correctly (1.5 ETH - 1 ETH - 0.5 ETH = 0)
      expect(result.remainingBalances.get('0xticker1')?.get('8453')).toBe(BigInt('0'));
    });

    it('should handle getMinAmounts failure gracefully', async () => {
      isXerc20SupportedStub.resolves(false);

      const invoice = createMockInvoice();

      const group: TickerGroup = {
        ticker: '0xticker1',
        invoices: [invoice],
        remainingBalances: new Map([['0xticker1', new Map([['8453', BigInt('2000000000000000000')]])]]),
        remainingCustodied: new Map([['0xticker1', new Map([['8453', BigInt('0')]])]]),
        chosenOrigin: null,
      };

      // Mock getMinAmounts to return an error
      mockDeps.everclear.getMinAmounts.rejects(new Error('Failed to get min amounts'));

      // Mock calculateSplitIntents to return empty result when minAmounts fails
      calculateSplitIntentsStub.resolves({
        intents: [],
        originDomain: null,
        totalAllocated: BigInt('0'),
      });

      const result = await processTickerGroup(mockContext, group, []);

      // Should return an empty result with no purchases
      expect(result.purchases).toHaveLength(0);
      expect(result.remainingBalances).toEqual(group.remainingBalances);
      expect(result.remainingCustodied).toEqual(group.remainingCustodied);
    });

    it('should handle sendIntents failure gracefully', async () => {
      isXerc20SupportedStub.resolves(false);
      mockDeps.everclear.getMinAmounts.resolves({
        minAmounts: { '8453': '1000000000000000000' },
        invoiceAmount: '1000000000000000000',
        amountAfterDiscount: '1000000000000000000',
        discountBps: '0',
        custodiedAmounts: {},
      });

      const invoice = createMockInvoice();
      const group: TickerGroup = {
        ticker: '0xticker1',
        invoices: [invoice],
        remainingBalances: new Map([['0xticker1', new Map([['8453', BigInt('1000000000000000000')]])]]),
        remainingCustodied: new Map([['0xticker1', new Map([['8453', BigInt('0')]])]]),
        chosenOrigin: null,
      };

      calculateSplitIntentsStub.resolves({
        intents: [
          {
            amount: '1000000000000000000',
            origin: '8453',
            destinations: ['1', '10'],
            to: '0xowner',
            inputAsset: '0xtoken1',
            callData: '0x',
            maxFee: '0',
          },
        ],
        originDomain: '8453',
        totalAllocated: BigInt('1000000000000000000'),
      });

      sendIntentsStub.rejects(new Error('Transaction failed'));

      let thrownError: Error | undefined;
      try {
        await processTickerGroup(mockContext, group, []);
      } catch (error) {
        thrownError = error as Error;
      }

      // Verify error was thrown
      expect(thrownError?.message).toBe('Transaction failed');
      expect(mockDeps.prometheus.recordInvalidPurchase.calledOnce).toBe(true);
      expect(mockDeps.prometheus.recordInvalidPurchase.firstCall.args[0]).toBe(
        InvalidPurchaseReasons.TransactionFailed,
      );
    });

    it('should map split intents to their respective invoices correctly', async () => {
      getMarkBalancesStub.resolves(
        new Map([
          ['0xticker1', new Map([['8453', BigInt('2000000000000000000')]])], // 2 WETH total for both invoices
        ]),
      );
      getMarkGasBalancesStub.resolves(new Map());
      getCustodiedBalancesStub.resolves(new Map());
      isXerc20SupportedStub.resolves(false);
      mockDeps.purchaseCache.getAllPurchases.resolves([]);
      mockDeps.everclear.intentStatuses.resolves(new Map());

      const invoice1 = createMockInvoice({
        intent_id: '0x123',
        origin: '1',
        destinations: ['8453'],
        amount: '1000000000000000000',
      });

      const invoice2 = createMockInvoice({
        intent_id: '0x456',
        origin: '1',
        destinations: ['8453'],
        amount: '1000000000000000000',
      });

      mockDeps.everclear.getMinAmounts.resolves({
        minAmounts: {
          '8453': '1000000000000000000',
        },
        invoiceAmount: '1000000000000000000',
        amountAfterDiscount: '1000000000000000000',
        discountBps: '0',
        custodiedAmounts: {},
      });

      // First invoice gets two split intents
      calculateSplitIntentsStub.onFirstCall().resolves({
        intents: [
          {
            amount: '500000000000000000',
            origin: '8453',
            destinations: ['1', '10'],
            to: '0xowner',
            inputAsset: '0xtoken1',
            callData: '0x',
            maxFee: '0',
          },
          {
            amount: '500000000000000000',
            origin: '8453',
            destinations: ['10', '1'],
            to: '0xowner',
            inputAsset: '0xtoken1',
            callData: '0x',
            maxFee: '0',
          },
        ],
        originDomain: '8453',
        totalAllocated: BigInt('1000000000000000000'),
      });

      // Second invoice gets a single intent
      calculateSplitIntentsStub.onSecondCall().resolves({
        intents: [
          {
            amount: '1000000000000000000',
            origin: '8453',
            destinations: ['1', '10'],
            to: '0xowner',
            inputAsset: '0xtoken1',
            callData: '0x',
            maxFee: '0',
          },
        ],
        originDomain: '8453',
        totalAllocated: BigInt('1000000000000000000'),
      });

      // Three txs total (2 for first invoice, 1 for second)
      sendIntentsStub.resolves([
        {
          intentId: '0xabc1',
          transactionHash: '0xabc1',
          chainId: '8453',
          type: TransactionSubmissionType.Onchain,
        },
        {
          intentId: '0xabc2',
          transactionHash: '0xabc2',
          chainId: '8453',
          type: TransactionSubmissionType.Onchain,
        },
        {
          intentId: '0xdef',
          transactionHash: '0xdef',
          chainId: '8453',
          type: TransactionSubmissionType.Onchain,
        },
      ]);

      await processInvoices(mockContext, [invoice1, invoice2]);

      const expectedPurchases = [
        {
          target: invoice1, // First two purchases target invoice1
          transactionHash: '0xabc1',
          transactionType: TransactionSubmissionType.Onchain,
          purchase: {
            intentId: '0xabc1',
            params: {
              amount: '500000000000000000',
              origin: '8453',
              destinations: ['1', '10'],
              to: '0xowner',
              inputAsset: '0xtoken1',
              callData: '0x',
              maxFee: '0',
            },
          },
        },
        {
          target: invoice1, // First two purchases target invoice1
          transactionHash: '0xabc2',
          transactionType: TransactionSubmissionType.Onchain,
          purchase: {
            intentId: '0xabc2',
            params: {
              amount: '500000000000000000',
              origin: '8453',
              destinations: ['10', '1'],
              to: '0xowner',
              inputAsset: '0xtoken1',
              callData: '0x',
              maxFee: '0',
            },
          },
        },
        {
          target: invoice2, // Third purchase targets invoice2
          transactionHash: '0xdef',
          transactionType: TransactionSubmissionType.Onchain,
          purchase: {
            intentId: '0xdef',
            params: {
              amount: '1000000000000000000',
              origin: '8453',
              destinations: ['1', '10'],
              to: '0xowner',
              inputAsset: '0xtoken1',
              callData: '0x',
              maxFee: '0',
            },
          },
        },
      ];

      // Verify the correct purchases were stored in cache with proper invoice mapping
<<<<<<< HEAD
      expect(mockDeps.purchaseCache.addPurchases.calledOnce).to.be.true;

      // Check purchases excluding the dynamic cachedAt field
      const actualPurchases = mockDeps.purchaseCache.addPurchases.firstCall.args[0].map((p: any) => {
        const { cachedAt, ...purchaseWithoutTimestamp } = p;
        return purchaseWithoutTimestamp;
      });
      expect(actualPurchases).to.deep.equal(expectedPurchases);
=======
      expect(mockDeps.purchaseCache.addPurchases.calledOnce).toBe(true);
      expect(mockDeps.purchaseCache.addPurchases.firstCall.args[0]).toEqual(expectedPurchases);
>>>>>>> 60f10245
    });

    it('should handle different intent statuses for pending purchases correctly', async () => {
      getMarkBalancesStub.resolves(new Map());
      getMarkGasBalancesStub.resolves(new Map());
      getCustodiedBalancesStub.resolves(new Map());
      isXerc20SupportedStub.resolves(false);

      const invoice = createMockInvoice();

      const pendingPurchases = [
        {
          target: invoice,
          purchase: {
            intentId: '0xexisting1',
            params: {
              amount: '1000000000000000000',
              origin: '8453',
              destinations: ['1', '10'],
              to: '0xowner',
              inputAsset: '0xtoken1',
              callData: '0x',
              maxFee: '0',
            },
          },
          transactionHash: '0xexisting1',
          transactionType: TransactionSubmissionType.Onchain,
          cachedAt: Math.floor(Date.now() / 1000)
        },
        {
          target: invoice,
          purchase: {
            intentId: '0xexisting2',
            params: {
              amount: '1000000000000000000',
              origin: '10',
              destinations: ['1', '8453'],
              to: '0xowner',
              inputAsset: '0xtoken1',
              callData: '0x',
              maxFee: '0',
            },
          },
          transactionHash: '0xexisting2',
          transactionType: TransactionSubmissionType.Onchain,
<<<<<<< HEAD
          cachedAt: Math.floor(Date.now() / 1000)
        }
=======
        },
>>>>>>> 60f10245
      ];

      mockDeps.purchaseCache.getAllPurchases.resolves(pendingPurchases);

      mockDeps.everclear.intentStatuses.resolves(
        new Map([
          ['0xexisting1', IntentStatus.SETTLED],
          ['0xexisting2', IntentStatus.ADDED],
        ]),
      );

      await processInvoices(mockContext, [invoice]);

      // Verify that SETTLED intent was removed from consideration
      expect(mockDeps.purchaseCache.removePurchases.calledWith(['0x123'])).toBe(true);

      // Verify that ADDED intent was kept
      expect(mockDeps.purchaseCache.removePurchases.neverCalledWith(['0xexisting2'])).toBe(true);
    });

    it('should correctly update remaining custodied balances for split intents', async () => {
      isXerc20SupportedStub.resolves(false);
      // First call to getMinAmounts (for first invoice)
      mockDeps.everclear.getMinAmounts.onFirstCall().resolves({
        minAmounts: { '8453': '4000000000000000000' }, // 4 WETH needed for first invoice
        invoiceAmount: '4000000000000000000',
        amountAfterDiscount: '4000000000000000000',
        discountBps: '0',
        custodiedAmounts: {
          '1': '3000000000000000000',
          '10': '2000000000000000000',
          '8453': '5000000000000000000',
        },
      });

      // Second call to getMinAmounts (for second invoice) - independent amount
      mockDeps.everclear.getMinAmounts.onSecondCall().resolves({
        minAmounts: { '8453': '1000000000000000000' }, // 1 WETH independent for second invoice
        invoiceAmount: '1000000000000000000',
        amountAfterDiscount: '1000000000000000000',
        discountBps: '0',
        custodiedAmounts: {
          '1': '0', // No custodied assets for second invoice
          '10': '1000000000000000000', // 1 WETH available for second invoice
          '8453': '1000000000000000000',
        },
      });

      const invoice1 = createMockInvoice({ intent_id: '0x123' });
      const invoice2 = createMockInvoice({ intent_id: '0x456' });

      // Set up initial custodied balances for multiple destinations
      const group: TickerGroup = {
        ticker: '0xticker1',
        invoices: [invoice1, invoice2],
        remainingBalances: new Map([['0xticker1', new Map([['8453', BigInt('5000000000000000000')]])]]), // 5 WETH total
        remainingCustodied: new Map([
          [
            '0xticker1',
            new Map([
              ['1', BigInt('3000000000000000000')], // 3 WETH on Ethereum
              ['10', BigInt('2000000000000000000')], // 2 WETH on Optimism
              ['8453', BigInt('5000000000000000000')], // 5 WETH on Base
            ]),
          ],
        ]),
        chosenOrigin: null,
      };

      // First invoice gets two split intents targeting different destinations
      calculateSplitIntentsStub.onFirstCall().resolves({
        intents: [
          {
            amount: '3000000000000000000', // 3 WETH
            origin: '8453',
            destinations: ['1', '10'],
            to: '0xowner',
            inputAsset: '0xtoken1',
            callData: '0x',
            maxFee: '0',
          },
          {
            amount: '1000000000000000000', // 1 WETH
            origin: '8453',
            destinations: ['10', '1'],
            to: '0xowner',
            inputAsset: '0xtoken1',
            callData: '0x',
            maxFee: '0',
          },
        ],
        originDomain: '8453',
        totalAllocated: BigInt('4000000000000000000'), // 4 WETH total for first invoice
        remainder: BigInt('0'),
      });

      // Second invoice gets a single intent
      calculateSplitIntentsStub.onSecondCall().resolves({
        intents: [
          {
            amount: '1000000000000000000', // 1 WETH
            origin: '8453',
            destinations: ['10', '1'],
            to: '0xowner',
            inputAsset: '0xtoken1',
            callData: '0x',
            maxFee: '0',
          },
        ],
        originDomain: '8453',
        totalAllocated: BigInt('1000000000000000000'), // 1 WETH for second invoice
        remainder: BigInt('0'),
      });

      sendIntentsStub.resolves([
        {
          intentId: '0xabc1',
          transactionHash: '0xabc1',
          chainId: '8453',
          type: TransactionSubmissionType.Onchain,
        },
        {
          intentId: '0xabc2',
          transactionHash: '0xabc2',
          chainId: '8453',
          type: TransactionSubmissionType.Onchain,
        },
        {
          intentId: '0xdef',
          transactionHash: '0xdef',
          chainId: '8453',
          type: TransactionSubmissionType.Onchain,
        },
      ]);

      const result = await processTickerGroup(mockContext, group, []);

      // Verify the correct purchases were created
      expect(result.purchases.length).toBe(3);
      expect(result.purchases[0].target.intent_id).toBe(invoice1.intent_id);
      expect(result.purchases[1].target.intent_id).toBe(invoice1.intent_id);
      expect(result.purchases[2].target.intent_id).toBe(invoice2.intent_id);

      // Verify remaining balances were updated correctly (5 ETH - 4 ETH - 1 ETH = 0)
      expect(result.remainingBalances.get('0xticker1')?.get('8453')).toBe(BigInt('0'));

      // Verify remaining custodied balances were updated correctly
      const remainingCustodied = result.remainingCustodied.get('0xticker1');
      expect(remainingCustodied?.get('1')).toBe(BigInt('0')); // 3 - 3 = 0 left
      expect(remainingCustodied?.get('10')).toBe(BigInt('0')); // 2 - 1 - 1 = 0 left
      expect(remainingCustodied?.get('8453')).toBe(BigInt('5000000000000000000'));
    });

    it('should correctly distribute remainder intents across destinations', async () => {
      isXerc20SupportedStub.resolves(false);
      mockDeps.everclear.getMinAmounts.resolves({
        minAmounts: { '8453': '6000000000000000000' }, // 6 WETH needed
        invoiceAmount: '6000000000000000000',
        amountAfterDiscount: '6000000000000000000',
        discountBps: '0',
        custodiedAmounts: {
          '1': '2000000000000000000', // 2 WETH
          '10': '3000000000000000000', // 3 WETH
          '8453': '5000000000000000000', // 5 WETH
        },
      });

      const invoice = createMockInvoice();

      const group: TickerGroup = {
        ticker: '0xticker1',
        invoices: [invoice],
        remainingBalances: new Map([['0xticker1', new Map([['8453', BigInt('6000000000000000000')]])]]),
        remainingCustodied: new Map([
          [
            '0xticker1',
            new Map([
              ['1', BigInt('2000000000000000000')], // 2 WETH
              ['10', BigInt('3000000000000000000')], // 3 WETH
              ['8453', BigInt('5000000000000000000')], // 5 WETH
            ]),
          ],
        ]),
        chosenOrigin: null,
      };

      // Create a scenario with a remainder that needs to be distributed
      calculateSplitIntentsStub.resolves({
        intents: [
          {
            amount: '2000000000000000000', // 2 WETH allocated to 1
            origin: '8453',
            destinations: ['1', '10'],
            to: '0xowner',
            inputAsset: '0xtoken1',
            callData: '0x',
            maxFee: '0',
          },
          {
            amount: '3000000000000000000', // 3 WETH allocated to 10
            origin: '8453',
            destinations: ['10', '1'],
            to: '0xowner',
            inputAsset: '0xtoken1',
            callData: '0x',
            maxFee: '0',
          },
        ],
        originDomain: '8453',
        totalAllocated: BigInt('5000000000000000000'), // 5 WETH allocated
        remainder: BigInt('1000000000000000000'), // 1 WETH remainder
      });

      sendIntentsStub.resolves([
        {
          intentId: '0xabc1',
          transactionHash: '0xabc1',
          chainId: '8453',
          type: TransactionSubmissionType.Onchain,
        },
        {
          intentId: '0xabc2',
          transactionHash: '0xabc2',
          chainId: '8453',
          type: TransactionSubmissionType.Onchain,
        },
      ]);

      const result = await processTickerGroup(mockContext, group, []);

      // Verify the correct purchases were created
      expect(result.purchases.length).toBe(2);
      expect(result.purchases[0].target.intent_id).toBe(invoice.intent_id);
      expect(result.purchases[1].target.intent_id).toBe(invoice.intent_id);

      // Verify remaining balances were updated correctly (6 ETH - 6 ETH = 0)
      expect(result.remainingBalances.get('0xticker1')?.get('8453')).toBe(BigInt('0'));

      // Verify remaining custodied balances were updated correctly
      const remainingCustodied = result.remainingCustodied.get('0xticker1');
      expect(remainingCustodied?.get('1')).toBe(BigInt('0'));
      expect(remainingCustodied?.get('10')).toBe(BigInt('0'));

      // Base chain balance remains unchanged
      expect(remainingCustodied?.get('8453')).toBe(BigInt('5000000000000000000'));
    });

    it('should correctly update balances and custodied after processing multiple invoices', async () => {
      isXerc20SupportedStub.resolves(false);

      // Create two simple invoices
      const invoice1 = createMockInvoice({
        intent_id: '0x123',
        amount: '2000000000000000000', // 2 WETH
        origin: '1',
        destinations: ['8453'],
      });

      const invoice2 = createMockInvoice({
        intent_id: '0x456',
        amount: '3000000000000000000', // 3 WETH
        origin: '1',
        destinations: ['8453'],
      });

      // Set up initial balances - enough for both invoices
      const group: TickerGroup = {
        ticker: '0xticker1',
        invoices: [invoice1, invoice2],
        remainingBalances: new Map([
          [
            '0xticker1',
            new Map([
              ['8453', BigInt('10000000000000000000')], // 10 WETH - enough for both
            ]),
          ],
        ]),
        remainingCustodied: new Map([
          [
            '0xticker1',
            new Map([
              ['8453', BigInt('0')], // No custodied assets to simplify
            ]),
          ],
        ]),
        chosenOrigin: null,
      };

      // Mock getMinAmounts for both invoices - API returns cumulative amounts
      mockDeps.everclear.getMinAmounts.onFirstCall().resolves({
        minAmounts: { '8453': '2000000000000000000' }, // First invoice: 2 WETH cumulative
        invoiceAmount: '2000000000000000000',
        amountAfterDiscount: '2000000000000000000',
        discountBps: '0',
        custodiedAmounts: {},
      });

      mockDeps.everclear.getMinAmounts.onSecondCall().resolves({
        minAmounts: { '8453': '3000000000000000000' }, // Second invoice: 3 WETH independent
        invoiceAmount: '3000000000000000000',
        amountAfterDiscount: '3000000000000000000',
        discountBps: '0',
        custodiedAmounts: {},
      });

      // Mock calculateSplitIntents for both invoices
      calculateSplitIntentsStub.onFirstCall().resolves({
        intents: [
          {
            amount: '2000000000000000000',
            origin: '8453',
            destinations: ['1', '10'],
            to: '0xowner',
            inputAsset: '0xtoken1',
            callData: '0x',
            maxFee: '0',
          },
        ],
        originDomain: '8453',
        totalAllocated: BigInt('0'),
        remainder: BigInt('2000000000000000000'),
      });

      calculateSplitIntentsStub.onSecondCall().resolves({
        intents: [
          {
            amount: '3000000000000000000',
            origin: '8453',
            destinations: ['1', '10'],
            to: '0xowner',
            inputAsset: '0xtoken1',
            callData: '0x',
            maxFee: '0',
          },
        ],
        originDomain: '8453',
        totalAllocated: BigInt('0'),
        remainder: BigInt('3000000000000000000'),
      });

      sendIntentsStub.resolves([
        {
          intentId: '0xabc1',
          transactionHash: '0xabc1',
          chainId: '8453',
          type: TransactionSubmissionType.Onchain,
        },
        {
          intentId: '0xdef1',
          transactionHash: '0xdef1',
          chainId: '8453',
          type: TransactionSubmissionType.Onchain,
        },
      ]);

      const result = await processTickerGroup(mockContext, group, []);

      // Verify both invoices were processed
      expect(result.purchases.length).toBe(2);
      expect(result.purchases[0].target.intent_id).toBe(invoice1.intent_id);
      expect(result.purchases[1].target.intent_id).toBe(invoice2.intent_id);

      // Verify remaining balances were updated correctly (10 ETH - 2 ETH - 3 ETH = 5 ETH)
      expect(result.remainingBalances.get('0xticker1')?.get('8453')).toBe(BigInt('5000000000000000000'));

      // Verify custodied balances remain unchanged (no custodied assets used)
      const remainingCustodied = result.remainingCustodied.get('0xticker1');
      expect(remainingCustodied?.get('8453')).toBe(BigInt('0'));
    });
  });

  describe('processInvoices with On-Demand Rebalancing', () => {
    const MOCK_TICKER_HASH = '0x1234567890123456789012345678901234567890' as `0x${string}`;

    beforeEach(() => {
      // Add support for the test ticker in all chains
      Object.values(mockContext.config.chains).forEach((chain) => {
        chain.assets.push({
          tickerHash: MOCK_TICKER_HASH,
          address: MOCK_TICKER_HASH,
          decimals: 18,
          symbol: 'MOCK',
          isNative: false,
          balanceThreshold: '0',
        });
      });

      // Add supported assets
      mockContext.config.supportedAssets = [...mockContext.config.supportedAssets, MOCK_TICKER_HASH];

      // Add onDemandRoutes to the mock config
      mockContext.config.onDemandRoutes = [
        {
          origin: 42161,
          destination: 1,
          asset: MOCK_TICKER_HASH,
          slippagesDbps: [1000], // 1% in decibasis points
          preferences: [SupportedBridge.Across],
        },
      ];
    });

    describe('Earmarked Invoice Processing', () => {
      it('should process pending earmarks', async () => {
        const invoice = createMockInvoice({ ticker_hash: MOCK_TICKER_HASH });
        mockDeps.everclear.fetchInvoices.resolves([invoice]);

        const balances = new Map<string, Map<string, bigint>>();
        balances.set(
          MOCK_TICKER_HASH.toLowerCase(),
          new Map([
            ['1', BigInt('2000000000000000000')],
            ['10', BigInt('3000000000000000000')],
          ]),
        );
        getMarkBalancesStub.resolves(balances);

        // Set up additional required mocks
        getMarkGasBalancesStub.resolves(new Map());
        getCustodiedBalancesStub.resolves(new Map());

        await processInvoices(mockContext, [invoice]);

        expect(processPendingEarmarksStub.calledOnce).toBe(true);
        // Verify processPendingEarmarks was called with correct parameters
        expect(processPendingEarmarksStub.calledWith(mockContext, [invoice])).toBe(true);
      });

      it('should cleanup completed earmarks after successful purchase', async () => {
        const invoice = createMockInvoice({ ticker_hash: MOCK_TICKER_HASH });
        mockDeps.everclear.fetchInvoices.resolves([invoice]);

        const balances = new Map<string, Map<string, bigint>>();
        balances.set(MOCK_TICKER_HASH.toLowerCase(), new Map([['1', BigInt('2000000000000000000')]]));
        getMarkBalancesStub.resolves(balances);

        calculateSplitIntentsStub.resolves({
          intents: [
            {
              amount: '1000000000000000000',
              origin: '1',
              destinations: ['1', '10'],
              to: '0xowner',
              inputAsset: '0xtoken',
              callData: '0x',
              maxFee: '0',
            },
          ],
          originDomain: '1',
          totalAllocated: BigInt('1000000000000000000'),
          remainder: BigInt('0'),
        });

        // Set up additional required mocks for successful purchase flow
        getMarkGasBalancesStub.resolves(new Map());
        getCustodiedBalancesStub.resolves(new Map());
        isXerc20SupportedStub.resolves(false);
        mockDeps.everclear.getMinAmounts.resolves({
          minAmounts: { '1': '1000000000000000000' },
          invoiceAmount: '1000000000000000000',
          amountAfterDiscount: '1000000000000000000',
          discountBps: '0',
          custodiedAmounts: {},
        });

        sendIntentsStub.resolves([
          {
            intentId: '0xintent1',
            transactionHash: '0xtx1',
            chainId: '1',
            type: TransactionSubmissionType.Onchain,
          },
        ]);

        await processInvoices(mockContext, [invoice]);

        // Verify that the process completed without errors
        expect(processPendingEarmarksStub.called).toBe(true);
      });

      it('should handle errors in earmarked invoice processing', async () => {
        processPendingEarmarksStub.rejects(new Error('Database error'));

        const invoice = createMockInvoice({ ticker_hash: MOCK_TICKER_HASH });
        mockDeps.everclear.fetchInvoices.resolves([invoice]);

        const balances = new Map<string, Map<string, bigint>>();
        balances.set(MOCK_TICKER_HASH.toLowerCase(), new Map([['1', BigInt('2000000000000000000')]]));
        getMarkBalancesStub.resolves(balances);

        calculateSplitIntentsStub.resolves({
          intents: [
            {
              amount: '1000000000000000000',
              origin: '1',
              destinations: ['1', '10'],
              minAmounts: { '1': '0', '10': '0' },
            },
          ],
          isSplit: false,
          purchases: [],
          custodiedAmounts: {},
        });

        await processInvoices(mockContext, [invoice]);

        // Verify that error was logged
        expect(mockDeps.logger.error.called).toBe(true);
        // Verify that the stub was called (and rejected)
        expect(processPendingEarmarksStub.called).toBe(true);
      });
    });

    describe('On-Demand Rebalancing Evaluation', () => {
      it('should trigger on-demand rebalancing when no origin has sufficient balance', async () => {
        // Configure database mock to return empty earmarks
        (mockDeps.database.getEarmarks as sinon.SinonStub).resolves([]);

        const invoice = createMockInvoice({
          ticker_hash: MOCK_TICKER_HASH,
          amount: '1000000000000000000', // 1 token
        });
        mockDeps.everclear.fetchInvoices.resolves([invoice]);

        // Insufficient balance on all chains
        const balances = new Map<string, Map<string, bigint>>();
        balances.set(
          MOCK_TICKER_HASH.toLowerCase(),
          new Map([
            ['1', BigInt('100000000000000000')], // 0.1 token
            ['10', BigInt('200000000000000000')], // 0.2 token
          ]),
        );
        getMarkBalancesStub.resolves(balances);

        evaluateOnDemandRebalancingStub.resolves({
          canRebalance: true,
          destinationChain: 1,
          rebalanceOperations: [
            {
              originChain: 42161,
              amount: '1000000000000000000',
              slippagesDbps: [1000], // 1% in decibasis points
            },
          ],
          totalAmount: '1000000000000000000',
        });

        executeOnDemandRebalancingStub.resolves('earmark-001');

        calculateSplitIntentsStub.resolves({
          intents: [],
          originDomain: null, // No valid allocation - triggers on-demand rebalancing
          totalAllocated: BigInt(0),
          remainder: BigInt(0),
        });

        // Set up additional required mocks
        getMarkGasBalancesStub.resolves(new Map());
        getCustodiedBalancesStub.resolves(new Map());
        isXerc20SupportedStub.resolves(false);
        mockDeps.everclear.getMinAmounts.resolves({
          minAmounts: { '1': '1000000000000000000' },
          invoiceAmount: '1000000000000000000',
          amountAfterDiscount: '1000000000000000000',
          discountBps: '0',
          custodiedAmounts: {},
        });

        await processInvoices(mockContext, [invoice]);

        expect(evaluateOnDemandRebalancingStub.calledOnce).toBe(true);
        expect(executeOnDemandRebalancingStub.calledOnce).toBe(true);
        // Simplify the log assertion
        expect(mockDeps.logger.info.called).toBe(true);
      });

      it('should not trigger on-demand rebalancing when balance is sufficient', async () => {
        // Configure database mock to return empty earmarks
        (mockDeps.database.getEarmarks as sinon.SinonStub).resolves([]);

        const invoice = createMockInvoice({
          ticker_hash: MOCK_TICKER_HASH,
          amount: '1000000000000000000', // 1 token
        });
        mockDeps.everclear.fetchInvoices.resolves([invoice]);

        // Sufficient balance on chain 1
        const balances = new Map<string, Map<string, bigint>>();
        balances.set(
          MOCK_TICKER_HASH.toLowerCase(),
          new Map([['1', BigInt('2000000000000000000')]]), // 2 tokens
        );
        getMarkBalancesStub.resolves(balances);

        calculateSplitIntentsStub.resolves({
          intents: [
            {
              amount: '1000000000000000000',
              origin: '1',
              destinations: ['1', '10'],
              minAmounts: { '1': '0', '10': '0' },
            },
          ],
          isSplit: false,
          purchases: [],
          custodiedAmounts: {},
        });

        await processInvoices(mockContext, [invoice]);

        expect(evaluateOnDemandRebalancingStub.called).toBe(false);
        expect(executeOnDemandRebalancingStub.called).toBe(false);
      });

      it('should handle on-demand rebalancing evaluation failure', async () => {
        // Configure database mock to return empty earmarks
        (mockDeps.database.getEarmarks as sinon.SinonStub).resolves([]);

        const invoice = createMockInvoice({
          ticker_hash: MOCK_TICKER_HASH,
          amount: '1000000000000000000',
          origin: '',
        });
        mockDeps.everclear.fetchInvoices.resolves([invoice]);

        const balances = new Map<string, Map<string, bigint>>();
        balances.set(MOCK_TICKER_HASH.toLowerCase(), new Map([['1', BigInt('100000000000000000')]]));
        getMarkBalancesStub.resolves(balances);

        evaluateOnDemandRebalancingStub.resolves({
          canRebalance: false,
        });

        calculateSplitIntentsStub.resolves({
          intents: [],
          originDomain: null,
          totalAllocated: BigInt(0),
          remainder: BigInt(0),
        });

        // Set up additional required mocks
        getMarkGasBalancesStub.resolves(new Map());
        getCustodiedBalancesStub.resolves(new Map());
        isXerc20SupportedStub.resolves(false);
        mockDeps.everclear.getMinAmounts.resolves({
          minAmounts: { '1': '1000000000000000000' },
          invoiceAmount: '1000000000000000000',
          amountAfterDiscount: '1000000000000000000',
          discountBps: '0',
          custodiedAmounts: {},
        });

        await processInvoices(mockContext, [invoice]);

        expect(evaluateOnDemandRebalancingStub.calledOnce).toBe(true);
        expect(executeOnDemandRebalancingStub.called).toBe(false);
        // Check that the logger was called with the expected message
        const infoCalls = mockDeps.logger.info.getCalls();
        const rebalancingMessage = infoCalls.find(
          (call) =>
            call.args[0] && call.args[0].includes('No valid allocation found, evaluating on-demand rebalancing'),
        );
        expect(rebalancingMessage).toBeTruthy();
      });

      it('should handle on-demand rebalancing execution failure', async () => {
        // Configure database mock to return empty earmarks
        (mockDeps.database.getEarmarks as sinon.SinonStub).resolves([]);

        const invoice = createMockInvoice({
          ticker_hash: MOCK_TICKER_HASH,
          amount: '1000000000000000000',
        });
        mockDeps.everclear.fetchInvoices.resolves([invoice]);

        const balances = new Map<string, Map<string, bigint>>();
        balances.set(MOCK_TICKER_HASH.toLowerCase(), new Map([['1', BigInt('100000000000000000')]]));
        getMarkBalancesStub.resolves(balances);

        evaluateOnDemandRebalancingStub.resolves({
          canRebalance: true,
          destinationChain: 1,
          rebalanceOperations: [
            {
              originChain: 42161,
              amount: '1000000000000000000',
              slippagesDbps: [1000], // 1% in decibasis points
            },
          ],
          totalAmount: '1000000000000000000',
        });

        executeOnDemandRebalancingStub.rejects(new Error('Execution failed')); // Execution failed

        calculateSplitIntentsStub.resolves({
          intents: [],
          originDomain: null,
          totalAllocated: BigInt(0),
          remainder: BigInt(0),
        });

        // Set up additional required mocks
        getMarkGasBalancesStub.resolves(new Map());
        getCustodiedBalancesStub.resolves(new Map());
        isXerc20SupportedStub.resolves(false);
        mockDeps.everclear.getMinAmounts.resolves({
          minAmounts: { '1': '1000000000000000000' },
          invoiceAmount: '1000000000000000000',
          amountAfterDiscount: '1000000000000000000',
          discountBps: '0',
          custodiedAmounts: {},
        });

        await processInvoices(mockContext, [invoice]);

        expect(evaluateOnDemandRebalancingStub.calledOnce).toBe(true);
        expect(executeOnDemandRebalancingStub.calledOnce).toBe(true);
        // Check that the logger was called with the expected error message
        const errorCalls = mockDeps.logger.error.getCalls();
        const rebalancingError = errorCalls.find(
          (call) => call.args[0] && call.args[0].includes('Failed to evaluate/execute on-demand rebalancing'),
        );
        expect(rebalancingError).toBeTruthy();
      });
    });

    describe('Batched Invoice Processing', () => {
      it('should handle large invoices with on-demand rebalancing when insufficient balance', async () => {
        // Configure database mock to return empty earmarks
        (mockDeps.database.getEarmarks as sinon.SinonStub).resolves([]);

        const largeInvoice = createMockInvoice({
          ticker_hash: MOCK_TICKER_HASH,
          intent_id: 'large-001',
          amount: '5000000000000000000', // 5 tokens required
        });

        mockDeps.everclear.fetchInvoices.resolves([largeInvoice]);

        const balances = new Map<string, Map<string, bigint>>();
        balances.set(
          MOCK_TICKER_HASH.toLowerCase(),
          new Map([['1', BigInt('1000000000000000000')]]), // Only 1 token available
        );
        getMarkBalancesStub.resolves(balances);

        evaluateOnDemandRebalancingStub.resolves({
          canRebalance: true,
          destinationChain: 1,
          rebalanceOperations: [
            {
              originChain: 42161,
              amount: '4000000000000000000',
              slippagesDbps: [1000], // 1% in decibasis points
            },
          ],
          totalAmount: '4000000000000000000',
        });

        executeOnDemandRebalancingStub.resolves('earmark-001');

        calculateSplitIntentsStub.resolves({
          intents: [],
          originDomain: null, // No valid allocation found
          totalAllocated: BigInt(0),
          remainder: BigInt(0),
        });

        // Set up additional required mocks
        getMarkGasBalancesStub.resolves(new Map());
        getCustodiedBalancesStub.resolves(new Map());
        isXerc20SupportedStub.resolves(false);
        mockDeps.everclear.getMinAmounts.resolves({
          minAmounts: { '1': '5000000000000000000' },
          invoiceAmount: '5000000000000000000',
          amountAfterDiscount: '5000000000000000000',
          discountBps: '0',
          custodiedAmounts: {},
        });

        await processInvoices(mockContext, [largeInvoice]);

        expect(evaluateOnDemandRebalancingStub.calledOnce).toBe(true);
        expect(evaluateOnDemandRebalancingStub.firstCall.args[0].amount).toBe('5000000000000000000');
        expect(executeOnDemandRebalancingStub.calledOnce).toBe(true);
      });
    });

    describe('Configuration Validation', () => {
      it('should use onDemandRoutes when available', async () => {
        // Configure database mock to return empty earmarks
        (mockDeps.database.getEarmarks as sinon.SinonStub).resolves([]);

        const invoice = createMockInvoice({
          ticker_hash: MOCK_TICKER_HASH,
          amount: '1000000000000000000',
          origin: '',
        });
        mockDeps.everclear.fetchInvoices.resolves([invoice]);

        const balances = new Map<string, Map<string, bigint>>();
        balances.set(MOCK_TICKER_HASH.toLowerCase(), new Map([['1', BigInt('100000000000000000')]]));
        getMarkBalancesStub.resolves(balances);

        evaluateOnDemandRebalancingStub.resolves({
          canRebalance: true,
          destinationChain: 1,
          rebalanceOperations: [
            {
              originChain: 42161,
              amount: '1000000000000000000',
              slippagesDbps: [1000], // 1% in decibasis points
            },
          ],
          totalAmount: '1000000000000000000',
        });

        executeOnDemandRebalancingStub.resolves('earmark-001');

        calculateSplitIntentsStub.resolves({
          intents: [],
          originDomain: null, // No valid allocation - this triggers on-demand rebalancing
          totalAllocated: BigInt(0),
          remainder: BigInt(0),
        });

        // Set up additional required mocks
        getMarkGasBalancesStub.resolves(new Map());
        getCustodiedBalancesStub.resolves(new Map());
        isXerc20SupportedStub.resolves(false);
        mockDeps.everclear.getMinAmounts.resolves({
          minAmounts: { '1': '1000000000000000000' },
          invoiceAmount: '1000000000000000000',
          amountAfterDiscount: '1000000000000000000',
          discountBps: '0',
          custodiedAmounts: {},
        });

        await processInvoices(mockContext, [invoice]);

        // Verify that on-demand rebalancing was called with the right config
        expect(evaluateOnDemandRebalancingStub.calledOnce).toBe(true);
        if (evaluateOnDemandRebalancingStub.firstCall) {
          expect(evaluateOnDemandRebalancingStub.firstCall.args[2].config.onDemandRoutes).toBeDefined();
          expect(evaluateOnDemandRebalancingStub.firstCall.args[2].config.onDemandRoutes).toHaveLength(1);
        }
      });

      it('should fallback to regular routes if onDemandRoutes not configured', async () => {
        // Configure database mock to return empty earmarks
        (mockDeps.database.getEarmarks as sinon.SinonStub).resolves([]);

        // Remove onDemandRoutes
        delete mockContext.config.onDemandRoutes;
        mockContext.config.routes = [
          {
            origin: 42161,
            destination: 1,
            asset: MOCK_TICKER_HASH,
            maximum: '10000000000000000000',
            slippagesDbps: [100],
            preferences: [SupportedBridge.Across],
          },
        ];

        const invoice = createMockInvoice({
          ticker_hash: MOCK_TICKER_HASH,
          amount: '1000000000000000000',
        });
        mockDeps.everclear.fetchInvoices.resolves([invoice]);

        const balances = new Map<string, Map<string, bigint>>();
        balances.set(MOCK_TICKER_HASH.toLowerCase(), new Map([['1', BigInt('100000000000000000')]]));
        getMarkBalancesStub.resolves(balances);

        evaluateOnDemandRebalancingStub.resolves({
          canRebalance: true,
          destinationChain: 1,
          rebalanceOperations: [
            {
              originChain: 42161,
              amount: '1000000000000000000',
              slippagesDbps: [1000], // 1% in decibasis points
            },
          ],
          totalAmount: '1000000000000000000',
        });

        executeOnDemandRebalancingStub.resolves('earmark-001');

        calculateSplitIntentsStub.resolves({
          intents: [],
          originDomain: null,
          totalAllocated: BigInt(0),
          remainder: BigInt(0),
        });

        // Set up additional required mocks
        getMarkGasBalancesStub.resolves(new Map());
        getCustodiedBalancesStub.resolves(new Map());
        isXerc20SupportedStub.resolves(false);
        mockDeps.everclear.getMinAmounts.resolves({
          minAmounts: { '1': '1000000000000000000' },
          invoiceAmount: '1000000000000000000',
          amountAfterDiscount: '1000000000000000000',
          discountBps: '0',
          custodiedAmounts: {},
        });

        await processInvoices(mockContext, [invoice]);

        expect(evaluateOnDemandRebalancingStub.calledOnce).toBe(true);
      });
    });

  });
});<|MERGE_RESOLUTION|>--- conflicted
+++ resolved
@@ -14,11 +14,7 @@
 import { Logger } from '@mark/logger';
 import { EverclearAdapter } from '@mark/everclear';
 import { ChainService } from '@mark/chainservice';
-<<<<<<< HEAD
-import { PurchaseCache } from '@mark/cache';
-=======
 import { Wallet } from 'ethers';
->>>>>>> 60f10245
 import { PrometheusAdapter } from '@mark/prometheus';
 import * as intentHelpers from '../../src/helpers/intent';
 import * as splitIntentHelpers from '../../src/helpers/splitIntent';
@@ -26,14 +22,9 @@
 
 import { RebalanceAdapter } from '@mark/rebalance';
 import * as monitorHelpers from '../../src/helpers/monitor';
-<<<<<<< HEAD
-import { Web3Signer } from '@mark/web3signer';
-
-=======
 import * as onDemand from '../../src/rebalance/onDemand';
 import { createMinimalDatabaseMock } from '../mocks/database';
 import * as DatabaseModule from '@mark/database';
->>>>>>> 60f10245
 
 describe('Invoice Processing', () => {
   let mockContext: SinonStubbedInstance<ProcessingContext>;
@@ -411,14 +402,7 @@
           transactionHash: '0xabc',
           transactionType: TransactionSubmissionType.Onchain,
         },
-<<<<<<< HEAD
-        transactionHash: '0xabc',
-        transactionType: TransactionSubmissionType.Onchain,
-        cachedAt: Math.floor(Date.now() / 1000)
-      }]);
-=======
       ]);
->>>>>>> 60f10245
 
       await processInvoices(mockContext, invoices);
 
@@ -430,13 +414,8 @@
         ticker: '0xticker1',
         destination: '8453',
       });
-<<<<<<< HEAD
-      expect(mockDeps.prometheus.recordPurchaseClearanceDuration.firstCall.args[1]).to.be.approximately(
-        mockContext.startTime - invoices[0].hub_invoice_enqueued_timestamp, 10,
-=======
       expect(mockDeps.prometheus.recordPurchaseClearanceDuration.firstCall.args[1]).toBe(
         mockContext.startTime - invoices[0].hub_invoice_enqueued_timestamp,
->>>>>>> 60f10245
       );
     });
 
@@ -545,18 +524,9 @@
         },
       };
 
-<<<<<<< HEAD
-      // Verify the correct purchase was stored in cache, with a cachedAt timestamp
-      expect(mockDeps.purchaseCache.addPurchases.calledOnce).to.be.true;
-      const purchasesArg = mockDeps.purchaseCache.addPurchases.firstCall.args[0];
-      expect(purchasesArg).to.have.length(1);
-      expect(purchasesArg[0]).to.deep.include(expectedPurchase);
-      expect(purchasesArg[0]).to.have.property('cachedAt');
-=======
       // Verify the correct purchase was stored in cache
       expect(mockDeps.purchaseCache.addPurchases.calledOnce).toBe(true);
       expect(mockDeps.purchaseCache.addPurchases.firstCall.args[0]).toEqual([expectedPurchase]);
->>>>>>> 60f10245
 
       expect(mockDeps.prometheus.recordSuccessfulPurchase.calledOnce).toBe(true);
       expect(mockDeps.prometheus.recordSuccessfulPurchase.firstCall.args[0]).toEqual({
@@ -707,14 +677,7 @@
           transactionHash: '0xabc',
           transactionType: TransactionSubmissionType.Onchain,
         },
-<<<<<<< HEAD
-        transactionHash: '0xabc',
-        transactionType: TransactionSubmissionType.Onchain,
-        cachedAt: Math.floor(Date.now() / 1000)
-      }]);
-=======
       ]);
->>>>>>> 60f10245
 
       // Simulate cache failure
       mockDeps.purchaseCache.removePurchases.rejects(new Error('Cache remove error'));
@@ -1104,17 +1067,7 @@
       };
 
       // Verify the correct purchases were created
-<<<<<<< HEAD
-      expect(result.purchases).to.have.length(1);
-      expect(result.purchases[0].target).to.equal(expectedPurchase.target);
-      expect(result.purchases[0].purchase.intentId).to.equal(expectedPurchase.purchase.intentId);
-      expect(result.purchases[0].purchase.params).to.deep.equal(expectedPurchase.purchase.params);
-      expect(result.purchases[0].transactionHash).to.equal(expectedPurchase.transactionHash);
-      expect(result.purchases[0].transactionType).to.equal(expectedPurchase.transactionType);
-      expect(result.purchases[0].cachedAt).to.be.a('number');
-=======
       expect(result.purchases).toEqual([expectedPurchase]);
->>>>>>> 60f10245
 
       // Verify remaining balances were updated correctly
       expect(result.remainingBalances.get('0xticker1')?.get('8453')).toBe(BigInt('0'));
@@ -1223,19 +1176,7 @@
       ];
 
       // Verify the correct purchases were created
-<<<<<<< HEAD
-      expect(result.purchases).to.have.length(2);
-      expectedPurchases.forEach((expected, index) => {
-        expect(result.purchases[index].target).to.equal(expected.target);
-        expect(result.purchases[index].purchase.intentId).to.equal(expected.purchase.intentId);
-        expect(result.purchases[index].purchase.params).to.deep.equal(expected.purchase.params);
-        expect(result.purchases[index].transactionHash).to.equal(expected.transactionHash);
-        expect(result.purchases[index].transactionType).to.equal(expected.transactionType);
-        expect(result.purchases[index].cachedAt).to.be.a('number');
-      });
-=======
       expect(result.purchases).toEqual(expectedPurchases);
->>>>>>> 60f10245
 
       // Verify remaining balances were updated correctly (2 ETH - 1 ETH - 1 ETH = 0)
       expect(result.remainingBalances.get('0xticker1')?.get('8453')).toBe(BigInt('0'));
@@ -1341,19 +1282,7 @@
       ];
 
       // Verify the correct split intent purchases were created
-<<<<<<< HEAD
-      expect(result.purchases).to.have.length(2);
-      expectedPurchases.forEach((expected, index) => {
-        expect(result.purchases[index].target).to.equal(expected.target);
-        expect(result.purchases[index].purchase.intentId).to.equal(expected.purchase.intentId);
-        expect(result.purchases[index].purchase.params).to.deep.equal(expected.purchase.params);
-        expect(result.purchases[index].transactionHash).to.equal(expected.transactionHash);
-        expect(result.purchases[index].transactionType).to.equal(expected.transactionType);
-        expect(result.purchases[index].cachedAt).to.be.a('number');
-      });
-=======
       expect(result.purchases).toEqual(expectedPurchases);
->>>>>>> 60f10245
 
       // Verify remaining balances were updated correctly (2 ETH - 2 ETH = 0)
       expect(result.remainingBalances.get('0xticker1')?.get('8453')).toBe(BigInt('0'));
@@ -1474,14 +1403,7 @@
           transactionHash: '0xexisting',
           transactionType: TransactionSubmissionType.Onchain,
         },
-<<<<<<< HEAD
-        transactionHash: '0xexisting',
-        transactionType: TransactionSubmissionType.Onchain,
-        cachedAt: Math.floor(Date.now() / 1000)
-      }];
-=======
       ];
->>>>>>> 60f10245
 
       const result = await processTickerGroup(mockContext, group, pendingPurchases);
 
@@ -1582,30 +1504,9 @@
             to: '0xowner',
             inputAsset: '0xtoken1',
             callData: '0x',
-<<<<<<< HEAD
-            maxFee: '0'
-          }
-        },
-        transactionHash: '0xexisting',
-        transactionType: TransactionSubmissionType.Onchain,
-        cachedAt: Math.floor(Date.now() / 1000)
-      }];
-
-      calculateSplitIntentsStub.resolves({
-        intents: [{
-          amount: '1000000000000000000',
-          origin: '10', // Should use origin 10 since 8453 is out
-          destinations: ['1', '8453'],
-          to: '0xowner',
-          inputAsset: '0xtoken1',
-          callData: '0x',
-          maxFee: '0'
-        }],
-=======
             maxFee: '0',
           },
         ],
->>>>>>> 60f10245
         originDomain: '10',
         totalAllocated: BigInt('1000000000000000000'),
       });
@@ -1663,12 +1564,7 @@
           },
           transactionHash: '0xabc',
           transactionType: TransactionSubmissionType.Onchain,
-<<<<<<< HEAD
-          cachedAt: Math.floor(Date.now() / 1000)
-        }
-=======
-        },
->>>>>>> 60f10245
+        },
       ];
 
       const result = await processTickerGroup(mockContext, group, pendingPurchases);
@@ -2223,19 +2119,8 @@
       ];
 
       // Verify the correct purchases were stored in cache with proper invoice mapping
-<<<<<<< HEAD
-      expect(mockDeps.purchaseCache.addPurchases.calledOnce).to.be.true;
-
-      // Check purchases excluding the dynamic cachedAt field
-      const actualPurchases = mockDeps.purchaseCache.addPurchases.firstCall.args[0].map((p: any) => {
-        const { cachedAt, ...purchaseWithoutTimestamp } = p;
-        return purchaseWithoutTimestamp;
-      });
-      expect(actualPurchases).to.deep.equal(expectedPurchases);
-=======
       expect(mockDeps.purchaseCache.addPurchases.calledOnce).toBe(true);
       expect(mockDeps.purchaseCache.addPurchases.firstCall.args[0]).toEqual(expectedPurchases);
->>>>>>> 60f10245
     });
 
     it('should handle different intent statuses for pending purchases correctly', async () => {
@@ -2281,12 +2166,7 @@
           },
           transactionHash: '0xexisting2',
           transactionType: TransactionSubmissionType.Onchain,
-<<<<<<< HEAD
-          cachedAt: Math.floor(Date.now() / 1000)
-        }
-=======
-        },
->>>>>>> 60f10245
+        },
       ];
 
       mockDeps.purchaseCache.getAllPurchases.resolves(pendingPurchases);
