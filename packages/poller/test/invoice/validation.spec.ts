--- conflicted
+++ resolved
@@ -124,8 +124,6 @@
         InvalidPurchaseReasons.InvalidOwner,
       );
     });
-<<<<<<< HEAD
-=======
 
     it('should return error string if owner matches Safe address when zodiac is enabled on origin', () => {
       const safeAddress = '0x9876543210987654321098765432109876543210' as `0x${string}`;
@@ -206,7 +204,6 @@
         isValidInvoice(validInvoiceWithDifferentOwner, configWithZodiac, Math.floor(Date.now() / 1000)),
       ).toBeUndefined();
     });
->>>>>>> 60f10245
   });
 
   describe('Destination validation', () => {
