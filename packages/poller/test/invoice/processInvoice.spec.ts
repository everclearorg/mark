import { expect } from 'chai';
<<<<<<< HEAD
import { isValidInvoice } from '../../src/invoice/processInvoices';
import { Invoice } from '@mark/everclear';
import { MarkConfiguration } from '@mark/core';

const validInvoice = {
  intent_id: '0x60d2ec64161aed1c3846304775134d9da6d716b1f718176e6f24cb34b26950d0',
  owner: '0xe358babAbc57442a25Ab72196a9F80ff1c730300',
  entry_epoch: 186595,
  amount: '4506224658731513369685',
  discountBps: 1.2,
  origin: '1',
  destinations: ['8453'],
  hub_status: 'INVOICED',
  ticker_hash: '0xd6aca1be9729c13d677335161321649cccae6a591554772516700f986f942eaa',
  hub_invoice_enqueued_timestamp: 1737491219,
};

const validConfig = {
  signer: '0xMark',
  supportedSettlementDomains: [8453],
} as MarkConfiguration;
=======
import { isValidInvoice, Invoice, processInvoice } from '../../src/invoice/processInvoices';
import sinon from 'sinon';
import * as balanceFns from '../../src/helpers/balance';
import * as destinationFns from '../../src/helpers/selectDestination';

describe('processInvoice', () => {
  let mockInvoice: Invoice;
  let mockDeps: any;
  let mockConfig: any;

  beforeEach(() => {
    // Initialize a mock invoice object
    mockInvoice = {
      id: 'invoice123',
      amount: 100,
      chainId: '1',
      owner: 'SomeOwner',
      destinations: ['2', '3'],
      ticker_hash: '0xhash',
    };

    // Initialize mock dependencies with stubs
    mockDeps = {
      everclear: {
        createNewIntent: sinon.stub(),
      },
      txService: {
        submitAndMonitor: sinon.stub(),
      },
      logger: {
        info: sinon.stub(),
        error: sinon.stub(),
      },
    };

    // Initialize a mock configuration object
    mockConfig = {
      ownAddress: '0xYourAddress',
      chains: {
        '1': { providers: ['https://mainnet.infura.io/v3/test'] },
        '2': { providers: ['https://ropsten.infura.io/v3/test'] },
        '3': { providers: ['https://kovan.infura.io/v3/test'] },
      },
    };
  });

  afterEach(() => {
    // Restore the default sandbox here
    sinon.restore();
  });

  it('should process the invoice successfully', async () => {
    const markHighestLiquidityBalanceStub = sinon.stub(balanceFns, 'markHighestLiquidityBalance').resolves(2);
    const findBestDestinationStub = sinon.stub(destinationFns, 'findBestDestination').resolves(3);
    const getTokenAddressMock = sinon.stub().resolves('0xTokenAddress');

    mockDeps.everclear.createNewIntent.resolves({
      chainId: '1',
      data: '0xTransactionData',
    });

    mockDeps.txService.submitAndMonitor.resolves('0xTransactionHash');

    const result = await processInvoice(mockInvoice, mockDeps, mockConfig, getTokenAddressMock);

    expect(result).to.be.true;

    expect(
      markHighestLiquidityBalanceStub.calledOnceWith(
        mockInvoice.ticker_hash,
        mockInvoice.destinations,
        mockConfig,
        getTokenAddressMock,
      ),
    ).to.be.true;

    expect(findBestDestinationStub.calledOnceWith('2', mockInvoice.ticker_hash, mockConfig)).to.be.true;

    expect(mockDeps.everclear.createNewIntent.calledOnce).to.be.true;

    expect(mockDeps.txService.submitAndMonitor.calledOnce).to.be.true;

    expect(
      mockDeps.logger.info.calledOnceWith('Invoice processed successfully', {
        invoiceId: mockInvoice.id,
        txHash: '0xTransactionHash',
      }),
    ).to.be.true;
  });

  it('should log an error and return false if processing fails', async () => {
    const markHighestLiquidityBalanceStub = sinon.stub().rejects(new Error('Liquidity balance error'));
    const getTokenAddressMock = sinon.stub().resolves('0xTokenAddress');

    const result = await processInvoice(mockInvoice, mockDeps, mockConfig, getTokenAddressMock);

    expect(result).to.be.false;
    expect(
      mockDeps.logger.error.calledOnceWith('Failed to process invoice', {
        invoiceId: mockInvoice.id,
        error: sinon.match.instanceOf(Error),
      }),
    ).to.be.true;
  });
});
>>>>>>> cdbf5530

describe('isValidInvoice', () => {
  it('should return true for a valid invoice', () => {
    const result = isValidInvoice(validInvoice, validConfig);
    expect(result).to.be.true;
  });

  it('should return false if invoice is null or undefined', () => {
    const resultNull = isValidInvoice(null as any, validConfig);
    const resultUndefined = isValidInvoice(undefined as any, validConfig);

    expect(resultNull).to.be.false;
    expect(resultUndefined).to.be.false;
  });

  it('should return false if id is not a string', () => {
    const { intent_id, ...res } = validInvoice;
    const invalidInvoice: Partial<Invoice> = {
      intent_id: 123 as any, // Invalid id type
      ...res,
    };

    const result = isValidInvoice(invalidInvoice as Invoice, validConfig);
    expect(result).to.be.false;
  });

  it('should return false if amount is not a number', () => {
    const { amount, ...res } = validInvoice;
    const invalidInvoice: Partial<Invoice> = {
      amount: 'abc',
      ...res,
    };

    const result = isValidInvoice(invalidInvoice as Invoice, validConfig);
    expect(result).to.be.false;
  });

  it('should return false if amount is less than or equal to 0', () => {
    const { amount, ...res } = validInvoice;
    const invalidInvoiceZero: Invoice = {
      amount: '0',
      ...res,
    };

    const invalidInvoiceNegative: Invoice = {
      amount: '-50',
      ...res,
    };

    expect(isValidInvoice(invalidInvoiceZero, validConfig)).to.be.false;
    expect(isValidInvoice(invalidInvoiceNegative, validConfig)).to.be.false;
  });

  it('should return false if owner matches "Mark wallet address"', () => {
    const { owner, ...res } = validInvoice;
    const invalidInvoice: Invoice = {
      owner: 'Mark wallet address', // Invalid owner
      ...res,
    };

    const result = isValidInvoice(invalidInvoice, validConfig);
    expect(result).to.be.false;
  });
});<|MERGE_RESOLUTION|>--- conflicted
+++ resolved
@@ -1,8 +1,10 @@
 import { expect } from 'chai';
-<<<<<<< HEAD
-import { isValidInvoice } from '../../src/invoice/processInvoices';
+import { isValidInvoice, processInvoice } from '../../src/invoice/processInvoices';
 import { Invoice } from '@mark/everclear';
 import { MarkConfiguration } from '@mark/core';
+import sinon from 'sinon';
+import * as balanceFns from '../../src/helpers/balance';
+import * as destinationFns from '../../src/helpers/selectDestination';
 
 const validInvoice = {
   intent_id: '0x60d2ec64161aed1c3846304775134d9da6d716b1f718176e6f24cb34b26950d0',
@@ -21,11 +23,6 @@
   signer: '0xMark',
   supportedSettlementDomains: [8453],
 } as MarkConfiguration;
-=======
-import { isValidInvoice, Invoice, processInvoice } from '../../src/invoice/processInvoices';
-import sinon from 'sinon';
-import * as balanceFns from '../../src/helpers/balance';
-import * as destinationFns from '../../src/helpers/selectDestination';
 
 describe('processInvoice', () => {
   let mockInvoice: Invoice;
@@ -34,14 +31,7 @@
 
   beforeEach(() => {
     // Initialize a mock invoice object
-    mockInvoice = {
-      id: 'invoice123',
-      amount: 100,
-      chainId: '1',
-      owner: 'SomeOwner',
-      destinations: ['2', '3'],
-      ticker_hash: '0xhash',
-    };
+    mockInvoice = { ...validInvoice };
 
     // Initialize mock dependencies with stubs
     mockDeps = {
@@ -127,7 +117,6 @@
     ).to.be.true;
   });
 });
->>>>>>> cdbf5530
 
 describe('isValidInvoice', () => {
   it('should return true for a valid invoice', () => {
