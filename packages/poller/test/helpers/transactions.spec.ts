--- conflicted
+++ resolved
@@ -27,14 +27,15 @@
       logger: createStubInstance(Logger),
     };
 
-    // Initialize common test data
-    mockTxRequest = {
-      to: '0xabc4567890123456789012345678901234567890',
-      data: '0x',
-      value: '0',
-      chainId: MOCK_CHAIN_ID,
-      from: '0x1234567890123456789012345678901234567890',
-    };
+        // Initialize common test data
+        mockTxRequest = {
+            to: '0xabc4567890123456789012345678901234567890',
+            data: '0x',
+            value: '0',
+            chainId: MOCK_CHAIN_ID,
+            from: '0x1234567890123456789012345678901234567890',
+            funcSig: 'transfer(address,uint256)',
+        };
 
     mockZodiacConfig = {
       walletType: WalletType.EOA,
@@ -106,35 +107,6 @@
 
   describe('Zodiac Transactions', () => {
     beforeEach(() => {
-<<<<<<< HEAD
-        // Initialize shared stubs
-        mockDeps = {
-            chainService: createStubInstance(ChainService),
-            logger: createStubInstance(Logger),
-        };
-
-        // Initialize common test data
-        mockTxRequest = {
-            to: '0xabc4567890123456789012345678901234567890',
-            data: '0x',
-            value: '0',
-            chainId: MOCK_CHAIN_ID,
-            from: '0x1234567890123456789012345678901234567890',
-            funcSig: 'transfer(address,uint256)',
-        };
-
-        mockZodiacConfig = {
-            walletType: WalletType.EOA,
-        };
-
-        mockContext = {
-            invoiceId: 'test-invoice',
-            intentId: 'test-intent',
-        };
-
-        // Stub wrapTransactionWithZodiac
-        wrapTransactionWithZodiacStub = stub(zodiacHelpers, 'wrapTransactionWithZodiac').resolves(mockTxRequest);
-=======
       mockZodiacConfig = {
         walletType: WalletType.Zodiac,
         safeAddress: '0x1234567890123456789012345678901234567890' as `0x${string}`,
@@ -142,15 +114,15 @@
         roleKey: '0xabcdef1234567890abcdef1234567890abcdef1234567890abcdef1234567890' as `0x${string}`,
       };
 
-      wrapTransactionWithZodiacStub.resolves({
-        to: mockZodiacConfig.moduleAddress,
-        data: '0xabc123',
-        value: '0',
-        from: mockTxRequest.from,
-        chainId: mockTxRequest.chainId,
-      });
->>>>>>> 035a7dd5
-    });
+            wrapTransactionWithZodiacStub.resolves({
+                to: mockZodiacConfig.moduleAddress,
+                data: '0xabc123',
+                value: '0',
+                from: mockTxRequest.from,
+                chainId: mockTxRequest.chainId,
+                funcSig: 'execute(bytes)',
+            });
+        });
 
     it('should successfully submit a zodiac transaction', async () => {
       const mockReceipt = {
@@ -206,117 +178,6 @@
       expect(mockDeps.logger.error.calledWith('Transaction submission failed')).to.be.true;
     });
 
-<<<<<<< HEAD
-    describe('Zodiac Transactions', () => {
-        beforeEach(() => {
-            mockZodiacConfig = {
-                walletType: WalletType.Zodiac,
-                safeAddress: '0x1234567890123456789012345678901234567890' as `0x${string}`,
-                moduleAddress: '0x9876543210987654321098765432109876543210' as `0x${string}`,
-                roleKey: '0xabcdef1234567890abcdef1234567890abcdef1234567890abcdef1234567890' as `0x${string}`,
-            };
-
-            wrapTransactionWithZodiacStub.resolves({
-                to: mockZodiacConfig.moduleAddress,
-                data: '0xabc123',
-                value: '0',
-                from: mockTxRequest.from,
-                chainId: mockTxRequest.chainId,
-                funcSig: 'execute(bytes)',
-            });
-        });
-
-        it('should successfully submit a zodiac transaction', async () => {
-            const mockReceipt = {
-                transactionHash: MOCK_TX_HASH,
-                blockNumber: 12345,
-                gasUsed: BigNumber.from('100000'),
-                status: 1,
-            } as providers.TransactionReceipt;
-
-            (mockDeps.chainService.submitAndMonitor as SinonStub).resolves(mockReceipt);
-
-            const result = await submitTransactionWithLogging({
-                chainService: mockDeps.chainService,
-                logger: mockDeps.logger,
-                chainId: MOCK_CHAIN_ID.toString(),
-                txRequest: mockTxRequest,
-                zodiacConfig: mockZodiacConfig,
-                context: mockContext,
-            });
-
-            expect(result).to.deep.equal({
-                submissionType: TransactionSubmissionType.Onchain,
-                hash: MOCK_TX_HASH,
-                receipt: mockReceipt,
-            });
-
-            // Verify logging
-            expect(mockDeps.logger.info.calledWith('Submitting transaction')).to.be.true;
-            expect(mockDeps.logger.info.calledWith('Transaction submitted successfully')).to.be.true;
-
-            // Verify that the transaction was wrapped with Zodiac
-            expect(wrapTransactionWithZodiacStub.calledOnce).to.be.true;
-            expect(wrapTransactionWithZodiacStub.calledWith(
-                { ...mockTxRequest, chainId: MOCK_CHAIN_ID },
-                mockZodiacConfig
-            )).to.be.true;
-        });
-
-        it('should handle zodiac transaction failure', async () => {
-            const error = new Error('Zodiac transaction failed');
-            (mockDeps.chainService.submitAndMonitor as SinonStub).rejects(error);
-
-            await expect(submitTransactionWithLogging({
-                chainService: mockDeps.chainService,
-                logger: mockDeps.logger,
-                chainId: MOCK_CHAIN_ID.toString(),
-                txRequest: mockTxRequest,
-                zodiacConfig: mockZodiacConfig,
-                context: mockContext,
-            })).to.be.rejectedWith(error);
-
-            // Verify error logging
-            expect(mockDeps.logger.error.calledWith('Transaction submission failed')).to.be.true;
-        });
-
-        it('should include zodiac-specific fields in logs', async () => {
-            const mockReceipt = {
-                transactionHash: MOCK_TX_HASH,
-                blockNumber: 12345,
-                gasUsed: BigNumber.from('100000'),
-                status: 1,
-            } as providers.TransactionReceipt;
-
-            (mockDeps.chainService.submitAndMonitor as SinonStub).resolves(mockReceipt);
-
-            await submitTransactionWithLogging({
-                chainService: mockDeps.chainService,
-                logger: mockDeps.logger,
-                chainId: MOCK_CHAIN_ID.toString(),
-                txRequest: mockTxRequest,
-                zodiacConfig: mockZodiacConfig,
-                context: mockContext,
-            });
-
-            // Check that logging includes zodiac information
-            const submitCall = mockDeps.logger.info.getCall(0);
-            expect(submitCall).to.exist;
-            expect(submitCall?.args[1]).to.deep.include({
-                chainId: MOCK_CHAIN_ID.toString(),
-                walletType: WalletType.Zodiac,
-                originalTo: mockTxRequest.to,
-            });
-
-            const successCall = mockDeps.logger.info.getCall(1);
-            expect(successCall).to.exist;
-            expect(successCall?.args[1]).to.deep.include({
-                chainId: MOCK_CHAIN_ID.toString(),
-                transactionHash: MOCK_TX_HASH,
-                walletType: WalletType.Zodiac,
-            });
-        });
-=======
     it('should include zodiac-specific fields in logs', async () => {
       const mockReceipt = {
         transactionHash: MOCK_TX_HASH,
@@ -384,7 +245,6 @@
       const submitCall = mockDeps.logger.info.getCall(0);
       expect(submitCall).to.exist;
       expect(submitCall?.args[1]?.value).to.equal('0');
->>>>>>> 035a7dd5
     });
 
     it('should handle transactions with string value', async () => {
