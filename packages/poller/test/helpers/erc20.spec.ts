import { stub, createStubInstance, SinonStubbedInstance } from 'sinon';
import { checkTokenAllowance, isUSDTToken, checkAndApproveERC20, ApprovalParams } from '../../src/helpers/erc20';
import { MarkConfiguration, WalletConfig, WalletType } from '@mark/core';
import { ChainService } from '@mark/chainservice';
import { Logger } from '@mark/logger';
import { PrometheusAdapter, TransactionReason } from '@mark/prometheus';
import * as transactionsModule from '../../src/helpers/transactions';
import { providers, BigNumber } from 'ethers';

describe('ERC20 Helper Functions', () => {
<<<<<<< HEAD
  let mockConfig: MarkConfiguration;
  let mockChainService: SinonStubbedInstance<ChainService>;
  let mockLogger: SinonStubbedInstance<Logger>;
  let mockPrometheus: SinonStubbedInstance<PrometheusAdapter>;
  let getERC20ContractStub: sinon.SinonStub;
  let submitTransactionStub: sinon.SinonStub;

  const CHAIN_ID = '1';
  const TOKEN_ADDRESS = '0x1234567890123456789012345678901234567890';
  const SPENDER_ADDRESS = '0x9876543210987654321098765432109876543210';
  const OWNER_ADDRESS = '0x1111111111111111111111111111111111111111';
  const USDT_ADDRESS = '0xdAC17F958D2ee523a2206206994597C13D831ec7';

  const mockZodiacConfig: WalletConfig = {
    walletType: WalletType.EOA,
  };

  const mockReceipt = {
    transactionHash: '0xtxhash123',
    blockNumber: 123,
    status: 1,
    cumulativeGasUsed: BigNumber.from('21000'),
    effectiveGasPrice: BigNumber.from('20000000000'),
    to: TOKEN_ADDRESS,
    from: '0x1234567890123456789012345678901234567890',
    contractAddress: '',
    transactionIndex: 0,
    gasUsed: BigNumber.from('21000'),
    logs: [],
    logsBloom: '0x',
    blockHash: '0xblockhash123',
    confirmations: 1,
    type: 0,
    byzantium: true,
  } as providers.TransactionReceipt;

  beforeEach(() => {
    mockConfig = {
      chains: {
        [CHAIN_ID]: {
          providers: ['http://localhost:8545'],
          assets: [
            {
              symbol: 'TEST',
              address: TOKEN_ADDRESS,
              decimals: 18,
              tickerHash: '0xtest',
              isNative: false,
            },
            {
              symbol: 'USDT',
              address: USDT_ADDRESS,
              decimals: 6,
              tickerHash: '0xusdt',
              isNative: false,
            },
          ],
          deployments: {
            everclear: '0x1234',
            permit2: '0x5678',
            multicall3: '0x9abc',
          },
        },
      },
      ownAddress: OWNER_ADDRESS,
    } as unknown as MarkConfiguration;

    mockChainService = createStubInstance(ChainService);
    mockLogger = createStubInstance(Logger);
    mockPrometheus = createStubInstance(PrometheusAdapter);

    getERC20ContractStub = stub(contractsModule, 'getERC20Contract');
    submitTransactionStub = stub(transactionsModule, 'submitTransactionWithLogging');

    // Default mock contract behavior
    const mockContract = {
      read: {
        allowance: stub().resolves(0n),
      },
=======
    let mockConfig: MarkConfiguration;
    let mockChainService: SinonStubbedInstance<ChainService>;
    let mockLogger: SinonStubbedInstance<Logger>;
    let mockPrometheus: SinonStubbedInstance<PrometheusAdapter>;
    let submitTransactionStub: sinon.SinonStub;

    const CHAIN_ID = '1';
    const TOKEN_ADDRESS = '0x1234567890123456789012345678901234567890';
    const SPENDER_ADDRESS = '0x9876543210987654321098765432109876543210';
    const OWNER_ADDRESS = '0x1111111111111111111111111111111111111111';
    const USDT_ADDRESS = '0xdAC17F958D2ee523a2206206994597C13D831ec7';

    const mockZodiacConfig: WalletConfig = {
        walletType: WalletType.EOA,
>>>>>>> acb3eac8
    };
    getERC20ContractStub.resolves(mockContract);

    // Default transaction submission behavior
    submitTransactionStub.resolves({
      hash: mockReceipt.transactionHash,
      receipt: mockReceipt,
    });
  });

  afterEach(() => {
    getERC20ContractStub.restore();
    submitTransactionStub.restore();
  });

  describe('checkTokenAllowance', () => {
    it('should return current allowance from token contract', async () => {
      const expectedAllowance = 1000n;
      const mockContract = {
        read: {
          allowance: stub().resolves(expectedAllowance),
        },
      };
      getERC20ContractStub.resolves(mockContract);

      const result = await checkTokenAllowance(mockConfig, CHAIN_ID, TOKEN_ADDRESS, OWNER_ADDRESS, SPENDER_ADDRESS);

      expect(result).toBe(expectedAllowance);
      expect(getERC20ContractStub.calledOnceWith(mockConfig, CHAIN_ID, TOKEN_ADDRESS)).toBe(true);
      expect(mockContract.read.allowance.calledOnceWith([OWNER_ADDRESS, SPENDER_ADDRESS])).toBe(true);
    });
  });

  describe('isUSDTToken', () => {
    it('should return true for USDT token address (exact case)', () => {
      const result = isUSDTToken(mockConfig, CHAIN_ID, USDT_ADDRESS);
      expect(result).toBe(true);
    });

    it('should return true for USDT token address (case insensitive)', () => {
      const result = isUSDTToken(mockConfig, CHAIN_ID, USDT_ADDRESS.toUpperCase());
      expect(result).toBe(true);
    });

    it('should return false for non-USDT token address', () => {
      const result = isUSDTToken(mockConfig, CHAIN_ID, TOKEN_ADDRESS);
      expect(result).toBe(false);
    });

    it('should return false when chain has no assets configured', () => {
      const configWithoutAssets = {
        ...mockConfig,
        chains: {
          [CHAIN_ID]: {
            providers: ['http://localhost:8545'],
          },
        },
      } as unknown as MarkConfiguration;

      const result = isUSDTToken(configWithoutAssets, CHAIN_ID, USDT_ADDRESS);
      expect(result).toBe(false);
    });

    it('should return false when chain is not configured', () => {
      const result = isUSDTToken(mockConfig, '999', USDT_ADDRESS);
      expect(result).toBe(false);
    });
  });

  describe('checkAndApproveERC20', () => {
    let baseParams: ApprovalParams;

    beforeEach(() => {
      baseParams = {
        config: mockConfig,
        chainService: mockChainService,
        logger: mockLogger,
        chainId: CHAIN_ID,
        tokenAddress: TOKEN_ADDRESS,
        spenderAddress: SPENDER_ADDRESS,
        amount: 1000n,
        owner: OWNER_ADDRESS,
        zodiacConfig: mockZodiacConfig,
      };
    });

    describe('sufficient allowance scenarios', () => {
      it('should return early when allowance is greater than required amount', async () => {
        const mockContract = {
          read: {
            allowance: stub().resolves(2000n), // More than required 1000n
          },
        };
        getERC20ContractStub.resolves(mockContract);

        const result = await checkAndApproveERC20(baseParams);

<<<<<<< HEAD
        expect(result).toEqual({ wasRequired: false });
        expect(submitTransactionStub.called).toBe(false);
        expect(mockLogger.info.calledWith('Sufficient allowance already available')).toBe(true);
      });

      it('should return early when allowance equals required amount', async () => {
        const mockContract = {
          read: {
            allowance: stub().resolves(1000n), // Exactly the required amount
          },
        };
        getERC20ContractStub.resolves(mockContract);

        const result = await checkAndApproveERC20(baseParams);

        expect(result).toEqual({ wasRequired: false });
        expect(submitTransactionStub.called).toBe(false);
      });
    });

    describe('insufficient allowance - non-USDT token', () => {
      beforeEach(() => {
        const mockContract = {
          read: {
            allowance: stub().resolves(500n), // Less than required 1000n
          },
        };
        getERC20ContractStub.resolves(mockContract);
      });

      it('should set approval when allowance is insufficient', async () => {
        const result = await checkAndApproveERC20(baseParams);

        expect(result).toEqual({
          wasRequired: true,
          transactionHash: mockReceipt.transactionHash,
=======
        submitTransactionStub = stub(transactionsModule, 'submitTransactionWithLogging');

        // Default transaction submission behavior
        submitTransactionStub.resolves({
            hash: mockReceipt.transactionHash,
            receipt: mockReceipt,
        });
    });

    afterEach(() => {
        submitTransactionStub.restore();
    });

    describe('checkTokenAllowance', () => {
        it('should return current allowance from token contract', async () => {
            const expectedAllowance = 1000n;
            
            // Mock the encoded allowance data that will decode to 1000n
            const encodedAllowance = '0x00000000000000000000000000000000000000000000000000000000000003e8'; // 1000n in hex
            
            mockChainService.readTx.resolves(encodedAllowance);

            const result = await checkTokenAllowance(
                mockChainService,
                CHAIN_ID,
                TOKEN_ADDRESS,
                OWNER_ADDRESS,
                SPENDER_ADDRESS
            );

            expect(result).to.equal(expectedAllowance);
            expect(mockChainService.readTx.calledOnce).to.be.true;
            const readTxCall = mockChainService.readTx.firstCall;
            expect(readTxCall.args[0].to).to.equal(TOKEN_ADDRESS);
            expect(readTxCall.args[0].domain).to.equal(+CHAIN_ID);
            expect(readTxCall.args[0].funcSig).to.equal('allowance(address,address)');
>>>>>>> acb3eac8
        });
        expect(submitTransactionStub.calledOnce).toBe(true);
        expect(mockLogger.info.calledWith('Setting ERC20 approval')).toBe(true);
      });

      it('should include context in logs when provided', async () => {
        const context = { requestId: 'test-123', invoiceId: 'inv-456' };
        const paramsWithContext = { ...baseParams, context };

        await checkAndApproveERC20(paramsWithContext);

        expect(mockLogger.info.called).toBe(true);
        // Check that context was included in log calls
        const logCalls = mockLogger.info.getCalls();
        const hasContextInLogs = logCalls.some((call) => call.args[1] && call.args[1].requestId === 'test-123');
        expect(hasContextInLogs).toBe(true);
      });

      it('should update gas metrics when prometheus is provided', async () => {
        const paramsWithPrometheus = { ...baseParams, prometheus: mockPrometheus };

        await checkAndApproveERC20(paramsWithPrometheus);

        expect(mockPrometheus.updateGasSpent.calledOnce).toBe(true);
        expect(mockPrometheus.updateGasSpent.calledWith(CHAIN_ID, TransactionReason.Approval, 420000000000000n)).toBe(
          true,
        );
      });

      it('should not update gas metrics when prometheus is not provided', async () => {
        await checkAndApproveERC20(baseParams);

        expect(mockPrometheus.updateGasSpent.called).toBe(false);
      });
    });

    describe('insufficient allowance - USDT token with zero current allowance', () => {
      beforeEach(() => {
        const mockContract = {
          read: {
            allowance: stub().resolves(0n), // Zero current allowance
          },
        };
        getERC20ContractStub.resolves(mockContract);
      });

      it('should set approval directly when USDT has zero allowance', async () => {
        const usdtParams = {
          ...baseParams,
          tokenAddress: USDT_ADDRESS,
        };

        const result = await checkAndApproveERC20(usdtParams);

        expect(result).toEqual({
          wasRequired: true,
          transactionHash: mockReceipt.transactionHash,
        });
        expect(submitTransactionStub.calledOnce).toBe(true); // Only one approval call, no zero approval needed
      });
    });

    describe('insufficient allowance - USDT token with non-zero current allowance', () => {
      beforeEach(() => {
        const mockContract = {
          read: {
            allowance: stub().resolves(500n), // Non-zero allowance less than required
          },
        };
        getERC20ContractStub.resolves(mockContract);
      });

      it('should set zero allowance first when USDT has non-zero allowance', async () => {
        const usdtParams = {
          ...baseParams,
          tokenAddress: USDT_ADDRESS,
        };

        const result = await checkAndApproveERC20(usdtParams);

        expect(result).toEqual({
          wasRequired: true,
          transactionHash: mockReceipt.transactionHash,
          hadZeroApproval: true,
          zeroApprovalTxHash: mockReceipt.transactionHash,
        });
        expect(submitTransactionStub.calledTwice).toBe(true); // Zero approval + actual approval
        expect(mockLogger.info.calledWith('USDT allowance is greater than zero, setting allowance to zero first')).toBe(
          true,
        );
        expect(mockLogger.info.calledWith('Zero allowance transaction for USDT sent successfully')).toBe(true);
      });

      it('should update gas metrics for both transactions when USDT and prometheus provided', async () => {
        const usdtParams = {
          ...baseParams,
          tokenAddress: USDT_ADDRESS,
          prometheus: mockPrometheus,
        };

        await checkAndApproveERC20(usdtParams);

        expect(mockPrometheus.updateGasSpent.calledTwice).toBe(true);
        // Both calls should be for approval transactions
        expect(
          mockPrometheus.updateGasSpent.alwaysCalledWith(CHAIN_ID, TransactionReason.Approval, 420000000000000n),
        ).toBe(true);
      });

      it('should not update gas metrics when prometheus not provided even for USDT', async () => {
        const usdtParams = {
          ...baseParams,
          tokenAddress: USDT_ADDRESS,
        };

        await checkAndApproveERC20(usdtParams);

        expect(mockPrometheus.updateGasSpent.called).toBe(false);
      });
    });

    describe('error handling', () => {
      it('should propagate allowance check errors', async () => {
        const error = new Error('Allowance check failed');
        const mockContract = {
          read: {
            allowance: stub().rejects(error),
          },
        };
        getERC20ContractStub.resolves(mockContract);

<<<<<<< HEAD
        await expect(checkAndApproveERC20(baseParams)).rejects.toThrow('Allowance check failed');
      });

      it('should propagate transaction submission errors', async () => {
        const mockContract = {
          read: {
            allowance: stub().resolves(0n), // Insufficient allowance
          },
        };
        getERC20ContractStub.resolves(mockContract);

        const error = new Error('Transaction submission failed');
        submitTransactionStub.rejects(error);

        await expect(checkAndApproveERC20(baseParams)).rejects.toThrow('Transaction submission failed');
      });

      it('should propagate contract creation errors', async () => {
        const error = new Error('Contract creation failed');
        getERC20ContractStub.rejects(error);

        await expect(checkAndApproveERC20(baseParams)).rejects.toThrow('Contract creation failed');
      });
=======
        describe('sufficient allowance scenarios', () => {
            it('should return early when allowance is greater than required amount', async () => {
                // Mock the encoded allowance data for 2000n allowance
                const encodedAllowance = '0x00000000000000000000000000000000000000000000000000000000000007d0'; // 2000n in hex
                mockChainService.readTx.resolves(encodedAllowance);

                const result = await checkAndApproveERC20(baseParams);

                expect(result).to.deep.equal({ wasRequired: false });
                expect(submitTransactionStub.called).to.be.false;
                expect(mockLogger.info.calledWith('Sufficient allowance already available')).to.be.true;
            });

            it('should return early when allowance equals required amount', async () => {
                // Mock the encoded allowance data for 1000n allowance
                const encodedAllowance = '0x00000000000000000000000000000000000000000000000000000000000003e8'; // 1000n in hex
                mockChainService.readTx.resolves(encodedAllowance);

                const result = await checkAndApproveERC20(baseParams);

                expect(result).to.deep.equal({ wasRequired: false });
                expect(submitTransactionStub.called).to.be.false;
            });
        });

        describe('insufficient allowance - non-USDT token', () => {
            beforeEach(() => {
                // Mock the encoded allowance data for 500n allowance
                const encodedAllowance = '0x00000000000000000000000000000000000000000000000000000000000001f4'; // 500n in hex
                mockChainService.readTx.resolves(encodedAllowance);
            });

            it('should set approval when allowance is insufficient', async () => {
                const result = await checkAndApproveERC20(baseParams);

                expect(result).to.deep.equal({
                    wasRequired: true,
                    transactionHash: mockReceipt.transactionHash,
                });
                expect(submitTransactionStub.calledOnce).to.be.true;
                expect(mockLogger.info.calledWith('Setting ERC20 approval')).to.be.true;
            });

            it('should include context in logs when provided', async () => {
                const context = { requestId: 'test-123', invoiceId: 'inv-456' };
                const paramsWithContext = { ...baseParams, context };

                await checkAndApproveERC20(paramsWithContext);

                expect(mockLogger.info.called).to.be.true;
                // Check that context was included in log calls
                const logCalls = mockLogger.info.getCalls();
                const hasContextInLogs = logCalls.some(call =>
                    call.args[1] && call.args[1].requestId === 'test-123'
                );
                expect(hasContextInLogs).to.be.true;
            });

            it('should update gas metrics when prometheus is provided', async () => {
                const paramsWithPrometheus = { ...baseParams, prometheus: mockPrometheus };

                await checkAndApproveERC20(paramsWithPrometheus);

                expect(mockPrometheus.updateGasSpent.calledOnce).to.be.true;
                expect(mockPrometheus.updateGasSpent.calledWith(
                    CHAIN_ID,
                    TransactionReason.Approval,
                    420000000000000n
                )).to.be.true;
            });

            it('should not update gas metrics when prometheus is not provided', async () => {
                await checkAndApproveERC20(baseParams);

                expect(mockPrometheus.updateGasSpent.called).to.be.false;
            });
        });

        describe('insufficient allowance - USDT token with zero current allowance', () => {
            beforeEach(() => {
                // Mock the encoded allowance data for 0n allowance
                const encodedAllowance = '0x0000000000000000000000000000000000000000000000000000000000000000'; // 0n in hex
                mockChainService.readTx.resolves(encodedAllowance);
            });

            it('should set approval directly when USDT has zero allowance', async () => {
                const usdtParams = {
                    ...baseParams,
                    tokenAddress: USDT_ADDRESS,
                };

                const result = await checkAndApproveERC20(usdtParams);

                expect(result).to.deep.equal({
                    wasRequired: true,
                    transactionHash: mockReceipt.transactionHash,
                });
                expect(submitTransactionStub.calledOnce).to.be.true; // Only one approval call, no zero approval needed
            });
        });

        describe('insufficient allowance - USDT token with non-zero current allowance', () => {
            beforeEach(() => {
                // Mock the encoded allowance data for 500n allowance
                const encodedAllowance = '0x00000000000000000000000000000000000000000000000000000000000001f4'; // 500n in hex
                mockChainService.readTx.resolves(encodedAllowance);
            });

            it('should set zero allowance first when USDT has non-zero allowance', async () => {
                const usdtParams = {
                    ...baseParams,
                    tokenAddress: USDT_ADDRESS,
                };

                const result = await checkAndApproveERC20(usdtParams);

                expect(result).to.deep.equal({
                    wasRequired: true,
                    transactionHash: mockReceipt.transactionHash,
                    hadZeroApproval: true,
                    zeroApprovalTxHash: mockReceipt.transactionHash,
                });
                expect(submitTransactionStub.calledTwice).to.be.true; // Zero approval + actual approval
                expect(mockLogger.info.calledWith('USDT allowance is greater than zero, setting allowance to zero first')).to.be.true;
                expect(mockLogger.info.calledWith('Zero allowance transaction for USDT sent successfully')).to.be.true;
            });

            it('should update gas metrics for both transactions when USDT and prometheus provided', async () => {
                const usdtParams = {
                    ...baseParams,
                    tokenAddress: USDT_ADDRESS,
                    prometheus: mockPrometheus,
                };

                await checkAndApproveERC20(usdtParams);

                expect(mockPrometheus.updateGasSpent.calledTwice).to.be.true;
                // Both calls should be for approval transactions
                expect(mockPrometheus.updateGasSpent.alwaysCalledWith(
                    CHAIN_ID,
                    TransactionReason.Approval,
                    420000000000000n
                )).to.be.true;
            });

            it('should not update gas metrics when prometheus not provided even for USDT', async () => {
                const usdtParams = {
                    ...baseParams,
                    tokenAddress: USDT_ADDRESS,
                };

                await checkAndApproveERC20(usdtParams);

                expect(mockPrometheus.updateGasSpent.called).to.be.false;
            });
        });

        describe('error handling', () => {
            it('should propagate allowance check errors', async () => {
                const error = new Error('Allowance check failed');
                mockChainService.readTx.rejects(error);

                await expect(checkAndApproveERC20(baseParams)).to.be.rejectedWith('Allowance check failed');
            });

            it('should propagate transaction submission errors', async () => {
                // Mock the encoded allowance data for 0n allowance
                const encodedAllowance = '0x0000000000000000000000000000000000000000000000000000000000000000'; // 0n in hex
                mockChainService.readTx.resolves(encodedAllowance);

                const error = new Error('Transaction submission failed');
                submitTransactionStub.rejects(error);

                await expect(checkAndApproveERC20(baseParams)).to.be.rejectedWith('Transaction submission failed');
            });

            it('should propagate contract creation errors', async () => {
                const error = new Error('Contract creation failed');
                mockChainService.readTx.rejects(error);

                await expect(checkAndApproveERC20(baseParams)).to.be.rejectedWith('Contract creation failed');
            });
        });
>>>>>>> acb3eac8
    });
  });
});<|MERGE_RESOLUTION|>--- conflicted
+++ resolved
@@ -5,10 +5,10 @@
 import { Logger } from '@mark/logger';
 import { PrometheusAdapter, TransactionReason } from '@mark/prometheus';
 import * as transactionsModule from '../../src/helpers/transactions';
+import * as contractsModule from '../../src/helpers/contracts';
 import { providers, BigNumber } from 'ethers';
 
 describe('ERC20 Helper Functions', () => {
-<<<<<<< HEAD
   let mockConfig: MarkConfiguration;
   let mockChainService: SinonStubbedInstance<ChainService>;
   let mockLogger: SinonStubbedInstance<Logger>;
@@ -88,22 +88,6 @@
       read: {
         allowance: stub().resolves(0n),
       },
-=======
-    let mockConfig: MarkConfiguration;
-    let mockChainService: SinonStubbedInstance<ChainService>;
-    let mockLogger: SinonStubbedInstance<Logger>;
-    let mockPrometheus: SinonStubbedInstance<PrometheusAdapter>;
-    let submitTransactionStub: sinon.SinonStub;
-
-    const CHAIN_ID = '1';
-    const TOKEN_ADDRESS = '0x1234567890123456789012345678901234567890';
-    const SPENDER_ADDRESS = '0x9876543210987654321098765432109876543210';
-    const OWNER_ADDRESS = '0x1111111111111111111111111111111111111111';
-    const USDT_ADDRESS = '0xdAC17F958D2ee523a2206206994597C13D831ec7';
-
-    const mockZodiacConfig: WalletConfig = {
-        walletType: WalletType.EOA,
->>>>>>> acb3eac8
     };
     getERC20ContractStub.resolves(mockContract);
 
@@ -129,7 +113,7 @@
       };
       getERC20ContractStub.resolves(mockContract);
 
-      const result = await checkTokenAllowance(mockConfig, CHAIN_ID, TOKEN_ADDRESS, OWNER_ADDRESS, SPENDER_ADDRESS);
+      const result = await checkTokenAllowance(mockChainService, CHAIN_ID, TOKEN_ADDRESS, OWNER_ADDRESS, SPENDER_ADDRESS);
 
       expect(result).toBe(expectedAllowance);
       expect(getERC20ContractStub.calledOnceWith(mockConfig, CHAIN_ID, TOKEN_ADDRESS)).toBe(true);
@@ -188,155 +172,51 @@
         owner: OWNER_ADDRESS,
         zodiacConfig: mockZodiacConfig,
       };
-    });
-
-    describe('sufficient allowance scenarios', () => {
-      it('should return early when allowance is greater than required amount', async () => {
-        const mockContract = {
-          read: {
-            allowance: stub().resolves(2000n), // More than required 1000n
-          },
-        };
-        getERC20ContractStub.resolves(mockContract);
-
-        const result = await checkAndApproveERC20(baseParams);
-
-<<<<<<< HEAD
-        expect(result).toEqual({ wasRequired: false });
-        expect(submitTransactionStub.called).toBe(false);
-        expect(mockLogger.info.calledWith('Sufficient allowance already available')).toBe(true);
-      });
-
-      it('should return early when allowance equals required amount', async () => {
-        const mockContract = {
-          read: {
-            allowance: stub().resolves(1000n), // Exactly the required amount
-          },
-        };
-        getERC20ContractStub.resolves(mockContract);
-
-        const result = await checkAndApproveERC20(baseParams);
-
-        expect(result).toEqual({ wasRequired: false });
-        expect(submitTransactionStub.called).toBe(false);
-      });
-    });
-
-    describe('insufficient allowance - non-USDT token', () => {
-      beforeEach(() => {
-        const mockContract = {
-          read: {
-            allowance: stub().resolves(500n), // Less than required 1000n
-          },
-        };
-        getERC20ContractStub.resolves(mockContract);
-      });
-
-      it('should set approval when allowance is insufficient', async () => {
-        const result = await checkAndApproveERC20(baseParams);
-
-        expect(result).toEqual({
-          wasRequired: true,
-          transactionHash: mockReceipt.transactionHash,
-=======
-        submitTransactionStub = stub(transactionsModule, 'submitTransactionWithLogging');
-
-        // Default transaction submission behavior
-        submitTransactionStub.resolves({
-            hash: mockReceipt.transactionHash,
-            receipt: mockReceipt,
-        });
+
+      mockChainService = createStubInstance(ChainService);
+      mockLogger = createStubInstance(Logger);
+      mockPrometheus = createStubInstance(PrometheusAdapter);
+
+      submitTransactionStub = stub(transactionsModule, 'submitTransactionWithLogging');
+
+      // Default transaction submission behavior
+      submitTransactionStub.resolves({
+        hash: mockReceipt.transactionHash,
+        receipt: mockReceipt,
+      });
     });
 
     afterEach(() => {
-        submitTransactionStub.restore();
+      submitTransactionStub.restore();
     });
 
     describe('checkTokenAllowance', () => {
-        it('should return current allowance from token contract', async () => {
-            const expectedAllowance = 1000n;
-            
-            // Mock the encoded allowance data that will decode to 1000n
-            const encodedAllowance = '0x00000000000000000000000000000000000000000000000000000000000003e8'; // 1000n in hex
-            
-            mockChainService.readTx.resolves(encodedAllowance);
-
-            const result = await checkTokenAllowance(
-                mockChainService,
-                CHAIN_ID,
-                TOKEN_ADDRESS,
-                OWNER_ADDRESS,
-                SPENDER_ADDRESS
-            );
-
-            expect(result).to.equal(expectedAllowance);
-            expect(mockChainService.readTx.calledOnce).to.be.true;
-            const readTxCall = mockChainService.readTx.firstCall;
-            expect(readTxCall.args[0].to).to.equal(TOKEN_ADDRESS);
-            expect(readTxCall.args[0].domain).to.equal(+CHAIN_ID);
-            expect(readTxCall.args[0].funcSig).to.equal('allowance(address,address)');
->>>>>>> acb3eac8
-        });
-        expect(submitTransactionStub.calledOnce).toBe(true);
-        expect(mockLogger.info.calledWith('Setting ERC20 approval')).toBe(true);
-      });
-
-      it('should include context in logs when provided', async () => {
-        const context = { requestId: 'test-123', invoiceId: 'inv-456' };
-        const paramsWithContext = { ...baseParams, context };
-
-        await checkAndApproveERC20(paramsWithContext);
-
-        expect(mockLogger.info.called).toBe(true);
-        // Check that context was included in log calls
-        const logCalls = mockLogger.info.getCalls();
-        const hasContextInLogs = logCalls.some((call) => call.args[1] && call.args[1].requestId === 'test-123');
-        expect(hasContextInLogs).toBe(true);
-      });
-
-      it('should update gas metrics when prometheus is provided', async () => {
-        const paramsWithPrometheus = { ...baseParams, prometheus: mockPrometheus };
-
-        await checkAndApproveERC20(paramsWithPrometheus);
-
-        expect(mockPrometheus.updateGasSpent.calledOnce).toBe(true);
-        expect(mockPrometheus.updateGasSpent.calledWith(CHAIN_ID, TransactionReason.Approval, 420000000000000n)).toBe(
-          true,
+      it('should return current allowance from token contract', async () => {
+        const expectedAllowance = 1000n;
+
+        // Mock the encoded allowance data that will decode to 1000n
+        const encodedAllowance = '0x00000000000000000000000000000000000000000000000000000000000003e8'; // 1000n in hex
+
+        mockChainService.readTx.resolves(encodedAllowance);
+
+        const result = await checkTokenAllowance(
+          mockChainService,
+          CHAIN_ID,
+          TOKEN_ADDRESS,
+          OWNER_ADDRESS,
+          SPENDER_ADDRESS
         );
-      });
-
-      it('should not update gas metrics when prometheus is not provided', async () => {
-        await checkAndApproveERC20(baseParams);
-
-        expect(mockPrometheus.updateGasSpent.called).toBe(false);
-      });
-    });
-
-    describe('insufficient allowance - USDT token with zero current allowance', () => {
-      beforeEach(() => {
-        const mockContract = {
-          read: {
-            allowance: stub().resolves(0n), // Zero current allowance
-          },
-        };
-        getERC20ContractStub.resolves(mockContract);
-      });
-
-      it('should set approval directly when USDT has zero allowance', async () => {
-        const usdtParams = {
-          ...baseParams,
-          tokenAddress: USDT_ADDRESS,
-        };
-
-        const result = await checkAndApproveERC20(usdtParams);
-
-        expect(result).toEqual({
-          wasRequired: true,
-          transactionHash: mockReceipt.transactionHash,
-        });
-        expect(submitTransactionStub.calledOnce).toBe(true); // Only one approval call, no zero approval needed
-      });
-    });
+
+        expect(result).to.equal(expectedAllowance);
+        expect(mockChainService.readTx.calledOnce).to.be.true;
+        const readTxCall = mockChainService.readTx.firstCall;
+        expect(readTxCall.args[0].to).to.equal(TOKEN_ADDRESS);
+        expect(readTxCall.args[0].domain).to.equal(+CHAIN_ID);
+        expect(readTxCall.args[0].funcSig).to.equal('allowance(address,address)');
+      });
+      expect(submitTransactionStub.calledOnce).toBe(true); // Only one approval call, no zero approval needed
+    });
+
 
     describe('insufficient allowance - USDT token with non-zero current allowance', () => {
       beforeEach(() => {
@@ -407,215 +287,191 @@
         };
         getERC20ContractStub.resolves(mockContract);
 
-<<<<<<< HEAD
         await expect(checkAndApproveERC20(baseParams)).rejects.toThrow('Allowance check failed');
       });
 
-      it('should propagate transaction submission errors', async () => {
-        const mockContract = {
-          read: {
-            allowance: stub().resolves(0n), // Insufficient allowance
-          },
-        };
-        getERC20ContractStub.resolves(mockContract);
-
-        const error = new Error('Transaction submission failed');
-        submitTransactionStub.rejects(error);
-
-        await expect(checkAndApproveERC20(baseParams)).rejects.toThrow('Transaction submission failed');
-      });
-
-      it('should propagate contract creation errors', async () => {
-        const error = new Error('Contract creation failed');
-        getERC20ContractStub.rejects(error);
-
-        await expect(checkAndApproveERC20(baseParams)).rejects.toThrow('Contract creation failed');
-      });
-=======
-        describe('sufficient allowance scenarios', () => {
-            it('should return early when allowance is greater than required amount', async () => {
-                // Mock the encoded allowance data for 2000n allowance
-                const encodedAllowance = '0x00000000000000000000000000000000000000000000000000000000000007d0'; // 2000n in hex
-                mockChainService.readTx.resolves(encodedAllowance);
-
-                const result = await checkAndApproveERC20(baseParams);
-
-                expect(result).to.deep.equal({ wasRequired: false });
-                expect(submitTransactionStub.called).to.be.false;
-                expect(mockLogger.info.calledWith('Sufficient allowance already available')).to.be.true;
-            });
-
-            it('should return early when allowance equals required amount', async () => {
-                // Mock the encoded allowance data for 1000n allowance
-                const encodedAllowance = '0x00000000000000000000000000000000000000000000000000000000000003e8'; // 1000n in hex
-                mockChainService.readTx.resolves(encodedAllowance);
-
-                const result = await checkAndApproveERC20(baseParams);
-
-                expect(result).to.deep.equal({ wasRequired: false });
-                expect(submitTransactionStub.called).to.be.false;
-            });
-        });
-
-        describe('insufficient allowance - non-USDT token', () => {
-            beforeEach(() => {
-                // Mock the encoded allowance data for 500n allowance
-                const encodedAllowance = '0x00000000000000000000000000000000000000000000000000000000000001f4'; // 500n in hex
-                mockChainService.readTx.resolves(encodedAllowance);
-            });
-
-            it('should set approval when allowance is insufficient', async () => {
-                const result = await checkAndApproveERC20(baseParams);
-
-                expect(result).to.deep.equal({
-                    wasRequired: true,
-                    transactionHash: mockReceipt.transactionHash,
-                });
-                expect(submitTransactionStub.calledOnce).to.be.true;
-                expect(mockLogger.info.calledWith('Setting ERC20 approval')).to.be.true;
-            });
-
-            it('should include context in logs when provided', async () => {
-                const context = { requestId: 'test-123', invoiceId: 'inv-456' };
-                const paramsWithContext = { ...baseParams, context };
-
-                await checkAndApproveERC20(paramsWithContext);
-
-                expect(mockLogger.info.called).to.be.true;
-                // Check that context was included in log calls
-                const logCalls = mockLogger.info.getCalls();
-                const hasContextInLogs = logCalls.some(call =>
-                    call.args[1] && call.args[1].requestId === 'test-123'
-                );
-                expect(hasContextInLogs).to.be.true;
-            });
-
-            it('should update gas metrics when prometheus is provided', async () => {
-                const paramsWithPrometheus = { ...baseParams, prometheus: mockPrometheus };
-
-                await checkAndApproveERC20(paramsWithPrometheus);
-
-                expect(mockPrometheus.updateGasSpent.calledOnce).to.be.true;
-                expect(mockPrometheus.updateGasSpent.calledWith(
-                    CHAIN_ID,
-                    TransactionReason.Approval,
-                    420000000000000n
-                )).to.be.true;
-            });
-
-            it('should not update gas metrics when prometheus is not provided', async () => {
-                await checkAndApproveERC20(baseParams);
-
-                expect(mockPrometheus.updateGasSpent.called).to.be.false;
-            });
-        });
-
-        describe('insufficient allowance - USDT token with zero current allowance', () => {
-            beforeEach(() => {
-                // Mock the encoded allowance data for 0n allowance
-                const encodedAllowance = '0x0000000000000000000000000000000000000000000000000000000000000000'; // 0n in hex
-                mockChainService.readTx.resolves(encodedAllowance);
-            });
-
-            it('should set approval directly when USDT has zero allowance', async () => {
-                const usdtParams = {
-                    ...baseParams,
-                    tokenAddress: USDT_ADDRESS,
-                };
-
-                const result = await checkAndApproveERC20(usdtParams);
-
-                expect(result).to.deep.equal({
-                    wasRequired: true,
-                    transactionHash: mockReceipt.transactionHash,
-                });
-                expect(submitTransactionStub.calledOnce).to.be.true; // Only one approval call, no zero approval needed
-            });
-        });
-
-        describe('insufficient allowance - USDT token with non-zero current allowance', () => {
-            beforeEach(() => {
-                // Mock the encoded allowance data for 500n allowance
-                const encodedAllowance = '0x00000000000000000000000000000000000000000000000000000000000001f4'; // 500n in hex
-                mockChainService.readTx.resolves(encodedAllowance);
-            });
-
-            it('should set zero allowance first when USDT has non-zero allowance', async () => {
-                const usdtParams = {
-                    ...baseParams,
-                    tokenAddress: USDT_ADDRESS,
-                };
-
-                const result = await checkAndApproveERC20(usdtParams);
-
-                expect(result).to.deep.equal({
-                    wasRequired: true,
-                    transactionHash: mockReceipt.transactionHash,
-                    hadZeroApproval: true,
-                    zeroApprovalTxHash: mockReceipt.transactionHash,
-                });
-                expect(submitTransactionStub.calledTwice).to.be.true; // Zero approval + actual approval
-                expect(mockLogger.info.calledWith('USDT allowance is greater than zero, setting allowance to zero first')).to.be.true;
-                expect(mockLogger.info.calledWith('Zero allowance transaction for USDT sent successfully')).to.be.true;
-            });
-
-            it('should update gas metrics for both transactions when USDT and prometheus provided', async () => {
-                const usdtParams = {
-                    ...baseParams,
-                    tokenAddress: USDT_ADDRESS,
-                    prometheus: mockPrometheus,
-                };
-
-                await checkAndApproveERC20(usdtParams);
-
-                expect(mockPrometheus.updateGasSpent.calledTwice).to.be.true;
-                // Both calls should be for approval transactions
-                expect(mockPrometheus.updateGasSpent.alwaysCalledWith(
-                    CHAIN_ID,
-                    TransactionReason.Approval,
-                    420000000000000n
-                )).to.be.true;
-            });
-
-            it('should not update gas metrics when prometheus not provided even for USDT', async () => {
-                const usdtParams = {
-                    ...baseParams,
-                    tokenAddress: USDT_ADDRESS,
-                };
-
-                await checkAndApproveERC20(usdtParams);
-
-                expect(mockPrometheus.updateGasSpent.called).to.be.false;
-            });
-        });
-
-        describe('error handling', () => {
-            it('should propagate allowance check errors', async () => {
-                const error = new Error('Allowance check failed');
-                mockChainService.readTx.rejects(error);
-
-                await expect(checkAndApproveERC20(baseParams)).to.be.rejectedWith('Allowance check failed');
-            });
-
-            it('should propagate transaction submission errors', async () => {
-                // Mock the encoded allowance data for 0n allowance
-                const encodedAllowance = '0x0000000000000000000000000000000000000000000000000000000000000000'; // 0n in hex
-                mockChainService.readTx.resolves(encodedAllowance);
-
-                const error = new Error('Transaction submission failed');
-                submitTransactionStub.rejects(error);
-
-                await expect(checkAndApproveERC20(baseParams)).to.be.rejectedWith('Transaction submission failed');
-            });
-
-            it('should propagate contract creation errors', async () => {
-                const error = new Error('Contract creation failed');
-                mockChainService.readTx.rejects(error);
-
-                await expect(checkAndApproveERC20(baseParams)).to.be.rejectedWith('Contract creation failed');
-            });
-        });
->>>>>>> acb3eac8
+      describe('sufficient allowance scenarios', () => {
+        it('should return early when allowance is greater than required amount', async () => {
+          // Mock the encoded allowance data for 2000n allowance
+          const encodedAllowance = '0x00000000000000000000000000000000000000000000000000000000000007d0'; // 2000n in hex
+          mockChainService.readTx.resolves(encodedAllowance);
+
+          const error = new Error('Transaction submission failed');
+          submitTransactionStub.rejects(error);
+
+          await expect(checkAndApproveERC20(baseParams)).rejects.toThrow('Transaction submission failed');
+        });
+
+        it('should return early when allowance equals required amount', async () => {
+          // Mock the encoded allowance data for 1000n allowance
+          const encodedAllowance = '0x00000000000000000000000000000000000000000000000000000000000003e8'; // 1000n in hex
+          mockChainService.readTx.resolves(encodedAllowance);
+
+          const result = await checkAndApproveERC20(baseParams);
+
+          expect(result).to.deep.equal({ wasRequired: false });
+          expect(submitTransactionStub.called).to.be.false;
+        });
+      });
+
+      describe('insufficient allowance - non-USDT token', () => {
+        beforeEach(() => {
+          // Mock the encoded allowance data for 500n allowance
+          const encodedAllowance = '0x00000000000000000000000000000000000000000000000000000000000001f4'; // 500n in hex
+          mockChainService.readTx.resolves(encodedAllowance);
+        });
+
+        it('should set approval when allowance is insufficient', async () => {
+          const result = await checkAndApproveERC20(baseParams);
+
+          expect(result).to.deep.equal({
+            wasRequired: true,
+            transactionHash: mockReceipt.transactionHash,
+          });
+          expect(submitTransactionStub.calledOnce).to.be.true;
+          expect(mockLogger.info.calledWith('Setting ERC20 approval')).to.be.true;
+        });
+
+        it('should include context in logs when provided', async () => {
+          const context = { requestId: 'test-123', invoiceId: 'inv-456' };
+          const paramsWithContext = { ...baseParams, context };
+
+          await checkAndApproveERC20(paramsWithContext);
+
+          expect(mockLogger.info.called).to.be.true;
+          // Check that context was included in log calls
+          const logCalls = mockLogger.info.getCalls();
+          const hasContextInLogs = logCalls.some(call =>
+            call.args[1] && call.args[1].requestId === 'test-123'
+          );
+          expect(hasContextInLogs).to.be.true;
+        });
+
+        it('should update gas metrics when prometheus is provided', async () => {
+          const paramsWithPrometheus = { ...baseParams, prometheus: mockPrometheus };
+
+          await checkAndApproveERC20(paramsWithPrometheus);
+
+          expect(mockPrometheus.updateGasSpent.calledOnce).to.be.true;
+          expect(mockPrometheus.updateGasSpent.calledWith(
+            CHAIN_ID,
+            TransactionReason.Approval,
+            420000000000000n
+          )).to.be.true;
+        });
+
+        it('should not update gas metrics when prometheus is not provided', async () => {
+          await checkAndApproveERC20(baseParams);
+
+          expect(mockPrometheus.updateGasSpent.called).to.be.false;
+        });
+      });
+
+      describe('insufficient allowance - USDT token with zero current allowance', () => {
+        beforeEach(() => {
+          // Mock the encoded allowance data for 0n allowance
+          const encodedAllowance = '0x0000000000000000000000000000000000000000000000000000000000000000'; // 0n in hex
+          mockChainService.readTx.resolves(encodedAllowance);
+        });
+
+        it('should set approval directly when USDT has zero allowance', async () => {
+          const usdtParams = {
+            ...baseParams,
+            tokenAddress: USDT_ADDRESS,
+          };
+
+          const result = await checkAndApproveERC20(usdtParams);
+
+          expect(result).to.deep.equal({
+            wasRequired: true,
+            transactionHash: mockReceipt.transactionHash,
+          });
+          expect(submitTransactionStub.calledOnce).to.be.true; // Only one approval call, no zero approval needed
+        });
+      });
+
+      describe('insufficient allowance - USDT token with non-zero current allowance', () => {
+        beforeEach(() => {
+          // Mock the encoded allowance data for 500n allowance
+          const encodedAllowance = '0x00000000000000000000000000000000000000000000000000000000000001f4'; // 500n in hex
+          mockChainService.readTx.resolves(encodedAllowance);
+        });
+
+        it('should set zero allowance first when USDT has non-zero allowance', async () => {
+          const usdtParams = {
+            ...baseParams,
+            tokenAddress: USDT_ADDRESS,
+          };
+
+          const result = await checkAndApproveERC20(usdtParams);
+
+          expect(result).to.deep.equal({
+            wasRequired: true,
+            transactionHash: mockReceipt.transactionHash,
+            hadZeroApproval: true,
+            zeroApprovalTxHash: mockReceipt.transactionHash,
+          });
+          expect(submitTransactionStub.calledTwice).to.be.true; // Zero approval + actual approval
+          expect(mockLogger.info.calledWith('USDT allowance is greater than zero, setting allowance to zero first')).to.be.true;
+          expect(mockLogger.info.calledWith('Zero allowance transaction for USDT sent successfully')).to.be.true;
+        });
+
+        it('should update gas metrics for both transactions when USDT and prometheus provided', async () => {
+          const usdtParams = {
+            ...baseParams,
+            tokenAddress: USDT_ADDRESS,
+            prometheus: mockPrometheus,
+          };
+
+          await checkAndApproveERC20(usdtParams);
+
+          expect(mockPrometheus.updateGasSpent.calledTwice).to.be.true;
+          // Both calls should be for approval transactions
+          expect(mockPrometheus.updateGasSpent.alwaysCalledWith(
+            CHAIN_ID,
+            TransactionReason.Approval,
+            420000000000000n
+          )).to.be.true;
+        });
+
+        it('should not update gas metrics when prometheus not provided even for USDT', async () => {
+          const usdtParams = {
+            ...baseParams,
+            tokenAddress: USDT_ADDRESS,
+          };
+
+          await checkAndApproveERC20(usdtParams);
+
+          expect(mockPrometheus.updateGasSpent.called).to.be.false;
+        });
+      });
+
+      describe('error handling', () => {
+        it('should propagate allowance check errors', async () => {
+          const error = new Error('Allowance check failed');
+          mockChainService.readTx.rejects(error);
+
+          await expect(checkAndApproveERC20(baseParams)).to.be.rejectedWith('Allowance check failed');
+        });
+
+        it('should propagate transaction submission errors', async () => {
+          // Mock the encoded allowance data for 0n allowance
+          const encodedAllowance = '0x0000000000000000000000000000000000000000000000000000000000000000'; // 0n in hex
+          mockChainService.readTx.resolves(encodedAllowance);
+
+          const error = new Error('Transaction submission failed');
+          submitTransactionStub.rejects(error);
+
+          await expect(checkAndApproveERC20(baseParams)).to.be.rejectedWith('Transaction submission failed');
+        });
+
+        it('should propagate contract creation errors', async () => {
+          const error = new Error('Contract creation failed');
+          mockChainService.readTx.rejects(error);
+
+          await expect(checkAndApproveERC20(baseParams)).to.be.rejectedWith('Contract creation failed');
+        });
+      });
     });
   });
 });