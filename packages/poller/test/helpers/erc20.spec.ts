import * as sinon from 'sinon';
import { stub, createStubInstance, SinonStubbedInstance } from 'sinon';
<<<<<<< HEAD
import {
    checkTokenAllowance,
    isUSDTToken,
    checkAndApproveERC20,
    ApprovalParams,
} from '../../src/helpers/erc20';
import { MarkConfiguration } from '@mark/core';
=======
import { checkTokenAllowance, isUSDTToken, checkAndApproveERC20, ApprovalParams } from '../../src/helpers/erc20';
import { MarkConfiguration, WalletConfig, WalletType } from '@mark/core';
>>>>>>> 60f10245
import { ChainService } from '@mark/chainservice';
import { Logger } from '@mark/logger';
import { PrometheusAdapter, TransactionReason } from '@mark/prometheus';
import * as transactionsModule from '../../src/helpers/transactions';
<<<<<<< HEAD
import { TransactionReceipt } from 'viem';

describe('ERC20 Helper Functions', () => {
    let mockConfig: MarkConfiguration;
    let mockChainService: SinonStubbedInstance<ChainService>;
    let mockLogger: SinonStubbedInstance<Logger>;
    let mockPrometheus: SinonStubbedInstance<PrometheusAdapter>;
    let submitTransactionStub: sinon.SinonStub;

    const CHAIN_ID = '1';
    const TOKEN_ADDRESS = '0x1234567890123456789012345678901234567890';
    const SPENDER_ADDRESS = '0x9876543210987654321098765432109876543210';
    const OWNER_ADDRESS = '0x1111111111111111111111111111111111111111';
    const USDT_ADDRESS = '0xdAC17F958D2ee523a2206206994597C13D831ec7';

    const mockReceipt = {
        transactionHash: '0xtxhash123',
        blockNumber: 123,
        status: 1,
        cumulativeGasUsed: 420000000000000n,
        effectiveGasPrice: 20000000000n,
    } as unknown as TransactionReceipt;

    beforeEach(() => {
        mockConfig = {
            chains: {
                [CHAIN_ID]: {
                    providers: ['http://localhost:8545'],
                    assets: [
                        {
                            symbol: 'TEST',
                            address: TOKEN_ADDRESS,
                            decimals: 18,
                            tickerHash: '0xtest',
                            isNative: false,
                        },
                        {
                            symbol: 'USDT',
                            address: USDT_ADDRESS,
                            decimals: 6,
                            tickerHash: '0xusdt',
                            isNative: false,
                        },
                    ],
                    deployments: {
                        everclear: '0x1234',
                        permit2: '0x5678',
                        multicall3: '0x9abc',
                    },
                },
=======

describe('ERC20 Helper Functions', () => {
  let mockConfig: MarkConfiguration;
  let mockChainService: SinonStubbedInstance<ChainService>;
  let mockLogger: SinonStubbedInstance<Logger>;
  let mockPrometheus: SinonStubbedInstance<PrometheusAdapter>;
  let submitTransactionStub: sinon.SinonStub;

  const CHAIN_ID = '1';
  const TOKEN_ADDRESS = '0x1234567890123456789012345678901234567890';
  const SPENDER_ADDRESS = '0x9876543210987654321098765432109876543210';
  const OWNER_ADDRESS = '0x1111111111111111111111111111111111111111';
  const USDT_ADDRESS = '0xdAC17F958D2ee523a2206206994597C13D831ec7';

  const mockZodiacConfig: WalletConfig = {
    walletType: WalletType.EOA,
  };

  const mockReceipt = {
    transactionHash: '0xtxhash123',
    blockNumber: 123,
    status: 1,
    cumulativeGasUsed: 21000n,
    effectiveGasPrice: 20000000000n,
    to: TOKEN_ADDRESS,
    from: '0x1234567890123456789012345678901234567890',
    contractAddress: '',
    transactionIndex: 0,
    gasUsed: 21000n,
    logs: [],
    logsBloom: '0x',
    blockHash: '0xblockhash123',
    confirmations: 1,
    type: 0,
    byzantium: true,
  };

  beforeEach(() => {
    mockConfig = {
      chains: {
        [CHAIN_ID]: {
          providers: ['http://localhost:8545'],
          assets: [
            {
              symbol: 'TEST',
              address: TOKEN_ADDRESS,
              decimals: 18,
              tickerHash: '0xtest',
              isNative: false,
            },
            {
              symbol: 'USDT',
              address: USDT_ADDRESS,
              decimals: 6,
              tickerHash: '0xusdt',
              isNative: false,
>>>>>>> 60f10245
            },
          ],
          deployments: {
            everclear: '0x1234',
            permit2: '0x5678',
            multicall3: '0x9abc',
          },
        },
      },
      ownAddress: OWNER_ADDRESS,
    } as unknown as MarkConfiguration;

    mockChainService = createStubInstance(ChainService);
    mockLogger = createStubInstance(Logger);
    mockPrometheus = createStubInstance(PrometheusAdapter);

    submitTransactionStub = stub(transactionsModule, 'submitTransactionWithLogging');

    // Default transaction submission behavior
    submitTransactionStub.resolves({
      hash: mockReceipt.transactionHash,
      receipt: mockReceipt,
    });
  });

  afterEach(() => {
    submitTransactionStub.restore();
  });

  describe('checkTokenAllowance', () => {
    it('should return current allowance from token contract', async () => {
      const expectedAllowance = 1000n;
      // Mock the encoded allowance data that will decode to 1000n
      const encodedAllowance = '0x00000000000000000000000000000000000000000000000000000000000003e8'; // 1000n in hex

      mockChainService.readTx.resolves(encodedAllowance);

      const result = await checkTokenAllowance(
        mockChainService,
        CHAIN_ID,
        TOKEN_ADDRESS,
        OWNER_ADDRESS,
        SPENDER_ADDRESS,
      );

      expect(result).toBe(expectedAllowance);
      expect(mockChainService.readTx.calledOnce).toBe(true);
      const readTxCall = mockChainService.readTx.firstCall;
      expect(readTxCall.args[0].to).toBe(TOKEN_ADDRESS);
      expect(readTxCall.args[0].domain).toBe(+CHAIN_ID);
      expect(readTxCall.args[0].funcSig).toBe('allowance(address,address)');
    });
  });

  describe('isUSDTToken', () => {
    it('should return true for USDT token address (exact case)', () => {
      const result = isUSDTToken(mockConfig, CHAIN_ID, USDT_ADDRESS);
      expect(result).toBe(true);
    });

    it('should return true for USDT token address (case insensitive)', () => {
      const result = isUSDTToken(mockConfig, CHAIN_ID, USDT_ADDRESS.toUpperCase());
      expect(result).toBe(true);
    });

    it('should return false for non-USDT token address', () => {
      const result = isUSDTToken(mockConfig, CHAIN_ID, TOKEN_ADDRESS);
      expect(result).toBe(false);
    });

    it('should return false when chain has no assets configured', () => {
      const configWithoutAssets = {
        ...mockConfig,
        chains: {
          [CHAIN_ID]: {
            providers: ['http://localhost:8545'],
          },
        },
      } as unknown as MarkConfiguration;

      const result = isUSDTToken(configWithoutAssets, CHAIN_ID, USDT_ADDRESS);
      expect(result).toBe(false);
    });

    it('should return false when chain is not configured', () => {
      const result = isUSDTToken(mockConfig, '999', USDT_ADDRESS);
      expect(result).toBe(false);
    });
  });

  describe('checkAndApproveERC20', () => {
    let baseParams: ApprovalParams;

    beforeEach(() => {
      baseParams = {
        config: mockConfig,
        chainService: mockChainService,
        logger: mockLogger,
        chainId: CHAIN_ID,
        tokenAddress: TOKEN_ADDRESS,
        spenderAddress: SPENDER_ADDRESS,
        amount: 1000n,
        owner: OWNER_ADDRESS,
        zodiacConfig: mockZodiacConfig,
      };

      // Note: These are already initialized in the outer beforeEach
      // Just reset the stub here
      submitTransactionStub.reset();

      // Default transaction submission behavior
      submitTransactionStub.resolves({
        hash: mockReceipt.transactionHash,
        receipt: mockReceipt,
      });
    });

    afterEach(() => {
      submitTransactionStub.restore();
    });

    describe('checkTokenAllowance', () => {
<<<<<<< HEAD
        it('should return current allowance from token contract', async () => {
            const expectedAllowance = 1000n;

            // Mock the encoded allowance data that will decode to 1000n
            const encodedAllowance = '0x00000000000000000000000000000000000000000000000000000000000003e8'; // 1000n in hex

            mockChainService.readTx.resolves(encodedAllowance);

            const result = await checkTokenAllowance(
                mockChainService,
                CHAIN_ID,
                TOKEN_ADDRESS,
                OWNER_ADDRESS,
                SPENDER_ADDRESS
            );

            expect(result).to.equal(expectedAllowance);
            expect(mockChainService.readTx.calledOnce).to.be.true;
            const readTxCall = mockChainService.readTx.firstCall;
            expect(readTxCall.args[0].to).to.equal(TOKEN_ADDRESS);
            expect(readTxCall.args[0].domain).to.equal(+CHAIN_ID);
            expect(readTxCall.args[0].funcSig).to.equal('allowance(address,address)');
=======
      it('should return current allowance from token contract', async () => {
        const expectedAllowance = 1000n;

        // Mock the encoded allowance data that will decode to 1000n
        const encodedAllowance = '0x00000000000000000000000000000000000000000000000000000000000003e8'; // 1000n in hex

        mockChainService.readTx.resolves(encodedAllowance);

        const result = await checkTokenAllowance(
          mockChainService,
          CHAIN_ID,
          TOKEN_ADDRESS,
          OWNER_ADDRESS,
          SPENDER_ADDRESS,
        );

        expect(result).toBe(expectedAllowance);
        expect(mockChainService.readTx.calledOnce).toBe(true);
        const readTxCall = mockChainService.readTx.firstCall;
        expect(readTxCall.args[0].to).toBe(TOKEN_ADDRESS);
        expect(readTxCall.args[0].domain).toBe(+CHAIN_ID);
        expect(readTxCall.args[0].funcSig).toBe('allowance(address,address)');
      });
    });

    describe('insufficient allowance - USDT token with non-zero current allowance', () => {
      beforeEach(() => {
        // Mock the encoded allowance data for 500n allowance
        const encodedAllowance = '0x00000000000000000000000000000000000000000000000000000000000001f4'; // 500n in hex
        mockChainService.readTx.resolves(encodedAllowance);
      });

      it('should set zero allowance first when USDT has non-zero allowance', async () => {
        const usdtParams = {
          ...baseParams,
          tokenAddress: USDT_ADDRESS,
        };

        const result = await checkAndApproveERC20(usdtParams);

        expect(result).toEqual({
          wasRequired: true,
          transactionHash: mockReceipt.transactionHash,
          hadZeroApproval: true,
          zeroApprovalTxHash: mockReceipt.transactionHash,
>>>>>>> 60f10245
        });
        expect(submitTransactionStub.calledTwice).toBe(true); // Zero approval + actual approval
        expect(mockLogger.info.calledWith('USDT allowance is greater than zero, setting allowance to zero first')).toBe(
          true,
        );
        expect(mockLogger.info.calledWith('Zero allowance transaction for USDT sent successfully')).toBe(true);
      });

      it('should update gas metrics for both transactions when USDT and prometheus provided', async () => {
        const usdtParams = {
          ...baseParams,
          tokenAddress: USDT_ADDRESS,
          prometheus: mockPrometheus,
        };

        await checkAndApproveERC20(usdtParams);

        expect(mockPrometheus.updateGasSpent.calledTwice).toBe(true);
        // Both calls should be for approval transactions
        expect(
          mockPrometheus.updateGasSpent.alwaysCalledWith(CHAIN_ID, TransactionReason.Approval, 420000000000000n),
        ).toBe(true);
      });

      it('should not update gas metrics when prometheus not provided even for USDT', async () => {
        const usdtParams = {
          ...baseParams,
          tokenAddress: USDT_ADDRESS,
        };

        await checkAndApproveERC20(usdtParams);

        expect(mockPrometheus.updateGasSpent.called).toBe(false);
      });
    });

    describe('error handling', () => {
      it('should propagate allowance check errors', async () => {
        const error = new Error('Allowance check failed');
        mockChainService.readTx.rejects(error);

        await expect(checkAndApproveERC20(baseParams)).rejects.toThrow('Allowance check failed');
      });

      describe('sufficient allowance scenarios', () => {
        it('should return early when allowance is greater than required amount', async () => {
          // Mock the encoded allowance data for 2000n allowance
          const encodedAllowance = '0x00000000000000000000000000000000000000000000000000000000000007d0'; // 2000n in hex
          mockChainService.readTx.resolves(encodedAllowance);

          const result = await checkAndApproveERC20(baseParams);

          expect(result).toEqual({ wasRequired: false });
          expect(submitTransactionStub.called).toBe(false);
        });

        it('should return early when allowance equals required amount', async () => {
          // Mock the encoded allowance data for 1000n allowance
          const encodedAllowance = '0x00000000000000000000000000000000000000000000000000000000000003e8'; // 1000n in hex
          mockChainService.readTx.resolves(encodedAllowance);

          const result = await checkAndApproveERC20(baseParams);

          expect(result).toEqual({ wasRequired: false });
          expect(submitTransactionStub.called).toBe(false);
        });
      });

      describe('insufficient allowance - non-USDT token', () => {
        beforeEach(() => {
          // Mock the encoded allowance data for 500n allowance
          const encodedAllowance = '0x00000000000000000000000000000000000000000000000000000000000001f4'; // 500n in hex
          mockChainService.readTx.resolves(encodedAllowance);
        });

        it('should set approval when allowance is insufficient', async () => {
          const result = await checkAndApproveERC20(baseParams);

          expect(result).toEqual({
            wasRequired: true,
            transactionHash: mockReceipt.transactionHash,
          });
          expect(submitTransactionStub.calledOnce).toBe(true);
          expect(mockLogger.info.calledWith('Setting ERC20 approval')).toBe(true);
        });

        it('should include context in logs when provided', async () => {
          const context = { requestId: 'test-123', invoiceId: 'inv-456' };
          const paramsWithContext = { ...baseParams, context };

          await checkAndApproveERC20(paramsWithContext);

          expect(mockLogger.info.called).toBe(true);
          // Check that context was included in log calls
          const logCalls = mockLogger.info.getCalls();
          const hasContextInLogs = logCalls.some((call) => call.args[1] && call.args[1].requestId === 'test-123');
          expect(hasContextInLogs).toBe(true);
        });

        it('should update gas metrics when prometheus is provided', async () => {
          const paramsWithPrometheus = { ...baseParams, prometheus: mockPrometheus };

<<<<<<< HEAD
        beforeEach(() => {
            baseParams = {
                config: mockConfig,
                chainService: mockChainService,
                logger: mockLogger,
                chainId: CHAIN_ID,
                tokenAddress: TOKEN_ADDRESS,
                spenderAddress: SPENDER_ADDRESS,
                amount: 1000n,
                owner: OWNER_ADDRESS,
            };
=======
          await checkAndApproveERC20(paramsWithPrometheus);

          expect(mockPrometheus.updateGasSpent.calledOnce).toBe(true);
          expect(mockPrometheus.updateGasSpent.calledWith(CHAIN_ID, TransactionReason.Approval, 420000000000000n)).toBe(
            true,
          );
>>>>>>> 60f10245
        });

        it('should not update gas metrics when prometheus is not provided', async () => {
          await checkAndApproveERC20(baseParams);

          expect(mockPrometheus.updateGasSpent.called).toBe(false);
        });
      });

      describe('insufficient allowance - USDT token with zero current allowance', () => {
        beforeEach(() => {
          // Mock the encoded allowance data for 0n allowance
          const encodedAllowance = '0x0000000000000000000000000000000000000000000000000000000000000000'; // 0n in hex
          mockChainService.readTx.resolves(encodedAllowance);
        });

        it('should set approval directly when USDT has zero allowance', async () => {
          const usdtParams = {
            ...baseParams,
            tokenAddress: USDT_ADDRESS,
          };

          const result = await checkAndApproveERC20(usdtParams);

          expect(result).toEqual({
            wasRequired: true,
            transactionHash: mockReceipt.transactionHash,
          });
          expect(submitTransactionStub.calledOnce).toBe(true); // Only one approval call, no zero approval needed
        });
      });

<<<<<<< HEAD
        describe('insufficient allowance - non-USDT token', () => {
            beforeEach(() => {
                // Mock the encoded allowance data for 500n allowance
                const encodedAllowance = '0x00000000000000000000000000000000000000000000000000000000000001f4'; // 500n in hex
                mockChainService.readTx.resolves(encodedAllowance);
            });

            it('should set approval when allowance is insufficient', async () => {
                const result = await checkAndApproveERC20(baseParams);

                expect(result).to.deep.equal({
                    wasRequired: true,
                    transactionHash: mockReceipt.transactionHash,
                });
                expect(submitTransactionStub.calledOnce).to.be.true;
                expect(mockLogger.info.calledWith('Setting ERC20 approval')).to.be.true;
            });

            it('should include context in logs when provided', async () => {
                const context = { requestId: 'test-123', invoiceId: 'inv-456' };
                const paramsWithContext = { ...baseParams, context };

                await checkAndApproveERC20(paramsWithContext);

                expect(mockLogger.info.called).to.be.true;
                // Check that context was included in log calls
                const logCalls = mockLogger.info.getCalls();
                const hasContextInLogs = logCalls.some(call =>
                    call.args[1] && call.args[1].requestId === 'test-123'
                );
                expect(hasContextInLogs).to.be.true;
            });

            it('should update gas metrics when prometheus is provided', async () => {
                const paramsWithPrometheus = { ...baseParams, prometheus: mockPrometheus };

                await checkAndApproveERC20(paramsWithPrometheus);

                expect(mockPrometheus.updateGasSpent.calledOnce).to.be.true;
                expect(mockPrometheus.updateGasSpent.calledWith(
                    CHAIN_ID,
                    TransactionReason.Approval,
                    mockReceipt.cumulativeGasUsed * mockReceipt.effectiveGasPrice
                )).to.be.true;
            });

            it('should not update gas metrics when prometheus is not provided', async () => {
                await checkAndApproveERC20(baseParams);

                expect(mockPrometheus.updateGasSpent.called).to.be.false;
            });
=======
      describe('insufficient allowance - USDT token with non-zero current allowance', () => {
        beforeEach(() => {
          // Mock the encoded allowance data for 500n allowance
          const encodedAllowance = '0x00000000000000000000000000000000000000000000000000000000000001f4'; // 500n in hex
          mockChainService.readTx.resolves(encodedAllowance);
>>>>>>> 60f10245
        });

        it('should set zero allowance first when USDT has non-zero allowance', async () => {
          const usdtParams = {
            ...baseParams,
            tokenAddress: USDT_ADDRESS,
          };

          const result = await checkAndApproveERC20(usdtParams);

          expect(result).toEqual({
            wasRequired: true,
            transactionHash: mockReceipt.transactionHash,
            hadZeroApproval: true,
            zeroApprovalTxHash: mockReceipt.transactionHash,
          });
          expect(submitTransactionStub.calledTwice).toBe(true); // Zero approval + actual approval
          expect(
            mockLogger.info.calledWith('USDT allowance is greater than zero, setting allowance to zero first'),
          ).toBe(true);
          expect(mockLogger.info.calledWith('Zero allowance transaction for USDT sent successfully')).toBe(true);
        });

        it('should update gas metrics for both transactions when USDT and prometheus provided', async () => {
          const usdtParams = {
            ...baseParams,
            tokenAddress: USDT_ADDRESS,
            prometheus: mockPrometheus,
          };

          await checkAndApproveERC20(usdtParams);

          expect(mockPrometheus.updateGasSpent.calledTwice).toBe(true);
          // Both calls should be for approval transactions
          expect(
            mockPrometheus.updateGasSpent.alwaysCalledWith(CHAIN_ID, TransactionReason.Approval, 420000000000000n),
          ).toBe(true);
        });

<<<<<<< HEAD
        describe('insufficient allowance - USDT token with non-zero current allowance', () => {
            beforeEach(() => {
                // Mock the encoded allowance data for 500n allowance
                const encodedAllowance = '0x00000000000000000000000000000000000000000000000000000000000001f4'; // 500n in hex
                mockChainService.readTx.resolves(encodedAllowance);
            });

            it('should set zero allowance first when USDT has non-zero allowance', async () => {
                const usdtParams = {
                    ...baseParams,
                    tokenAddress: USDT_ADDRESS,
                };

                const result = await checkAndApproveERC20(usdtParams);

                expect(result).to.deep.equal({
                    wasRequired: true,
                    transactionHash: mockReceipt.transactionHash,
                    hadZeroApproval: true,
                    zeroApprovalTxHash: mockReceipt.transactionHash,
                });
                expect(submitTransactionStub.calledTwice).to.be.true; // Zero approval + actual approval
                expect(mockLogger.info.calledWith('USDT allowance is greater than zero, setting allowance to zero first')).to.be.true;
                expect(mockLogger.info.calledWith('Zero allowance transaction for USDT sent successfully')).to.be.true;
            });

            it('should update gas metrics for both transactions when USDT and prometheus provided', async () => {
                const usdtParams = {
                    ...baseParams,
                    tokenAddress: USDT_ADDRESS,
                    prometheus: mockPrometheus,
                };

                await checkAndApproveERC20(usdtParams);

                expect(mockPrometheus.updateGasSpent.calledTwice).to.be.true;
                // Both calls should be for approval transactions
                expect(mockPrometheus.updateGasSpent.alwaysCalledWith(
                    CHAIN_ID,
                    TransactionReason.Approval,
                    mockReceipt.cumulativeGasUsed * mockReceipt.effectiveGasPrice
                )).to.be.true;
            });

            it('should not update gas metrics when prometheus not provided even for USDT', async () => {
                const usdtParams = {
                    ...baseParams,
                    tokenAddress: USDT_ADDRESS,
                };

                await checkAndApproveERC20(usdtParams);

                expect(mockPrometheus.updateGasSpent.called).to.be.false;
            });
=======
        it('should not update gas metrics when prometheus not provided even for USDT', async () => {
          const usdtParams = {
            ...baseParams,
            tokenAddress: USDT_ADDRESS,
          };

          await checkAndApproveERC20(usdtParams);

          expect(mockPrometheus.updateGasSpent.called).toBe(false);
>>>>>>> 60f10245
        });
      });

      describe('error handling', () => {
        it('should propagate allowance check errors', async () => {
          const error = new Error('Allowance check failed');
          mockChainService.readTx.rejects(error);

          await expect(checkAndApproveERC20(baseParams)).rejects.toThrow('Allowance check failed');
        });

        it('should propagate transaction submission errors', async () => {
          // Mock the encoded allowance data for 0n allowance
          const encodedAllowance = '0x0000000000000000000000000000000000000000000000000000000000000000'; // 0n in hex
          mockChainService.readTx.resolves(encodedAllowance);

          const error = new Error('Transaction submission failed');
          submitTransactionStub.rejects(error);

          await expect(checkAndApproveERC20(baseParams)).rejects.toThrow('Transaction submission failed');
        });

        it('should propagate contract creation errors', async () => {
          const error = new Error('Contract creation failed');
          mockChainService.readTx.rejects(error);

<<<<<<< HEAD
                await expect(checkAndApproveERC20(baseParams)).to.be.rejectedWith('Contract creation failed');
            });

            it('should handle TVM spender address conversion in zero approval', async () => {
                const tvmParams = {
                    ...baseParams,
                    chainId: '728126428', // TVM chain
                    spenderAddress: 'TR7NHqjeKQxGTCi8q8ZY4pL8otSzgjLj6t',
                    tokenAddress: '0xdAC17F958D2ee523a2206206994597C13D831ec7', // USDT to trigger zero approval
                    amount: BigInt('1000'),
                };

                // Mock current allowance (sufficient to not need approval)
                mockChainService.readTx.resolves('0x00000000000000000000000000000000000000000000000000000000000003e8'); // 1000 allowance

                const result = await checkAndApproveERC20(tvmParams);

                // Should not need approval
                expect(result.wasRequired).to.be.false;
                expect(mockChainService.submitAndMonitor.callCount).to.equal(0);
            });
=======
          await expect(checkAndApproveERC20(baseParams)).rejects.toThrow('Contract creation failed');
>>>>>>> 60f10245
        });
      });
    });
  });
});<|MERGE_RESOLUTION|>--- conflicted
+++ resolved
@@ -1,73 +1,17 @@
 import * as sinon from 'sinon';
 import { stub, createStubInstance, SinonStubbedInstance } from 'sinon';
-<<<<<<< HEAD
 import {
-    checkTokenAllowance,
-    isUSDTToken,
-    checkAndApproveERC20,
-    ApprovalParams,
+  checkTokenAllowance,
+  isUSDTToken,
+  checkAndApproveERC20,
+  ApprovalParams,
 } from '../../src/helpers/erc20';
 import { MarkConfiguration } from '@mark/core';
-=======
-import { checkTokenAllowance, isUSDTToken, checkAndApproveERC20, ApprovalParams } from '../../src/helpers/erc20';
-import { MarkConfiguration, WalletConfig, WalletType } from '@mark/core';
->>>>>>> 60f10245
 import { ChainService } from '@mark/chainservice';
 import { Logger } from '@mark/logger';
 import { PrometheusAdapter, TransactionReason } from '@mark/prometheus';
 import * as transactionsModule from '../../src/helpers/transactions';
-<<<<<<< HEAD
 import { TransactionReceipt } from 'viem';
-
-describe('ERC20 Helper Functions', () => {
-    let mockConfig: MarkConfiguration;
-    let mockChainService: SinonStubbedInstance<ChainService>;
-    let mockLogger: SinonStubbedInstance<Logger>;
-    let mockPrometheus: SinonStubbedInstance<PrometheusAdapter>;
-    let submitTransactionStub: sinon.SinonStub;
-
-    const CHAIN_ID = '1';
-    const TOKEN_ADDRESS = '0x1234567890123456789012345678901234567890';
-    const SPENDER_ADDRESS = '0x9876543210987654321098765432109876543210';
-    const OWNER_ADDRESS = '0x1111111111111111111111111111111111111111';
-    const USDT_ADDRESS = '0xdAC17F958D2ee523a2206206994597C13D831ec7';
-
-    const mockReceipt = {
-        transactionHash: '0xtxhash123',
-        blockNumber: 123,
-        status: 1,
-        cumulativeGasUsed: 420000000000000n,
-        effectiveGasPrice: 20000000000n,
-    } as unknown as TransactionReceipt;
-
-    beforeEach(() => {
-        mockConfig = {
-            chains: {
-                [CHAIN_ID]: {
-                    providers: ['http://localhost:8545'],
-                    assets: [
-                        {
-                            symbol: 'TEST',
-                            address: TOKEN_ADDRESS,
-                            decimals: 18,
-                            tickerHash: '0xtest',
-                            isNative: false,
-                        },
-                        {
-                            symbol: 'USDT',
-                            address: USDT_ADDRESS,
-                            decimals: 6,
-                            tickerHash: '0xusdt',
-                            isNative: false,
-                        },
-                    ],
-                    deployments: {
-                        everclear: '0x1234',
-                        permit2: '0x5678',
-                        multicall3: '0x9abc',
-                    },
-                },
-=======
 
 describe('ERC20 Helper Functions', () => {
   let mockConfig: MarkConfiguration;
@@ -81,10 +25,6 @@
   const SPENDER_ADDRESS = '0x9876543210987654321098765432109876543210';
   const OWNER_ADDRESS = '0x1111111111111111111111111111111111111111';
   const USDT_ADDRESS = '0xdAC17F958D2ee523a2206206994597C13D831ec7';
-
-  const mockZodiacConfig: WalletConfig = {
-    walletType: WalletType.EOA,
-  };
 
   const mockReceipt = {
     transactionHash: '0xtxhash123',
@@ -124,7 +64,6 @@
               decimals: 6,
               tickerHash: '0xusdt',
               isNative: false,
->>>>>>> 60f10245
             },
           ],
           deployments: {
@@ -247,30 +186,6 @@
     });
 
     describe('checkTokenAllowance', () => {
-<<<<<<< HEAD
-        it('should return current allowance from token contract', async () => {
-            const expectedAllowance = 1000n;
-
-            // Mock the encoded allowance data that will decode to 1000n
-            const encodedAllowance = '0x00000000000000000000000000000000000000000000000000000000000003e8'; // 1000n in hex
-
-            mockChainService.readTx.resolves(encodedAllowance);
-
-            const result = await checkTokenAllowance(
-                mockChainService,
-                CHAIN_ID,
-                TOKEN_ADDRESS,
-                OWNER_ADDRESS,
-                SPENDER_ADDRESS
-            );
-
-            expect(result).to.equal(expectedAllowance);
-            expect(mockChainService.readTx.calledOnce).to.be.true;
-            const readTxCall = mockChainService.readTx.firstCall;
-            expect(readTxCall.args[0].to).to.equal(TOKEN_ADDRESS);
-            expect(readTxCall.args[0].domain).to.equal(+CHAIN_ID);
-            expect(readTxCall.args[0].funcSig).to.equal('allowance(address,address)');
-=======
       it('should return current allowance from token contract', async () => {
         const expectedAllowance = 1000n;
 
@@ -316,7 +231,6 @@
           transactionHash: mockReceipt.transactionHash,
           hadZeroApproval: true,
           zeroApprovalTxHash: mockReceipt.transactionHash,
->>>>>>> 60f10245
         });
         expect(submitTransactionStub.calledTwice).toBe(true); // Zero approval + actual approval
         expect(mockLogger.info.calledWith('USDT allowance is greater than zero, setting allowance to zero first')).toBe(
@@ -419,26 +333,12 @@
         it('should update gas metrics when prometheus is provided', async () => {
           const paramsWithPrometheus = { ...baseParams, prometheus: mockPrometheus };
 
-<<<<<<< HEAD
-        beforeEach(() => {
-            baseParams = {
-                config: mockConfig,
-                chainService: mockChainService,
-                logger: mockLogger,
-                chainId: CHAIN_ID,
-                tokenAddress: TOKEN_ADDRESS,
-                spenderAddress: SPENDER_ADDRESS,
-                amount: 1000n,
-                owner: OWNER_ADDRESS,
-            };
-=======
           await checkAndApproveERC20(paramsWithPrometheus);
 
           expect(mockPrometheus.updateGasSpent.calledOnce).toBe(true);
           expect(mockPrometheus.updateGasSpent.calledWith(CHAIN_ID, TransactionReason.Approval, 420000000000000n)).toBe(
             true,
           );
->>>>>>> 60f10245
         });
 
         it('should not update gas metrics when prometheus is not provided', async () => {
@@ -471,65 +371,11 @@
         });
       });
 
-<<<<<<< HEAD
-        describe('insufficient allowance - non-USDT token', () => {
-            beforeEach(() => {
-                // Mock the encoded allowance data for 500n allowance
-                const encodedAllowance = '0x00000000000000000000000000000000000000000000000000000000000001f4'; // 500n in hex
-                mockChainService.readTx.resolves(encodedAllowance);
-            });
-
-            it('should set approval when allowance is insufficient', async () => {
-                const result = await checkAndApproveERC20(baseParams);
-
-                expect(result).to.deep.equal({
-                    wasRequired: true,
-                    transactionHash: mockReceipt.transactionHash,
-                });
-                expect(submitTransactionStub.calledOnce).to.be.true;
-                expect(mockLogger.info.calledWith('Setting ERC20 approval')).to.be.true;
-            });
-
-            it('should include context in logs when provided', async () => {
-                const context = { requestId: 'test-123', invoiceId: 'inv-456' };
-                const paramsWithContext = { ...baseParams, context };
-
-                await checkAndApproveERC20(paramsWithContext);
-
-                expect(mockLogger.info.called).to.be.true;
-                // Check that context was included in log calls
-                const logCalls = mockLogger.info.getCalls();
-                const hasContextInLogs = logCalls.some(call =>
-                    call.args[1] && call.args[1].requestId === 'test-123'
-                );
-                expect(hasContextInLogs).to.be.true;
-            });
-
-            it('should update gas metrics when prometheus is provided', async () => {
-                const paramsWithPrometheus = { ...baseParams, prometheus: mockPrometheus };
-
-                await checkAndApproveERC20(paramsWithPrometheus);
-
-                expect(mockPrometheus.updateGasSpent.calledOnce).to.be.true;
-                expect(mockPrometheus.updateGasSpent.calledWith(
-                    CHAIN_ID,
-                    TransactionReason.Approval,
-                    mockReceipt.cumulativeGasUsed * mockReceipt.effectiveGasPrice
-                )).to.be.true;
-            });
-
-            it('should not update gas metrics when prometheus is not provided', async () => {
-                await checkAndApproveERC20(baseParams);
-
-                expect(mockPrometheus.updateGasSpent.called).to.be.false;
-            });
-=======
       describe('insufficient allowance - USDT token with non-zero current allowance', () => {
         beforeEach(() => {
           // Mock the encoded allowance data for 500n allowance
           const encodedAllowance = '0x00000000000000000000000000000000000000000000000000000000000001f4'; // 500n in hex
           mockChainService.readTx.resolves(encodedAllowance);
->>>>>>> 60f10245
         });
 
         it('should set zero allowance first when USDT has non-zero allowance', async () => {
@@ -569,62 +415,6 @@
           ).toBe(true);
         });
 
-<<<<<<< HEAD
-        describe('insufficient allowance - USDT token with non-zero current allowance', () => {
-            beforeEach(() => {
-                // Mock the encoded allowance data for 500n allowance
-                const encodedAllowance = '0x00000000000000000000000000000000000000000000000000000000000001f4'; // 500n in hex
-                mockChainService.readTx.resolves(encodedAllowance);
-            });
-
-            it('should set zero allowance first when USDT has non-zero allowance', async () => {
-                const usdtParams = {
-                    ...baseParams,
-                    tokenAddress: USDT_ADDRESS,
-                };
-
-                const result = await checkAndApproveERC20(usdtParams);
-
-                expect(result).to.deep.equal({
-                    wasRequired: true,
-                    transactionHash: mockReceipt.transactionHash,
-                    hadZeroApproval: true,
-                    zeroApprovalTxHash: mockReceipt.transactionHash,
-                });
-                expect(submitTransactionStub.calledTwice).to.be.true; // Zero approval + actual approval
-                expect(mockLogger.info.calledWith('USDT allowance is greater than zero, setting allowance to zero first')).to.be.true;
-                expect(mockLogger.info.calledWith('Zero allowance transaction for USDT sent successfully')).to.be.true;
-            });
-
-            it('should update gas metrics for both transactions when USDT and prometheus provided', async () => {
-                const usdtParams = {
-                    ...baseParams,
-                    tokenAddress: USDT_ADDRESS,
-                    prometheus: mockPrometheus,
-                };
-
-                await checkAndApproveERC20(usdtParams);
-
-                expect(mockPrometheus.updateGasSpent.calledTwice).to.be.true;
-                // Both calls should be for approval transactions
-                expect(mockPrometheus.updateGasSpent.alwaysCalledWith(
-                    CHAIN_ID,
-                    TransactionReason.Approval,
-                    mockReceipt.cumulativeGasUsed * mockReceipt.effectiveGasPrice
-                )).to.be.true;
-            });
-
-            it('should not update gas metrics when prometheus not provided even for USDT', async () => {
-                const usdtParams = {
-                    ...baseParams,
-                    tokenAddress: USDT_ADDRESS,
-                };
-
-                await checkAndApproveERC20(usdtParams);
-
-                expect(mockPrometheus.updateGasSpent.called).to.be.false;
-            });
-=======
         it('should not update gas metrics when prometheus not provided even for USDT', async () => {
           const usdtParams = {
             ...baseParams,
@@ -634,7 +424,6 @@
           await checkAndApproveERC20(usdtParams);
 
           expect(mockPrometheus.updateGasSpent.called).toBe(false);
->>>>>>> 60f10245
         });
       });
 
@@ -661,31 +450,7 @@
           const error = new Error('Contract creation failed');
           mockChainService.readTx.rejects(error);
 
-<<<<<<< HEAD
-                await expect(checkAndApproveERC20(baseParams)).to.be.rejectedWith('Contract creation failed');
-            });
-
-            it('should handle TVM spender address conversion in zero approval', async () => {
-                const tvmParams = {
-                    ...baseParams,
-                    chainId: '728126428', // TVM chain
-                    spenderAddress: 'TR7NHqjeKQxGTCi8q8ZY4pL8otSzgjLj6t',
-                    tokenAddress: '0xdAC17F958D2ee523a2206206994597C13D831ec7', // USDT to trigger zero approval
-                    amount: BigInt('1000'),
-                };
-
-                // Mock current allowance (sufficient to not need approval)
-                mockChainService.readTx.resolves('0x00000000000000000000000000000000000000000000000000000000000003e8'); // 1000 allowance
-
-                const result = await checkAndApproveERC20(tvmParams);
-
-                // Should not need approval
-                expect(result.wasRequired).to.be.false;
-                expect(mockChainService.submitAndMonitor.callCount).to.equal(0);
-            });
-=======
           await expect(checkAndApproveERC20(baseParams)).rejects.toThrow('Contract creation failed');
->>>>>>> 60f10245
         });
       });
     });
