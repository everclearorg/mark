--- conflicted
+++ resolved
@@ -96,55 +96,22 @@
     };
 
     it('should return gas balances for all chains', async () => {
-<<<<<<< HEAD
-      const mockClient: MockClient = {
-        getBalance: stub().resolves(BigInt('1000000000000000000')), // 1 ETH
-      };
-      stub(contractModule, 'createClient').returns(
-        mockClient as unknown as ReturnType<typeof contractModule.createClient>,
-      );
-
-      const balances = await getMarkGasBalances(mockConfig, mockChainService as unknown as ChainService, prometheus);
-=======
       const mockClient = {
         getBalance: stub().resolves(BigInt('1000000000000000000')), // 1 ETH
       } as any;
       stub(contractModule, 'createClient').returns(mockClient);
 
       const balances = await getMarkGasBalances(mockConfig, chainService, prometheus);
->>>>>>> acb3eac8
 
       expect(balances.size).toBe(Object.keys(mockConfig.chains).length);
       for (const chain of Object.keys(mockConfig.chains)) {
-<<<<<<< HEAD
-        expect(balances.get(chain)?.toString()).toBe('1000000000000000000');
-=======
         const balance = findMapKey(balances, chain, GasType.Gas);
         expect(balance?.toString()).to.equal('1000000000000000000');
->>>>>>> acb3eac8
       }
     });
 
     it('should handle chain client errors by returning zero balance', async () => {
       // First chain succeeds, second fails
-<<<<<<< HEAD
-      const mockClient1: MockClient = {
-        getBalance: stub().resolves(BigInt('1000000000000000000')),
-      };
-      const mockClient2: MockClient = {
-        getBalance: stub().rejects(new Error('RPC error')),
-      };
-
-      stub(contractModule, 'createClient')
-        .withArgs('1', mockConfig)
-        .returns(mockClient1 as unknown as ReturnType<typeof contractModule.createClient>)
-        .withArgs('2', mockConfig)
-        .returns(mockClient2 as unknown as ReturnType<typeof contractModule.createClient>);
-
-      const balances = await getMarkGasBalances(mockConfig, mockChainService as unknown as ChainService, prometheus);
-      expect(balances.get('1')?.toString()).toBe('1000000000000000000');
-      expect(balances.get('2')?.toString()).toBe('0'); // Should return 0 for failed chain
-=======
       const mockClient1 = {
         getBalance: stub().resolves(BigInt('1000000000000000000')),
       } as any;
@@ -233,7 +200,6 @@
       // Check Tron energy (should be 0 due to missing TronWeb)
       const energyBalance = findMapKey(balances, '728126428', GasType.Energy);
       expect(energyBalance?.toString()).to.equal('0');
->>>>>>> acb3eac8
     });
   });
 
@@ -253,11 +219,7 @@
 
       stub(assetModule, 'getTickers').returns(mockTickers);
 
-<<<<<<< HEAD
-      const balances = await getMarkBalances(mockConfig, mockChainService as unknown as ChainService, prometheus);
-=======
       const balances = await getMarkBalances(mockConfig, chainService, prometheus);
->>>>>>> acb3eac8
 
       expect(balances.size).toBe(mockTickers.length);
       for (const ticker of mockTickers) {
@@ -304,15 +266,7 @@
         .withArgs(mockConfigWithZodiac, '2', '0xtest')
         .resolves(mockContract2 as unknown as Awaited<ReturnType<typeof contractModule.getERC20Contract>>);
 
-<<<<<<< HEAD
-      const balances = await getMarkBalances(
-        mockConfigWithZodiac,
-        mockChainService as unknown as ChainService,
-        prometheus,
-      );
-=======
       const balances = await getMarkBalances(mockConfigWithZodiac, chainService, prometheus);
->>>>>>> acb3eac8
 
       // Verify correct addresses were used for balance checks
       expect(mockBalanceOf1.calledWith(['0xGnosisSafe'])).toBe(true);
@@ -353,22 +307,12 @@
         read: {
           balanceOf: stub().resolves(inputBalance),
         },
-<<<<<<< HEAD
       };
       stub(contractModule, 'getERC20Contract').resolves(
         mockContract as unknown as Awaited<ReturnType<typeof contractModule.getERC20Contract>>,
       );
 
-      const balances = await getMarkBalances(
-        configWithSixDecimals,
-        mockChainService as unknown as ChainService,
-        prometheus,
-      );
-=======
-      } as any);
-
       const balances = await getMarkBalances(configWithSixDecimals, chainService, prometheus);
->>>>>>> acb3eac8
       const assetBalances = balances.get(sixDecimalAsset.tickerHash);
 
       expect(assetBalances?.get('1')?.toString()).toBe(expectedBalance.toString());
@@ -396,37 +340,21 @@
         read: {
           balanceOf: stub().resolves('1000'),
         },
-<<<<<<< HEAD
       };
       stub(contractModule, 'getERC20Contract').resolves(
         mockContract as unknown as Awaited<ReturnType<typeof contractModule.getERC20Contract>>,
       );
-
-      const balances = await getMarkBalances(
-        configWithoutAddress,
-        mockChainService as unknown as ChainService,
-        prometheus,
-      );
-      expect(balances.get(mockAssetConfig.tickerHash)?.get('1')).toBeUndefined();
-      expect(prometheus.updateChainBalance.calledOnce).toBe(false);
-=======
-      } as any);
 
       const balances = await getMarkBalances(configWithoutAddress, chainService, prometheus);
       expect(balances.get(mockAssetConfig.tickerHash)?.get('1')).to.be.undefined;
       expect(prometheus.updateChainBalance.calledOnce).to.be.false;
->>>>>>> acb3eac8
     });
 
     it('should handle contract errors gracefully', async () => {
       stub(assetModule, 'getTickers').returns(mockTickers);
       stub(contractModule, 'getERC20Contract').rejects(new Error('Contract error'));
 
-<<<<<<< HEAD
-      const balances = await getMarkBalances(mockConfig, mockChainService as unknown as ChainService, prometheus);
-=======
       const balances = await getMarkBalances(mockConfig, chainService, prometheus);
->>>>>>> acb3eac8
       const domainBalances = balances.get(mockAssetConfig.tickerHash);
       expect(domainBalances?.get('1')?.toString()).toBe('0'); // Should return 0 for failed contract
     });
