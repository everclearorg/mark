import sinon from 'sinon';

// Mock isSvmChain and getTokenAddressFromConfig from @mark/core
jest.mock('@mark/core', () => ({
  ...jest.requireActual('@mark/core'),
  isSvmChain: jest.fn(() => false),
  getTokenAddressFromConfig: jest.fn(),
}));
import {
  getTickers,
  getAssetHash,
  isXerc20Supported,
  getTickerForAsset,
  getAssetConfig,
  convertHubAmountToLocalDecimals,
  getSupportedDomainsForTicker,
} from '../../src/helpers/asset';
import * as assetFns from '../../src/helpers/asset';
import * as contractFns from '../../src/helpers/contracts';
import { MarkConfiguration, getTokenAddressFromConfig } from '@mark/core';

// Test types
enum SettlementStrategy {
  DEFAULT,
  XERC20,
}

interface AssetConfig {
  tickerHash: string;
  adopted: string;
  domain: string;
  approval: boolean;
  strategy: SettlementStrategy;
}

interface MockHubStorageContract {
  read: {
    adoptedForAssets: sinon.SinonStub;
  };
}
interface MockAssetConfig {
  tickerHash: string;
}

interface MockChainConfig {
  assets: MockAssetConfig[];
}

interface MockMarkConfig {
  chains: Record<string, MockChainConfig>;
  supportedSettlementDomains?: number[];
}

describe('Asset Helper Functions', () => {
  afterEach(() => {
    sinon.restore();
  });

  describe('getTickers', () => {
    const mockConfigs = {
      validConfig: {
        chains: {
          chain1: {
            assets: [{ tickerHash: '0xABCDEF' }, { tickerHash: '0x123456' }],
          },
          chain2: {
            assets: [{ tickerHash: '0xDEADBEEF' }],
          },
        },
      } as MockMarkConfig,
      emptyConfig: { chains: {} } as MockMarkConfig,
      noAssetsConfig: {
        chains: {
          chain1: { assets: [] },
          chain2: { assets: [] },
        },
      } as MockMarkConfig,
      mixedCaseConfig: {
        chains: {
          chain1: {
            assets: [{ tickerHash: '0xAbCdEf' }, { tickerHash: '0x123ABC' }],
          },
        },
      } as MockMarkConfig,
      multipleChainsConfig: {
        chains: {
          chain1: {
            assets: [{ tickerHash: '0xABCDEF' }, { tickerHash: '0x123456' }],
          },
          chain2: {
            assets: [{ tickerHash: '0xDEADBEEF' }, { tickerHash: '0xCAFEBABE' }],
          },
        },
      } as MockMarkConfig,
    };

    it('should return ticker hashes in lowercase from the configuration', () => {
      const result = getTickers(mockConfigs.validConfig as MarkConfiguration);
      expect(result).toEqual(['0xabcdef', '0x123456', '0xdeadbeef']);
    });

    it('should return an empty array when configuration is empty', () => {
      const result = getTickers(mockConfigs.emptyConfig as MarkConfiguration);
      expect(result).toEqual([]);
    });

    it('should return an empty array when chains have no assets', () => {
      const result = getTickers(mockConfigs.noAssetsConfig as MarkConfiguration);
      expect(result).toEqual([]);
    });

    it('should handle mixed-case ticker hashes correctly', () => {
      const result = getTickers(mockConfigs.mixedCaseConfig as MarkConfiguration);
      expect(result).toEqual(['0xabcdef', '0x123abc']);
    });

    it('should handle multiple chains with multiple assets', () => {
      const result = getTickers(mockConfigs.multipleChainsConfig as MarkConfiguration);
      expect(result).toEqual(['0xabcdef', '0x123456', '0xdeadbeef', '0xcafebabe']);
    });

    it('should deduplicate ticker hashes ', () => {
      const duplicateConfig: MockMarkConfig = {
        chains: {
          chain1: {
            assets: [{ tickerHash: '0xABCDEF' }, { tickerHash: '0x123456' }],
          },
          chain2: {
            assets: [{ tickerHash: '0xabcdef' }, { tickerHash: '0xDEADBEEF' }], // dupe
          },
          chain3: {
            assets: [{ tickerHash: '0x123456' }, { tickerHash: '0xNewHash' }],
          },
        },
      };
      const result = getTickers(duplicateConfig as MarkConfiguration);
      expect(result).toEqual(['0xabcdef', '0x123456', '0xdeadbeef', '0xnewhash']);
    });
  });

  describe('getAssetHash', () => {
    interface MockTokenConfig {
      address: string;
    }

    interface MockConfigWithTokens {
      chains: Record<string, { tokens: Record<string, MockTokenConfig> }>;
    }

    const mockConfig: MockConfigWithTokens = {
      chains: {
        '1': {
          tokens: { '0xhash1': { address: '0xTokenAddress1' } },
        },
        '2': {
          tokens: { '0xhash2': { address: '0xTokenAddress2' } },
        },
      },
    };

    it('should return the correct asset hash for a valid token and domain', () => {
      const getTokenAddressMock = sinon.stub().returns('0x0000000000000000000000000000000000000001');

      const result = getAssetHash('0xhash1', '1', mockConfig as unknown as MarkConfiguration, getTokenAddressMock);
      const expectedHash = '0xcc69885fda6bcc1a4ace058b4a62bf5e179ea78fd58a1ccd71c22cc9b688792f';

      expect(result).toBe(expectedHash);
      expect(getTokenAddressMock.calledOnceWith('0xhash1', '1', mockConfig)).toBe(true);
    });

    it('should return undefined if the token address is not found', () => {
      const getTokenAddressMock = sinon.stub().returns(undefined);

      const result = getAssetHash('0xhash1', '3', mockConfig as unknown as MarkConfiguration, getTokenAddressMock);

      expect(result).toBeUndefined();
    });
  });

  describe('isXerc20Supported', () => {
    interface MockXercConfigChain {
      tokens: Record<string, { address: string }>;
    }

    interface MockXercConfig {
      chains: Record<string, MockXercConfigChain>;
      hub: {
        domain: string;
        providers: string[];
      };
    }

    const mockConfig: MockXercConfig = {
      chains: {
        '1': { tokens: { '0xhash1': { address: '0xTokenAddress1' } } },
        '2': { tokens: { '0xhash2': { address: '0xTokenAddress2' } } },
      },
      hub: {
        domain: 'hub_domain',
        providers: ['https://mainnet.infura.io/v3/test'],
      },
    };

    const SettlementStrategy = {
      DEFAULT: 0,
      XERC20: 1,
    } as const;

<<<<<<< HEAD
    interface MockAssetConfig {
      tickerHash: string;
      adopted: string;
      domain: string;
      approval: boolean;
      strategy: typeof SettlementStrategy[keyof typeof SettlementStrategy];
    }

=======
>>>>>>> 60f10245
    it('should return true if any domain supports XERC20', async () => {
      const getAssetHashStub = sinon.stub(assetFns, 'getAssetHash').returns('0xAssetHash1');
      const mockAssetConfig: AssetConfig = {
        tickerHash: '0xhash1',
        adopted: '0xAdoptedAddress',
        domain: '1',
        approval: true,
        strategy: SettlementStrategy.XERC20,
      };
      const getAssetConfigStub = sinon.stub(assetFns, 'getAssetConfig').resolves(mockAssetConfig);

      const result = await isXerc20Supported('ticker', ['1', '2'], mockConfig as unknown as MarkConfiguration);

      expect(result).toBe(true);
      expect(getAssetHashStub.called).toBe(true);
      expect(getAssetConfigStub.called).toBe(true);
    });

    it('should return false if no domain supports XERC20', async () => {
      // Mock getTokenAddressFromConfig to return valid addresses
      (getTokenAddressFromConfig as jest.Mock).mockImplementation((ticker, domain) => {
        if (domain === '1') return '0x1234567890123456789012345678901234567890';
        if (domain === '2') return '0x2345678901234567890123456789012345678901';
        return undefined;
      });

      const mockDefaultConfig: AssetConfig = {
        tickerHash: '0xhash1',
        adopted: '0xAdoptedAddress',
        domain: '1',
        approval: true,
        strategy: SettlementStrategy.DEFAULT,
      };
      const getAssetConfigStub = sinon.stub(assetFns, 'getAssetConfig');
      getAssetConfigStub.resolves(mockDefaultConfig);

      const result = await isXerc20Supported('ticker', ['1', '2'], mockConfig as unknown as MarkConfiguration);

      expect(result).toBe(false);
      expect(getAssetConfigStub.calledTwice).toBe(true);
    });

    it('should return false if no asset hashes are found', async () => {
      const getAssetHashStub = sinon.stub(assetFns, 'getAssetHash').returns(undefined);

      const result = await isXerc20Supported('ticker', ['1', '2'], mockConfig as unknown as MarkConfiguration);

      expect(result).toBe(false);
      expect(getAssetHashStub.calledTwice).toBe(true);
    });

    it('should continue checking other domains if one domain has no asset hash', async () => {
      // Mock getTokenAddressFromConfig
      (getTokenAddressFromConfig as jest.Mock).mockImplementation((ticker, domain) => {
        if (domain === '1') return undefined;
        if (domain === '2') return '0x2345678901234567890123456789012345678901';
        return undefined;
      });

      const mockXercConfig: AssetConfig = {
        tickerHash: '0xhash2',
        adopted: '0xAdoptedAddress2',
        domain: '2',
        approval: true,
        strategy: SettlementStrategy.XERC20,
      };
      const getAssetConfigStub = sinon.stub(assetFns, 'getAssetConfig');
      getAssetConfigStub.resolves(mockXercConfig);

      const result = await isXerc20Supported('ticker', ['1', '2'], mockConfig as unknown as MarkConfiguration);

      expect(result).toBe(true);
      expect(getAssetConfigStub.calledOnce).toBe(true);
    });

    it('should skip SVM and TVM chains and return false when only non-EVM chains provided', async () => {
      const getAssetHashStub = sinon.stub(assetFns, 'getAssetHash');
      const getAssetConfigStub = sinon.stub(assetFns, 'getAssetConfig');

      const result = await isXerc20Supported('ticker', ['728126428', '1399811149'], mockConfig as unknown as MarkConfiguration);

      expect(result).to.be.false;
      expect(getAssetHashStub.called).to.be.false;
      expect(getAssetConfigStub.called).to.be.false;
    });
  });

  describe('getTickerForAsset', () => {
    interface MockTickerAsset {
      address: string;
      tickerHash: string;
    }

    interface MockTickerConfig {
      chains: Record<string, { assets: MockTickerAsset[] }>;
    }

    const mockConfig: MockTickerConfig = {
      chains: {
        '1': {
          assets: [
            { address: '0xTokenAddress1', tickerHash: '0xhash1' },
            { address: '0xTokenAddress2', tickerHash: '0xhash2' },
          ],
        },
        '2': {
          assets: [{ address: '0xTokenAddress3', tickerHash: '0xhash3' }],
        },
      },
    };

    it('should return undefined if chainConfig does not exist', () => {
      const result = getTickerForAsset('0xTokenAddress1', 999, mockConfig as MarkConfiguration);
      expect(result).toBeUndefined();
    });

    it('should return undefined if chainConfig has no assets', () => {
      const configWithoutAssets = {
        chains: {
          '1': {} as { assets?: MockTickerAsset[] },
        },
      };
      const result = getTickerForAsset('0xTokenAddress1', 1, configWithoutAssets as unknown as MarkConfiguration);
      expect(result).toBeUndefined();
    });

    it('should return undefined if asset is not found', () => {
      const result = getTickerForAsset('0xNonExistentToken', 1, mockConfig as MarkConfiguration);
      expect(result).toBeUndefined();
    });

    it('should return ticker hash for found asset', () => {
      const result = getTickerForAsset('0xTokenAddress1', 1, mockConfig as MarkConfiguration);
      expect(result).toBe('0xhash1');
    });

    it('should handle case insensitive asset addresses', () => {
      const result = getTickerForAsset('0xtokenaddress1', 1, mockConfig as MarkConfiguration);
      expect(result).toBe('0xhash1');
    });
  });

  describe('getAssetConfig', () => {
    it('should call getHubStorageContract and return asset config', async () => {
      const mockContract: MockHubStorageContract = {
        read: {
          adoptedForAssets: sinon.stub().resolves({
            tickerHash: '0xhash1',
            adopted: '0xAdoptedAddress',
            domain: '1',
            approval: true,
            strategy: 1,
          }),
        },
      };
      const getHubStorageContractStub = sinon
        .stub(contractFns, 'getHubStorageContract')
        .returns(mockContract as unknown as ReturnType<typeof contractFns.getHubStorageContract>);

      const mockConfig: Partial<MarkConfiguration> = {
        hub: {
          domain: '1',
          providers: ['http://localhost:8545'],
        } as MarkConfiguration['hub'],
      };
      const result = await getAssetConfig('0xAssetHash', mockConfig as MarkConfiguration);

      expect(getHubStorageContractStub.calledOnce).toBe(true);
      expect(getHubStorageContractStub.firstCall.args[0]).toEqual(mockConfig);
      expect(mockContract.read.adoptedForAssets.calledOnce).toBe(true);
      expect(mockContract.read.adoptedForAssets.firstCall.args[0]).toEqual(['0xAssetHash']);
      expect(result).toEqual({
        tickerHash: '0xhash1',
        adopted: '0xAdoptedAddress',
        domain: '1',
        approval: true,
        strategy: 1,
      });
    });
  });

  describe('convertHubAmountToLocalDecimals', () => {
    interface MockDecimalAsset {
      address: string;
      decimals: number;
    }

    interface MockDecimalConfig {
      chains: Record<string, { assets: MockDecimalAsset[] }>;
    }

    const mockConfig: MockDecimalConfig = {
      chains: {
        '1': {
          assets: [
            { address: '0xUSDC', decimals: 6 },
            { address: '0xDAI', decimals: 18 },
          ],
        },
      },
    };

    it('should convert amount when decimal is present', () => {
      const result = convertHubAmountToLocalDecimals(
        BigInt('123456000000000000000'),
        '0xUSDC',
        '1',
        mockConfig as MarkConfiguration,
      );

      // USDC has 6 decimals, so formatUnits should be called with 18-6=12 decimals
      // Result should be rounded up when there's a decimal
      expect(result).toMatch(/^\d+$/); // Should be a numeric string
    });

    it('should return integer when no decimal is present', () => {
      const result = convertHubAmountToLocalDecimals(
        BigInt('123000000000000000000'),
        '0xDAI',
        '1',
        mockConfig as MarkConfiguration,
      );

      // DAI has 18 decimals, so formatUnits should be called with 18-18=0 decimals
      expect(result).toMatch(/^\d+$/); // Should be a numeric string
    });

    it('should use 18 decimals as default when asset not found', () => {
      const result = convertHubAmountToLocalDecimals(
        BigInt('123456000000000000000'),
        '0xUnknown',
        '1',
        mockConfig as MarkConfiguration,
      );

      // Unknown asset defaults to 18 decimals, so formatUnits should be called with 18-18=0 decimals
      expect(result).toMatch(/^\d+$/); // Should be a numeric string
    });

    it('should return integer directly when amount has no decimal part', () => {
      // Test with exact whole number (no decimal part after formatting)
      // For DAI (18 decimals), formatUnits is called with 18-18=0 decimals,
      // so the amount stays as is without decimal conversion
      const result = convertHubAmountToLocalDecimals(
        BigInt('1000000000000000000'), // Exactly 1 token in 18 decimals
        '0xDAI',
        '1',
        mockConfig as MarkConfiguration,
      );

      expect(result).toBe('1000000000000000000');
    });
  });

  describe('getSupportedDomainsForTicker', () => {
    interface MockSupportedConfig extends MockMarkConfig {
      supportedSettlementDomains: number[];
    }

    const mockConfig: MockSupportedConfig = {
      supportedSettlementDomains: [1, 2, 3],
      chains: {
        '1': {
          assets: [{ tickerHash: '0xhash1' }, { tickerHash: '0xhash2' }],
        },
        '2': {
          assets: [{ tickerHash: '0xhash1' }, { tickerHash: '0xhash3' }],
        },
        '3': {
          assets: [{ tickerHash: '0xhash4' }],
        },
      },
    };

    it('should return domains that support the ticker', () => {
      const result = getSupportedDomainsForTicker('0xhash1', mockConfig as MarkConfiguration);
      expect(result).toEqual(['1', '2']);
    });

    it('should return empty array when no domains support the ticker', () => {
      const result = getSupportedDomainsForTicker('0xnonexistent', mockConfig as MarkConfiguration);
      expect(result).toEqual([]);
    });

    it('should handle case insensitive ticker matching', () => {
      const result = getSupportedDomainsForTicker('0xHASH1', mockConfig as MarkConfiguration);
      expect(result).toEqual(['1', '2']);
    });

    it('should return empty array when chain config does not exist', () => {
      const configWithMissingChain: MockSupportedConfig = {
        supportedSettlementDomains: [1, 999],
        chains: {
          '1': {
            assets: [{ tickerHash: '0xhash1' }],
          },
          // '999' is missing
        },
      };
      const result = getSupportedDomainsForTicker('0xhash1', configWithMissingChain as MarkConfiguration);
      expect(result).toEqual(['1']);
    });
  });
});<|MERGE_RESOLUTION|>--- conflicted
+++ resolved
@@ -206,17 +206,6 @@
       XERC20: 1,
     } as const;
 
-<<<<<<< HEAD
-    interface MockAssetConfig {
-      tickerHash: string;
-      adopted: string;
-      domain: string;
-      approval: boolean;
-      strategy: typeof SettlementStrategy[keyof typeof SettlementStrategy];
-    }
-
-=======
->>>>>>> 60f10245
     it('should return true if any domain supports XERC20', async () => {
       const getAssetHashStub = sinon.stub(assetFns, 'getAssetHash').returns('0xAssetHash1');
       const mockAssetConfig: AssetConfig = {
@@ -298,9 +287,9 @@
 
       const result = await isXerc20Supported('ticker', ['728126428', '1399811149'], mockConfig as unknown as MarkConfiguration);
 
-      expect(result).to.be.false;
-      expect(getAssetHashStub.called).to.be.false;
-      expect(getAssetConfigStub.called).to.be.false;
+      expect(result).toBe(false);
+      expect(getAssetHashStub.called).toBe(false)
+      expect(getAssetConfigStub.called).toBe(false)
     });
   });
 
