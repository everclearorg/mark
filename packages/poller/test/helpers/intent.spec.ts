--- conflicted
+++ resolved
@@ -1,49 +1,11 @@
 import { stub, createStubInstance, SinonStubbedInstance, SinonStub, restore as sinonRestore } from 'sinon';
-<<<<<<< HEAD
-import {
-    INTENT_ADDED_TOPIC0,
-    sendIntents,
-    getAddedIntentIdsFromReceipt,
-} from '../../src/helpers/intent';
-import { LookupTableNotFoundError } from '@mark/everclear';
-=======
 import { INTENT_ADDED_TOPIC0, sendIntents, sendIntentsMulticall } from '../../src/helpers/intent';
->>>>>>> 60f10245
 import { MarkConfiguration, NewIntentParams, TransactionSubmissionType } from '@mark/core';
 import { Logger } from '@mark/logger';
 import { Log, TransactionReceipt, zeroAddress } from 'viem';
 import { EverclearAdapter } from '@mark/everclear';
 import { ChainService } from '@mark/chainservice';
 import { MarkAdapters } from '../../src/init';
-<<<<<<< HEAD
-import { PurchaseCache, RebalanceCache } from '@mark/cache';
-import { PrometheusAdapter } from '@mark/prometheus';
-import { RebalanceAdapter } from '@mark/rebalance';
-import { Web3Signer } from '@mark/web3signer';
-import { ChainServiceTransactionReceipt } from '@mark/chainservice';
-
-// Common test constants for transaction logs
-const INTENT_ADDED_TOPIC = '0x5c5c7ce44a0165f76ea4e0a89f0f7ac5cce7b2c1d1b91d0f49c1f219656b7d8c';
-const INTENT_ADDED_LOG_DATA = '0x000000000000000000000000000000000000000000000000000000000000074d000000000000000000000000000000000000000000000000000000000000004000000000000000000000000015a7ca97d1ed168fb34a4055cefa2e2f9bdb6c75000000000000000000000000b60d0c2e8309518373b40f8eaa2cad0d1de3decb000000000000000000000000fde4c96c8593536e31f229ea8f37b2ada2699bb2000000000000000000000000000000000000000000000000000000000000000000000000000000000000000000000000000000000000000000000000000000000000000000000000000000000000000000000000000000000000000000002105000000000000000000000000000000000000000000000000000000000000074d0000000000000000000000000000000000000000000000000000000067f1620f0000000000000000000000000000000000000000000000000000000000000000000000000000000000000000000000000000000000000000000000e8d4a51000000000000000000000000000000000000000000000000000000000000000018000000000000000000000000000000000000000000000000000000000000002400000000000000000000000000000000000000000000000000000000000000005000000000000000000000000000000000000000000000000000000000000a86a0000000000000000000000000000000000000000000000000000000000000089000000000000000000000000000000000000000000000000000000000000a4b1000000000000000000000000000000000000000000000000000000000000000a00000000000000000000000000000000000000000000000000000000000000010000000000000000000000000000000000000000000000000000000000000000';
-
-const createMockTransactionReceipt = (transactionHash: string, intentId: string, eventType: 'intent' | 'order' = 'intent'): TransactionReceipt => ({
-    transactionHash: transactionHash as `0x${string}`,
-    cumulativeGasUsed: 100n,
-    effectiveGasPrice: 1n,
-    logs: [{
-        topics: eventType === 'intent' ? [
-            INTENT_ADDED_TOPIC as `0x${string}`,
-            intentId as `0x${string}`,
-            '0x0000000000000000000000000000000000000000000000000000000000000002'
-        ] : [
-            INTENT_ADDED_TOPIC0 as `0x${string}`,
-            intentId as `0x${string}`,
-            '0x0000000000000000000000000000000000000000000000000000000000000002'
-        ],
-        data: INTENT_ADDED_LOG_DATA
-    }] as unknown as Log<bigint, number, false>[]
-} as unknown as TransactionReceipt);
-=======
 import { Wallet } from 'ethers';
 import { PurchaseCache } from '@mark/cache';
 import { PrometheusAdapter } from '@mark/prometheus';
@@ -74,7 +36,6 @@
     },
   ],
 });
->>>>>>> 60f10245
 
 describe('sendIntents', () => {
   let mockDeps: SinonStubbedInstance<MarkAdapters>;
@@ -129,27 +90,6 @@
   it('should fail if everclear.createNewIntent fails', async () => {
     const batch = new Map([['1', new Map([['0xtoken1', mockIntent]])]]);
 
-<<<<<<< HEAD
-    beforeEach(() => {
-        mockDeps = {
-            everclear: createStubInstance(EverclearAdapter, {
-                createNewIntent: stub(),
-                getMinAmounts: stub(),
-            }),
-            chainService: createStubInstance(ChainService, {
-                submitAndMonitor: stub(),
-                readTx: stub(),
-            }),
-            logger: createStubInstance(Logger),
-            web3Signer: createStubInstance(Web3Signer, {
-                signTypedData: stub()
-            }),
-            purchaseCache: createStubInstance(PurchaseCache),
-            rebalanceCache: createStubInstance(RebalanceCache),
-            rebalance: createStubInstance(RebalanceAdapter),
-            prometheus: createStubInstance(PrometheusAdapter),
-        };
-=======
     (mockDeps.everclear.createNewIntent as SinonStub).rejects(new Error('API Error'));
 
     const intentsArray = Array.from(batch.values()).flatMap((assetMap) => Array.from(assetMap.values()));
@@ -164,7 +104,6 @@
       to: zeroAddress,
       data: '0xdata',
       chainId: 1,
->>>>>>> 60f10245
     });
 
     // Mock chainService.readTx to reject with error
@@ -534,83 +473,6 @@
       },
     });
 
-<<<<<<< HEAD
-
-    it('should set USDT allowance to zero before setting new allowance', async () => {
-        // Mock a valid USDT token address and spender address
-        const USDT_ADDRESS = '0xdAC17F958D2ee523a2206206994597C13D831ec7';
-        const SPENDER_ADDRESS = '0x1234567890123456789012345678901234567890';
-
-        const usdtIntent: NewIntentParams = {
-            origin: '1',
-            destinations: ['8453'],
-            to: '0x1234567890123456789012345678901234567890',
-            inputAsset: USDT_ADDRESS,
-            amount: '1000000',  // 1 USDT
-            callData: '0x',
-            maxFee: '0',
-        };
-
-        (mockDeps.everclear.createNewIntent as SinonStub).resolves({
-            to: SPENDER_ADDRESS as `0x${string}`,
-            data: '0xdata',
-            chainId: '1',
-        });
-
-        // Mock the encoded allowance data for 500000n allowance (non-zero)
-        const encodedAllowance = '0x000000000000000000000000000000000000000000000000000000000007a120'; // 500000n in hex
-        (mockDeps.chainService.readTx as SinonStub).resolves(encodedAllowance);
-
-        (mockDeps.chainService.submitAndMonitor as SinonStub)
-            .onFirstCall().resolves(createMockTransactionReceipt('0xzeroTx', '0x0000000000000000000000000000000000000000000000000000000000000001'))  // Zero allowance tx
-            .onSecondCall().resolves(createMockTransactionReceipt('0xapproveTx', '0x0000000000000000000000000000000000000000000000000000000000000002'))  // New allowance tx
-            .onThirdCall().resolves(createMockTransactionReceipt('0xintentTx', '0x0000000000000000000000000000000000000000000000000000000000000003', 'order')); // Intent tx
-
-        // Configure mock config with USDT asset
-        const configWithUSDT = {
-            ...mockConfig,
-            ownAddress: '0x1234567890123456789012345678901234567890',
-            chains: {
-                '1': {
-                    providers: ['http://localhost:8545'],
-                    assets: [{
-                        symbol: 'USDT',
-                        address: USDT_ADDRESS,
-                        decimals: 6,
-                        tickerHash: '0xticker1',
-                        isNative: false,
-                        balanceThreshold: '1000000'
-                    }],
-                    invoiceAge: 3600,
-                    gasThreshold: '1000000000000000000',
-                    deployments: {
-                        everclear: SPENDER_ADDRESS,
-                        permit2: '0x000000000022D473030F116dDEE9F6B43aC78BA3',
-                        multicall3: '0xcA11bde05977b3631167028862bE2a173976CA11'
-                    }
-                }
-            }
-        } as MarkConfiguration;
-
-        (mockDeps.everclear.getMinAmounts as SinonStub).resolves({
-            minAmounts: { '1': '1000000' }
-        });
-
-        await sendIntents(invoiceId, [usdtIntent], mockDeps, configWithUSDT);
-
-        // First tx should zero allowance
-        const zeroAllowanceCall = (mockDeps.chainService.submitAndMonitor as SinonStub).firstCall.args[1];
-        expect(zeroAllowanceCall.to).to.equal(USDT_ADDRESS);
-        expect(zeroAllowanceCall.data).to.include('0000000000000000000000000000000000000000000000000000000000000000'); // Zero amount in approval data
-
-        // Second tx should be new allowance
-        const newAllowanceCall = (mockDeps.chainService.submitAndMonitor as SinonStub).secondCall.args[1];
-        expect(newAllowanceCall.to).to.equal(USDT_ADDRESS);
-
-        // Third tx should be new intent
-        const intentCall = (mockDeps.chainService.submitAndMonitor as SinonStub).thirdCall.args[1];
-        expect(intentCall.data).to.equal('0xdata');
-=======
     // Mock sufficient allowance for both intents (5000n in hex)
     const encodedAllowance = '0x0000000000000000000000000000000000000000000000000000000000001388';
     (mockDeps.chainService.readTx as SinonStub).resolves(encodedAllowance);
@@ -653,7 +515,6 @@
       (mockDeps.everclear.getMinAmounts as SinonStub).resolves({
         minAmounts: { '1': '1000' },
       });
->>>>>>> 60f10245
     });
 
     it('should throw an error when intents have different origins', async () => {
@@ -699,278 +560,6 @@
       );
     });
 
-<<<<<<< HEAD
-    // Test cases for new sanity check validation logic
-    describe('Intent Validation (Sanity Checks)', () => {
-        beforeEach(() => {
-            // Set up common successful mocks for validation tests
-            (mockDeps.everclear.createNewIntent as SinonStub).resolves({
-                to: zeroAddress,
-                data: '0xdata',
-                chainId: 1,
-            });
-
-            // Mock the encoded allowance data for 2000n allowance (sufficient)
-            const encodedAllowance = '0x00000000000000000000000000000000000000000000000000000000000007d0'; // 2000n in hex
-            (mockDeps.chainService.readTx as SinonStub).resolves(encodedAllowance);
-            (mockDeps.chainService.submitAndMonitor as SinonStub).resolves(
-                createMockTransactionReceipt('0xintentTx', '0x0000000000000000000000000000000000000000000000000000000000000000', 'order')
-            );
-
-            (mockDeps.everclear.getMinAmounts as SinonStub).resolves({
-                minAmounts: { '1': '1000' }
-            });
-        });
-
-        it('should throw an error when intents have different origins', async () => {
-            const differentOriginIntents = [
-                {
-                    origin: '1',
-                    destinations: ['8453'],
-                    to: mockConfig.ownAddress,
-                    inputAsset: '0xtoken1',
-                    amount: '1000',
-                    callData: '0x',
-                    maxFee: '0',
-                },
-                {
-                    origin: '42161', // Different origin
-                    destinations: ['8453'],
-                    to: mockConfig.ownAddress,
-                    inputAsset: '0xtoken1',
-                    amount: '1000',
-                    callData: '0x',
-                    maxFee: '0',
-                }
-            ];
-
-            await expect(sendIntents(invoiceId, differentOriginIntents, mockDeps, mockConfig))
-                .to.be.rejectedWith('Cannot process multiple intents with different origin domains');
-        });
-
-        it('should throw an error when intent has non-zero maxFee', async () => {
-            const nonZeroMaxFeeIntent = {
-                origin: '1',
-                destinations: ['8453'],
-                to: mockConfig.ownAddress,
-                inputAsset: '0xtoken1',
-                amount: '1000',
-                callData: '0x',
-                maxFee: '100', // Non-zero maxFee
-            };
-
-            await expect(sendIntents(invoiceId, [nonZeroMaxFeeIntent], mockDeps, mockConfig))
-                .to.be.rejectedWith('intent.maxFee (100) must be 0');
-        });
-
-        it('should throw an error when intent has non-empty callData', async () => {
-            const nonEmptyCallDataIntent = {
-                origin: '1',
-                destinations: ['8453'],
-                to: mockConfig.ownAddress,
-                inputAsset: '0xtoken1',
-                amount: '1000',
-                callData: '0x1234', // Non-empty callData
-                maxFee: '0',
-            };
-
-            await expect(sendIntents(invoiceId, [nonEmptyCallDataIntent], mockDeps, mockConfig))
-                .to.be.rejectedWith('intent.callData (0x1234) must be 0x');
-        });
-
-        it('should throw an error when intent.to does not match ownAddress for EOA destination', async () => {
-            const configWithEOADestination = {
-                ...mockConfig,
-                chains: {
-                    '1': { providers: ['provider1'] },
-                    '8453': { providers: ['provider2'] }, // EOA destination
-                },
-            } as unknown as MarkConfiguration;
-
-            const wrongToAddressIntent = {
-                origin: '1',
-                destinations: ['8453'],
-                to: '0xwrongaddress', // Should be ownAddress for EOA
-                inputAsset: '0xtoken1',
-                amount: '1000',
-                callData: '0x',
-                maxFee: '0',
-            };
-
-            await expect(sendIntents(invoiceId, [wrongToAddressIntent], mockDeps, configWithEOADestination))
-                .to.be.rejectedWith(`intent.to (0xwrongaddress) must be ownAddress (${mockConfig.ownAddress}) for destination 8453`);
-        });
-
-        it('should treat chain with only gnosisSafeAddress as EOA', async () => {
-            const safeAddress = '0x9876543210987654321098765432109876543210';
-            const configWithOnlySafeAddress = {
-                ...mockConfig,
-                chains: {
-                    '1': { providers: ['provider1'] },
-                    '8453': {
-                        providers: ['provider2'],
-                        gnosisSafeAddress: safeAddress,
-                    },
-                },
-            } as unknown as MarkConfiguration;
-
-            const intentToOwnAddress = {
-                origin: '1',
-                destinations: ['8453'],
-                to: mockConfig.ownAddress, // Should validate against ownAddress, not safeAddress
-                inputAsset: '0xtoken1',
-                amount: '1000',
-                callData: '0x',
-                maxFee: '0',
-            };
-
-            // This should pass because the chain is treated as EOA
-            const result = await sendIntents(invoiceId, [intentToOwnAddress], mockDeps, configWithOnlySafeAddress);
-            expect(result).to.have.length(1);
-        });
-
-        it('should pass validation when intent.to matches ownAddress for EOA destination', async () => {
-            const configWithEOADestination = {
-                ...mockConfig,
-                chains: {
-                    '1': { providers: ['provider1'] },
-                    '8453': { providers: ['provider2'] }, // EOA destination
-                },
-            } as unknown as MarkConfiguration;
-
-            const validEOAIntent = {
-                origin: '1',
-                destinations: ['8453'],
-                to: mockConfig.ownAddress, // Correct for EOA
-                inputAsset: '0xtoken1',
-                amount: '1000',
-                callData: '0x',
-                maxFee: '0',
-            };
-
-            const result = await sendIntents(invoiceId, [validEOAIntent], mockDeps, configWithEOADestination);
-            expect(result).to.have.length(1);
-        });
-
-        it('should handle case-insensitive token address comparison', async () => {
-            const sameTokenDifferentCaseIntents = [
-                {
-                    origin: '1',
-                    destinations: ['8453'],
-                    to: mockConfig.ownAddress,
-                    inputAsset: '0xToken1', // Mixed case
-                    amount: '1000',
-                    callData: '0x',
-                    maxFee: '0',
-                },
-                {
-                    origin: '1',
-                    destinations: ['42161'],
-                    to: mockConfig.ownAddress,
-                    inputAsset: '0xTOKEN1', // Different case but same token
-                    amount: '2000',
-                    callData: '0x',
-                    maxFee: '0',
-                }
-            ];
-
-            // Should not throw error for same token with different cases
-            const result = await sendIntents(invoiceId, sameTokenDifferentCaseIntents, mockDeps, mockConfig);
-            expect(result).to.have.length(1);
-        });
-
-        it('should validate multiple destinations for the same intent', async () => {
-            const safeAddress1 = '0x1111111111111111111111111111111111111111';
-            const safeAddress2 = '0x2222222222222222222222222222222222222222';
-
-            const configWithMultipleDestinations = {
-                ...mockConfig,
-                chains: {
-                    '1': { providers: ['provider1'] },
-                    '8453': {
-                        providers: ['provider2'],
-                        gnosisSafeAddress: safeAddress1,
-                    },
-                    '42161': {
-                        providers: ['provider3'],
-                        gnosisSafeAddress: safeAddress2,
-                    },
-                },
-            } as unknown as MarkConfiguration;
-
-            // This should fail because intent.to can only match one safeAddress
-            const multiDestinationIntent = {
-                origin: '1',
-                destinations: ['8453', '42161'], // Multiple destinations with different safe addresses
-                to: safeAddress1, // Can only match one
-                inputAsset: '0xtoken1',
-                amount: '1000',
-                callData: '0x',
-                maxFee: '0',
-            };
-
-            await expect(sendIntents(invoiceId, [multiDestinationIntent], mockDeps, configWithMultipleDestinations))
-                .to.be.rejectedWith(`intent.to (${safeAddress1}) must be safeAddress (${safeAddress2}) for destination 42161`);
-        });
-
-        it('should throw error for unrecognized destination wallet type', async () => {
-            const configWithInvalidWalletType = {
-                ...mockConfig,
-                chains: {
-                    '1': { providers: ['provider1'] },
-                    '8453': {
-                        providers: ['provider2'],
-                        walletType: 'INVALID_TYPE', // Invalid wallet type
-                    },
-                },
-            } as unknown as MarkConfiguration;
-
-            const intentWithInvalidWallet = {
-                origin: '1',
-                destinations: ['8453'],
-                to: mockConfig.ownAddress,
-                inputAsset: '0xtoken1',
-                amount: '1000',
-                callData: '0x',
-                maxFee: '0',
-            };
-
-            await expect(sendIntents(invoiceId, [intentWithInvalidWallet], mockDeps, configWithInvalidWalletType))
-                .to.be.rejectedWith('Unrecognized destination wallet type configured: INVALID_TYPE');
-        });
-
-        it('should throw error when EVM intent origin validation fails', async () => {
-            const mixedOriginIntents: NewIntentParams[] = [
-                {
-                    origin: '1',
-                    destinations: ['8453'],
-                    to: mockConfig.ownAddress,
-                    inputAsset: '0xtoken1',
-                    amount: '1000',
-                    callData: '0x',
-                    maxFee: '0',
-                },
-                {
-                    origin: '137', // Different origin to trigger validation error
-                    destinations: ['8453'],
-                    to: mockConfig.ownAddress,
-                    inputAsset: '0xtoken1',
-                    amount: '1000',
-                    callData: '0x',
-                    maxFee: '0',
-                }
-            ];
-
-            (mockDeps.everclear.createNewIntent as SinonStub).resolves({
-                to: zeroAddress,
-                data: '0xdata',
-                chainId: 1,
-            });
-
-            await expect(sendIntents(invoiceId, mixedOriginIntents, mockDeps, mockConfig))
-                .to.be.rejectedWith('Cannot process multiple intents with different origin domains');
-        });
-=======
     it('should throw an error when intent has non-empty callData', async () => {
       const nonEmptyCallDataIntent = {
         origin: '1',
@@ -985,188 +574,8 @@
       await expect(sendIntents(invoiceId, [nonEmptyCallDataIntent], mockDeps, mockConfig)).rejects.toThrow(
         'intent.callData (0x1234) must be 0x',
       );
->>>>>>> 60f10245
-    });
-
-<<<<<<< HEAD
-describe('SVM Chain Handling', () => {
-    let mockDeps: SinonStubbedInstance<MarkAdapters>;
-    let mockConfig: MarkConfiguration;
-    const invoiceId = '0xmockinvoice';
-    const requestId = 'test-request-id';
-
-    beforeEach(() => {
-        mockDeps = {
-            everclear: createStubInstance(EverclearAdapter, {
-                solanaCreateNewIntent: stub(),
-                solanaCreateLookupTable: stub(),
-                getMinAmounts: stub(),
-            }),
-            chainService: createStubInstance(ChainService, {
-                submitAndMonitor: stub(),
-                deriveProgramAddress: stub(),
-            }),
-            logger: createStubInstance(Logger),
-            web3Signer: createStubInstance(Web3Signer),
-            purchaseCache: createStubInstance(PurchaseCache),
-            rebalanceCache: createStubInstance(RebalanceCache),
-            rebalance: createStubInstance(RebalanceAdapter),
-            prometheus: createStubInstance(PrometheusAdapter),
-        };
-
-        mockConfig = {
-            ownSolAddress: 'SolanaAddressExample123456789012345678901234',
-            chains: {
-                '1399811149': { // SVM chain ID (Solana)
-                    providers: ['solana-provider'],
-                    deployments: {
-                        everclear: '0x1234567890123456789012345678901234567890123456789012345678901234',
-                    },
-                },
-            },
-        } as unknown as MarkConfiguration;
-    });
-
-    afterEach(() => {
-        sinonRestore();
-    });
-
-    it('should handle SVM intents successfully', async () => {
-        const svmIntent: NewIntentParams = {
-            origin: '1399811149', // SVM chain
-            destinations: ['1'],
-            to: mockConfig.ownSolAddress,
-            inputAsset: 'SolanaTokenAddress123456789012345678901234',
-            amount: '1000000',
-            callData: '0x',
-            maxFee: '0',
-        };
-
-        (mockDeps.everclear.solanaCreateNewIntent as SinonStub).resolves({
-            to: 'SolanaContractAddress',
-            data: 'solana-tx-data',
-            value: '0',
-        });
-
-        (mockDeps.everclear.getMinAmounts as SinonStub).resolves({
-            minAmounts: { '1399811149': '500000' }
-        });
-
-        (mockDeps.chainService.submitAndMonitor as SinonStub).resolves({
-            transactionHash: '0xsolanatxhash',
-        });
-
-        const result = await sendIntents(invoiceId, [svmIntent], mockDeps, mockConfig, requestId);
-
-        expect(result).to.have.length(1);
-        expect(result[0].transactionHash).to.equal('0xsolanatxhash');
-        expect(result[0].chainId).to.equal('1399811149');
-        expect((mockDeps.everclear.solanaCreateNewIntent as SinonStub).called).to.be.true;
-    });
-
-    it('should handle lookup table creation for SVM intents when LookupTableNotFoundError occurs', async () => {
-        const svmIntent: NewIntentParams = {
-            origin: '1399811149',
-            destinations: ['1'],
-            to: mockConfig.ownSolAddress,
-            inputAsset: 'SolanaTokenAddress123456789012345678901234',
-            amount: '1000000',
-            callData: '0x',
-            maxFee: '0',
-        };
-
-        // First call fails with LookupTableNotFoundError, then succeeds
-        (mockDeps.everclear.solanaCreateNewIntent as SinonStub)
-            .onFirstCall().rejects(new LookupTableNotFoundError('Lookup table not found'))
-            .onSecondCall().resolves({
-                to: 'SolanaContractAddress',
-                data: 'solana-tx-data',
-                value: '0',
-            });
-
-        (mockDeps.everclear.solanaCreateLookupTable as SinonStub).resolves({
-            to: 'LookupTableContract',
-            data: 'lookup-table-data',
-            value: '0',
-        });
-
-        (mockDeps.chainService.deriveProgramAddress as SinonStub)
-            .onFirstCall().resolves(['userTokenAccount'])
-            .onSecondCall().resolves(['programVault'])
-            .onThirdCall().resolves(['programVaultAccount']);
-
-        (mockDeps.everclear.getMinAmounts as SinonStub).resolves({
-            minAmounts: { '1399811149': '500000' }
-        });
-
-        (mockDeps.chainService.submitAndMonitor as SinonStub)
-            .onFirstCall().resolves({ transactionHash: '0xlookuptablehash' }) // Lookup table creation
-            .onSecondCall().resolves({ transactionHash: '0xsolanatxhash' }); // Intent creation
-
-        const result = await sendIntents(invoiceId, [svmIntent], mockDeps, mockConfig, requestId);
-
-        expect(result).to.have.length(1);
-        expect((mockDeps.everclear.solanaCreateLookupTable as SinonStub).called).to.be.true;
-        expect((mockDeps.chainService.submitAndMonitor as SinonStub).callCount).to.equal(2);
-    });
-
-    it('should handle SVM intents with different input assets error', async () => {
-        const svmIntents: NewIntentParams[] = [
-            {
-                origin: '1399811149',
-                destinations: ['1'],
-                to: mockConfig.ownSolAddress,
-                inputAsset: 'SolanaToken1',
-                amount: '1000000',
-                callData: '0x',
-                maxFee: '0',
-            },
-            {
-                origin: '1399811149',
-                destinations: ['1'],
-                to: mockConfig.ownSolAddress,
-                inputAsset: 'SolanaToken2', // Different input asset
-                amount: '1000000',
-                callData: '0x',
-                maxFee: '0',
-            }
-        ];
-
-        await expect(sendIntents(invoiceId, svmIntents, mockDeps, mockConfig, requestId))
-            .to.be.rejectedWith('Cannot process multiple intents with different input assets');
-    });
-
-    it('should handle SVM intent min amount warning', async () => {
-        const svmIntent: NewIntentParams = {
-            origin: '1399811149',
-            destinations: ['1'],
-            to: mockConfig.ownSolAddress,
-            inputAsset: 'SolanaTokenAddress123456789012345678901234',
-            amount: '1000000',
-            callData: '0x',
-            maxFee: '0',
-        };
-
-        (mockDeps.everclear.solanaCreateNewIntent as SinonStub).resolves({
-            to: 'SolanaContractAddress',
-            data: 'solana-tx-data',
-            value: '0',
-        });
-
-        // Min amount is smaller than intent amount (reversed condition to trigger warning)
-        (mockDeps.everclear.getMinAmounts as SinonStub).resolves({
-            minAmounts: { '1399811149': '500000' } // smaller than 1000000
-        });
-
-        (mockDeps.chainService.submitAndMonitor as SinonStub).resolves({
-            transactionHash: '0xsolanatxhash',
-        });
-
-        const result = await sendIntents(invoiceId, [svmIntent], mockDeps, mockConfig, requestId);
-
-        expect(result).to.have.length(1);
-        expect((mockDeps.logger.warn as SinonStub).called).to.be.true;
-=======
+    });
+
     it('should throw an error when intent.to does not match ownAddress for EOA destination', async () => {
       const configWithEOADestination = {
         ...mockConfig,
@@ -1366,688 +775,10 @@
       await expect(
         sendIntents(invoiceId, [multiDestinationIntent], mockDeps, configWithMultipleDestinations),
       ).rejects.toThrow(`intent.to (${safeAddress1}) must be safeAddress (${safeAddress2}) for destination 42161`);
->>>>>>> 60f10245
     });
   });
 });
 
-<<<<<<< HEAD
-    it('should rethrow non-LookupTableNotFoundError from SVM intent creation', async () => {
-        const svmIntent: NewIntentParams = {
-            origin: '1399811149',
-            destinations: ['1'],
-            to: mockConfig.ownSolAddress,
-            inputAsset: 'SolanaTokenAddress123456789012345678901234',
-            amount: '1000000',
-            callData: '0x',
-            maxFee: '0',
-        };
-
-        const apiError = new Error('API connection failed');
-        (mockDeps.everclear.solanaCreateNewIntent as SinonStub).rejects(apiError);
-
-        await expect(sendIntents(invoiceId, [svmIntent], mockDeps, mockConfig, requestId))
-            .to.be.rejectedWith('API connection failed');
-    });
-});
-
-describe('TVM Chain Handling', () => {
-    let mockDeps: SinonStubbedInstance<MarkAdapters>;
-    let mockConfig: MarkConfiguration;
-    const invoiceId = '0xmockinvoice';
-    const requestId = 'test-request-id';
-
-    beforeEach(() => {
-        mockDeps = {
-            everclear: createStubInstance(EverclearAdapter, {
-                tronCreateNewIntent: stub(),
-                getMinAmounts: stub(),
-            }),
-            chainService: createStubInstance(ChainService, {
-                submitAndMonitor: stub(),
-                readTx: stub(),
-                getAddress: stub(),
-            }),
-            logger: createStubInstance(Logger),
-            web3Signer: createStubInstance(Web3Signer),
-            purchaseCache: createStubInstance(PurchaseCache),
-            rebalanceCache: createStubInstance(RebalanceCache),
-            rebalance: createStubInstance(RebalanceAdapter),
-            prometheus: createStubInstance(PrometheusAdapter),
-        };
-
-        mockConfig = {
-            ownAddress: 'TR7NHqjeKQxGTCi8q8ZY4pL8otSzgjLj6t',
-            chains: {
-                '728126428': { // TVM chain ID for Tron
-                    providers: ['tron-provider'],
-                    deployments: {
-                        everclear: 'TR7NHqjeKQxGTCi8q8ZY4pL8otSzgjLj6t',
-                    },
-                },
-            },
-        } as unknown as MarkConfiguration;
-    });
-
-    afterEach(() => {
-        sinonRestore();
-    });
-
-    it('should handle TVM intents successfully', async () => {
-        const tvmIntent: NewIntentParams = {
-            origin: '728126428', // TVM chain
-            destinations: ['1'],
-            to: mockConfig.ownAddress,
-            inputAsset: 'TR7NHqjeKQxGTCi8q8ZY4pL8otSzgjLj6t', // USDT on Tron
-            amount: '1000000',
-            callData: '0x',
-            maxFee: '0',
-        };
-
-        (mockDeps.chainService.getAddress as SinonStub).resolves({
-            '728126428': 'TR7NHqjeKQxGTCi8q8ZY4pL8otSzgjLj6t'
-        });
-
-        (mockDeps.everclear.tronCreateNewIntent as SinonStub).resolves({
-            to: 'TR7NHqjeKQxGTCi8q8ZY4pL8otSzgjLj6t',
-            data: 'tron-tx-data',
-            value: '0',
-        });
-
-        (mockDeps.everclear.getMinAmounts as SinonStub).resolves({
-            minAmounts: { '728126428': BigInt(tvmIntent.amount).toString() }
-        });
-
-        // Mock successful allowance check (sufficient allowance)
-        const encodedAllowance = '0x00000000000000000000000000000000000000000000000000000000000f4240'; // 1000000n in hex
-        (mockDeps.chainService.readTx as SinonStub).resolves(encodedAllowance);
-
-        (mockDeps.chainService.submitAndMonitor as SinonStub).resolves({
-            transactionHash: '0xtrontxhash',
-            cumulativeGasUsed: '100000',
-            effectiveGasPrice: '10000000000',
-            logs: [{
-                topics: [
-                    INTENT_ADDED_TOPIC0 as `0x${string}`,
-                    '0x0000000000000000000000000000000000000000000000000000000000000001',
-                    '0x0000000000000000000000000000000000000000000000000000000000000002'
-                ],
-                data: '0x000000000000000000000000000000000000000000000000000000000000074d000000000000000000000000000000000000000000000000000000000000004000000000000000000000000015a7ca97d1ed168fb34a4055cefa2e2f9bdb6c75000000000000000000000000b60d0c2e8309518373b40f8eaa2cad0d1de3decb000000000000000000000000fde4c96c8593536e31f229ea8f37b2ada2699bb2000000000000000000000000000000000000000000000000000000000000000000000000000000000000000000000000000000000000000000000000000000000000000000000000000000000000000000000000000000000000000000002105000000000000000000000000000000000000000000000000000000000000074d0000000000000000000000000000000000000000000000000000000067f1620f0000000000000000000000000000000000000000000000000000000000000000000000000000000000000000000000000000000000000000000000e8d4a51000000000000000000000000000000000000000000000000000000000000000018000000000000000000000000000000000000000000000000000000000000002400000000000000000000000000000000000000000000000000000000000000005000000000000000000000000000000000000000000000000000000000000a86a0000000000000000000000000000000000000000000000000000000000000089000000000000000000000000000000000000000000000000000000000000a4b1000000000000000000000000000000000000000000000000000000000000000a00000000000000000000000000000000000000000000000000000000000000010000000000000000000000000000000000000000000000000000000000000000'
-            }]
-        });
-
-        const result = await sendIntents(invoiceId, [tvmIntent], mockDeps, mockConfig, requestId);
-
-        expect(result).to.have.length(1);
-        expect(result[0].transactionHash).to.equal('0xtrontxhash');
-        expect(result[0].chainId).to.equal('728126428');
-        expect((mockDeps.everclear.tronCreateNewIntent as SinonStub).called).to.be.true;
-    });
-
-    it('should handle TVM intents with different input assets error', async () => {
-        const tvmIntents: NewIntentParams[] = [
-            {
-                origin: '728126428',
-                destinations: ['1'],
-                to: mockConfig.ownAddress,
-                inputAsset: 'TronToken1',
-                amount: '1000000',
-                callData: '0x',
-                maxFee: '0',
-            },
-            {
-                origin: '728126428',
-                destinations: ['1'],
-                to: mockConfig.ownAddress,
-                inputAsset: 'TronToken2', // Different input asset
-                amount: '1000000',
-                callData: '0x',
-                maxFee: '0',
-            }
-        ];
-
-        await expect(sendIntents(invoiceId, tvmIntents, mockDeps, mockConfig, requestId))
-            .to.be.rejectedWith('Cannot process multiple intents with different input assets');
-    });
-
-    it('should handle TVM intents with approval error', async () => {
-        const tvmIntent: NewIntentParams = {
-            origin: '728126428',
-            destinations: ['1'],
-            to: mockConfig.ownAddress,
-            inputAsset: 'TronToken1',
-            amount: '1000000',
-            callData: '0x',
-            maxFee: '0',
-        };
-
-        (mockDeps.chainService.getAddress as SinonStub).resolves({
-            '728126428': 'TR7NHqjeKQxGTCi8q8ZY4pL8otSzgjLj6t'
-        });
-
-        (mockDeps.everclear.tronCreateNewIntent as SinonStub).resolves({
-            to: 'TR7NHqjeKQxGTCi8q8ZY4pL8otSzgjLj6t',
-            data: 'tron-tx-data',
-            value: '0',
-        });
-
-        // Mock insufficient allowance
-        const encodedAllowance = '0x00000000000000000000000000000000000000000000000000000000000001f4'; // 500n in hex
-        (mockDeps.chainService.readTx as SinonStub).resolves(encodedAllowance);
-
-        // Mock approval failure
-        (mockDeps.chainService.submitAndMonitor as SinonStub).rejects(new Error('TRC20 approval failed'));
-
-        await expect(sendIntents(invoiceId, [tvmIntent], mockDeps, mockConfig, requestId))
-            .to.be.rejectedWith('TRC20 approval failed');
-
-        expect((mockDeps.logger.error as SinonStub).calledWith('Failed to approve TRC20 on Tron')).to.be.true;
-    });
-
-    it('should handle TVM intents with multiple intents warning (only processes first)', async () => {
-        const tvmIntents: NewIntentParams[] = [
-            {
-                origin: '728126428',
-                destinations: ['1'],
-                to: mockConfig.ownAddress,
-                inputAsset: 'TronToken1',
-                amount: '1000000',
-                callData: '0x',
-                maxFee: '0',
-            },
-            {
-                origin: '728126428',
-                destinations: ['2'],
-                to: mockConfig.ownAddress,
-                inputAsset: 'TronToken1', // Same token
-                amount: '2000000',
-                callData: '0x',
-                maxFee: '0',
-            }
-        ];
-
-        (mockDeps.chainService.getAddress as SinonStub).resolves({
-            '728126428': 'TR7NHqjeKQxGTCi8q8ZY4pL8otSzgjLj6t'
-        });
-
-        (mockDeps.everclear.tronCreateNewIntent as SinonStub).resolves({
-            to: 'TR7NHqjeKQxGTCi8q8ZY4pL8otSzgjLj6t',
-            data: 'tron-tx-data',
-            value: '0',
-        });
-
-        (mockDeps.everclear.getMinAmounts as SinonStub).resolves({
-            minAmounts: { '728126428': tvmIntents[0].amount }
-        });
-
-        const encodedAllowance = '0x00000000000000000000000000000000000000000000003635c9adc5dea00000'; // Large allowance
-        (mockDeps.chainService.readTx as SinonStub).resolves(encodedAllowance);
-
-        (mockDeps.chainService.submitAndMonitor as SinonStub).resolves({
-            transactionHash: '0xtrontxhash',
-            cumulativeGasUsed: '100000',
-            effectiveGasPrice: '10000000000',
-            logs: [{
-                topics: [
-                    INTENT_ADDED_TOPIC0 as `0x${string}`,
-                    '0x0000000000000000000000000000000000000000000000000000000000000001'
-                ],
-                data: '0x000000000000000000000000000000000000000000000000000000000000074d000000000000000000000000000000000000000000000000000000000000004000000000000000000000000015a7ca97d1ed168fb34a4055cefa2e2f9bdb6c75000000000000000000000000b60d0c2e8309518373b40f8eaa2cad0d1de3decb000000000000000000000000fde4c96c8593536e31f229ea8f37b2ada2699bb2000000000000000000000000000000000000000000000000000000000000000000000000000000000000000000000000000000000000000000000000000000000000000000000000000000000000000000000000000000000000000000002105000000000000000000000000000000000000000000000000000000000000074d0000000000000000000000000000000000000000000000000000000067f1620f0000000000000000000000000000000000000000000000000000000000000000000000000000000000000000000000000000000000000000000000e8d4a51000000000000000000000000000000000000000000000000000000000000000018000000000000000000000000000000000000000000000000000000000000002400000000000000000000000000000000000000000000000000000000000000005000000000000000000000000000000000000000000000000000000000000a86a0000000000000000000000000000000000000000000000000000000000000089000000000000000000000000000000000000000000000000000000000000a4b1000000000000000000000000000000000000000000000000000000000000000a00000000000000000000000000000000000000000000000000000000000000010000000000000000000000000000000000000000000000000000000000000000'
-            }]
-        });
-
-        const result = await sendIntents(invoiceId, tvmIntents, mockDeps, mockConfig, requestId);
-
-        expect(result).to.have.length(1); // Only first intent processed
-        expect((mockDeps.logger.warn as SinonStub).calledWith('Tron API currently only supports single intents, processing first intent only')).to.be.true;
-    });
-
-    it('should handle TVM intents with gas metrics update failure', async () => {
-        const tvmIntent: NewIntentParams = {
-            origin: '728126428',
-            destinations: ['1'],
-            to: mockConfig.ownAddress,
-            inputAsset: 'TronToken1',
-            amount: '1000000',
-            callData: '0x',
-            maxFee: '0',
-        };
-
-        (mockDeps.chainService.getAddress as SinonStub).resolves({
-            '728126428': 'TR7NHqjeKQxGTCi8q8ZY4pL8otSzgjLj6t'
-        });
-
-        (mockDeps.everclear.tronCreateNewIntent as SinonStub).resolves({
-            to: 'TR7NHqjeKQxGTCi8q8ZY4pL8otSzgjLj6t',
-            data: 'tron-tx-data',
-            value: '0',
-        });
-
-        (mockDeps.everclear.getMinAmounts as SinonStub).resolves({
-            minAmounts: { '728126428': tvmIntent.amount }
-        });
-
-        const encodedAllowance = '0x00000000000000000000000000000000000000000000000000000000000f4240';
-        (mockDeps.chainService.readTx as SinonStub).resolves(encodedAllowance);
-
-        (mockDeps.chainService.submitAndMonitor as SinonStub).resolves({
-            transactionHash: '0xtrontxhash',
-            cumulativeGasUsed: '100000',
-            effectiveGasPrice: '10000000000',
-            logs: [{
-                topics: [
-                    INTENT_ADDED_TOPIC0 as `0x${string}`,
-                    '0x0000000000000000000000000000000000000000000000000000000000000001'
-                ],
-                data: '0x000000000000000000000000000000000000000000000000000000000000074d000000000000000000000000000000000000000000000000000000000000004000000000000000000000000015a7ca97d1ed168fb34a4055cefa2e2f9bdb6c75000000000000000000000000b60d0c2e8309518373b40f8eaa2cad0d1de3decb000000000000000000000000fde4c96c8593536e31f229ea8f37b2ada2699bb2000000000000000000000000000000000000000000000000000000000000000000000000000000000000000000000000000000000000000000000000000000000000000000000000000000000000000000000000000000000000000000002105000000000000000000000000000000000000000000000000000000000000074d0000000000000000000000000000000000000000000000000000000067f1620f0000000000000000000000000000000000000000000000000000000000000000000000000000000000000000000000000000000000000000000000e8d4a51000000000000000000000000000000000000000000000000000000000000000018000000000000000000000000000000000000000000000000000000000000002400000000000000000000000000000000000000000000000000000000000000005000000000000000000000000000000000000000000000000000000000000a86a0000000000000000000000000000000000000000000000000000000000000089000000000000000000000000000000000000000000000000000000000000a4b1000000000000000000000000000000000000000000000000000000000000000a00000000000000000000000000000000000000000000000000000000000000010000000000000000000000000000000000000000000000000000000000000000'
-            }]
-        });
-
-        // Mock prometheus to throw an error
-        (mockDeps.prometheus.updateGasSpent as SinonStub).throws(new Error('Prometheus update failed'));
-
-        const result = await sendIntents(invoiceId, [tvmIntent], mockDeps, mockConfig, requestId);
-
-        expect(result).to.have.length(1);
-        expect((mockDeps.logger.warn as SinonStub).calledWith('Failed to update gas spent')).to.be.true;
-    });
-
-    it('should handle TVM intent origin validation error', async () => {
-        const tvmIntents: NewIntentParams[] = [
-            {
-                origin: '728126428', // TVM chain
-                destinations: ['1'],
-                to: mockConfig.ownAddress,
-                inputAsset: 'TronToken1',
-                amount: '1000000',
-                callData: '0x',
-                maxFee: '0',
-            },
-            {
-                origin: '137', // Different origin in batch
-                destinations: ['1'],
-                to: mockConfig.ownAddress,
-                inputAsset: 'TronToken1',
-                amount: '1000000',
-                callData: '0x',
-                maxFee: '0',
-            }
-        ];
-
-        (mockDeps.chainService.getAddress as SinonStub).resolves({
-            '728126428': 'TR7NHqjeKQxGTCi8q8ZY4pL8otSzgjLj6t'
-        });
-
-        await expect(sendIntents(invoiceId, tvmIntents, mockDeps, mockConfig, requestId))
-            .to.be.rejectedWith('Cannot process multiple intents with different origin domains');
-    });
-
-    it('should handle TVM intent with wrong address for TVM EOA destination', async () => {
-        const configWithTvmDestination = {
-            ...mockConfig,
-            chains: {
-                '728126428': { providers: ['tron-provider'] },
-                '195': { // Another TVM chain as destination
-                    providers: ['tvm-provider'],
-                },
-            },
-        } as unknown as MarkConfiguration;
-
-        const tvmIntent: NewIntentParams = {
-            origin: '728126428',
-            destinations: ['195'], // TVM destination
-            to: 'WrongTronAddress', // Should match addresses[destination] for TVM
-            inputAsset: 'TronToken1',
-            amount: '1000000',
-            callData: '0x',
-            maxFee: '0',
-        };
-
-        (mockDeps.chainService.getAddress as SinonStub).resolves({
-            '728126428': 'TR7NHqjeKQxGTCi8q8ZY4pL8otSzgjLj6t',
-            '195': 'TR7NHqjeKQxGTCi8q8ZY4pL8otSzgjLj6t'
-        });
-
-        await expect(sendIntents(invoiceId, [tvmIntent], mockDeps, configWithTvmDestination, requestId))
-            .to.be.rejectedWith('intent.to (WrongTronAddress) must be TR7NHqjeKQxGTCi8q8ZY4pL8otSzgjLj6t for destination 195');
-    });
-
-    it('should handle TVM intent with wrong address for TVM destination', async () => {
-        const safeAddress = 'TR7NHqjeKQxGTCi8q8ZY4pL8otSzgjLj6t';
-        const configWithTvm = {
-            ...mockConfig,
-            chains: {
-                '728126428': { providers: ['tron-provider'] },
-                '195': {
-                    providers: ['tvm-provider'],
-                    gnosisSafeAddress: safeAddress,
-                },
-            },
-        } as unknown as MarkConfiguration;
-
-        const tvmIntent: NewIntentParams = {
-            origin: '728126428',
-            destinations: ['195'], // TVM destination
-            to: 'WrongSafeAddress', // Should match safeAddress
-            inputAsset: 'TronToken1',
-            amount: '1000000',
-            callData: '0x',
-            maxFee: '0',
-        };
-
-        (mockDeps.chainService.getAddress as SinonStub).resolves({
-            '728126428': 'TR7NHqjeKQxGTCi8q8ZY4pL8otSzgjLj6t',
-            '195': 'TR7NHqjeKQxGTCi8q8ZY4pL8otSzgjLj6t'
-        });
-
-        await expect(sendIntents(invoiceId, [tvmIntent], mockDeps, configWithTvm, requestId))
-            .to.be.rejectedWith(`intent.to (WrongSafeAddress) must be safeAddress (${safeAddress}) for destination 195`);
-    });
-
-    it('should handle TVM intent with unrecognized wallet type for destination', async () => {
-        const configWithInvalidWalletType = {
-            ...mockConfig,
-            chains: {
-                '728126428': {
-                    providers: ['tron-provider'],
-                    deployments: { everclear: 'TR7NHqjeKQxGTCi8q8ZY4pL8otSzgjLj6t' }
-                },
-                '195': {
-                    providers: ['tvm-provider'],
-                    walletType: 'INVALID_TVM_TYPE',
-                },
-            },
-        } as unknown as MarkConfiguration;
-
-        const tvmIntent: NewIntentParams = {
-            origin: '728126428',
-            destinations: ['195'],
-            to: mockConfig.ownAddress,
-            inputAsset: 'TronToken1',
-            amount: '1000000',
-            callData: '0x',
-            maxFee: '0',
-        };
-
-        (mockDeps.chainService.getAddress as SinonStub).resolves({
-            '728126428': 'TR7NHqjeKQxGTCi8q8ZY4pL8otSzgjLj6t'
-        });
-
-        (mockDeps.everclear.tronCreateNewIntent as SinonStub).resolves({
-            to: 'TR7NHqjeKQxGTCi8q8ZY4pL8otSzgjLj6t',
-            data: 'tron-tx-data',
-            value: '0',
-        });
-
-        await expect(sendIntents(invoiceId, [tvmIntent], mockDeps, configWithInvalidWalletType, requestId))
-            .to.be.rejectedWith('Unrecognized destination wallet type configured: INVALID_TVM_TYPE');
-    });
-
-    it('should handle TVM intent with required approval successfully', async () => {
-        const tvmIntent: NewIntentParams = {
-            origin: '728126428',
-            destinations: ['1'],
-            to: mockConfig.ownAddress,
-            inputAsset: 'TronToken1',
-            amount: '1000000',
-            callData: '0x',
-            maxFee: '0',
-        };
-
-        (mockDeps.chainService.getAddress as SinonStub).resolves({
-            '728126428': 'TR7NHqjeKQxGTCi8q8ZY4pL8otSzgjLj6t'
-        });
-
-        (mockDeps.everclear.tronCreateNewIntent as SinonStub).resolves({
-            to: 'TR7NHqjeKQxGTCi8q8ZY4pL8otSzgjLj6t',
-            data: 'tron-tx-data',
-            value: '0',
-        });
-
-        (mockDeps.everclear.getMinAmounts as SinonStub).resolves({
-            minAmounts: { '728126428': tvmIntent.amount }
-        });
-
-        // Mock insufficient allowance to trigger approval
-        const encodedAllowance = '0x00000000000000000000000000000000000000000000000000000000000001f4'; // 500n in hex
-        (mockDeps.chainService.readTx as SinonStub).resolves(encodedAllowance);
-
-        // Mock successful approval and intent submission
-        (mockDeps.chainService.submitAndMonitor as SinonStub)
-            .onFirstCall().resolves({
-                transactionHash: '0xapprovaltxhash',
-                cumulativeGasUsed: '50000',
-                effectiveGasPrice: '10000000000',
-            })
-            .onSecondCall().resolves({
-                transactionHash: '0xtrontxhash',
-                cumulativeGasUsed: '100000',
-                effectiveGasPrice: '10000000000',
-                logs: [{
-                    topics: [
-                        INTENT_ADDED_TOPIC0 as `0x${string}`,
-                        '0x0000000000000000000000000000000000000000000000000000000000000001'
-                    ],
-                    data: '0x000000000000000000000000000000000000000000000000000000000000074d000000000000000000000000000000000000000000000000000000000000004000000000000000000000000015a7ca97d1ed168fb34a4055cefa2e2f9bdb6c75000000000000000000000000b60d0c2e8309518373b40f8eaa2cad0d1de3decb000000000000000000000000fde4c96c8593536e31f229ea8f37b2ada2699bb2000000000000000000000000000000000000000000000000000000000000000000000000000000000000000000000000000000000000000000000000000000000000000000000000000000000000000000000000000000000000000000002105000000000000000000000000000000000000000000000000000000000000074d0000000000000000000000000000000000000000000000000000000067f1620f0000000000000000000000000000000000000000000000000000000000000000000000000000000000000000000000000000000000000000000000e8d4a51000000000000000000000000000000000000000000000000000000000000000018000000000000000000000000000000000000000000000000000000000000002400000000000000000000000000000000000000000000000000000000000000005000000000000000000000000000000000000000000000000000000000000a86a0000000000000000000000000000000000000000000000000000000000000089000000000000000000000000000000000000000000000000000000000000a4b1000000000000000000000000000000000000000000000000000000000000000a00000000000000000000000000000000000000000000000000000000000000010000000000000000000000000000000000000000000000000000000000000000'
-                }]
-            });
-
-        const result = await sendIntents(invoiceId, [tvmIntent], mockDeps, mockConfig, requestId);
-
-        expect(result).to.have.length(1);
-        expect((mockDeps.chainService.submitAndMonitor as SinonStub).callCount).to.equal(2); // approval + intent
-        expect((mockDeps.logger.info as SinonStub).calledWith('Approval completed for Tron intent batch')).to.be.true;
-    });
-
-    it('should handle TVM intent with min amount warning and continue processing', async () => {
-        const tvmIntents: NewIntentParams[] = [
-            {
-                origin: '728126428',
-                destinations: ['1'],
-                to: mockConfig.ownAddress,
-                inputAsset: 'TronToken1',
-                amount: '500000', // Smaller than min amount
-                callData: '0x',
-                maxFee: '0',
-            },
-            {
-                origin: '728126428',
-                destinations: ['1'],
-                to: mockConfig.ownAddress,
-                inputAsset: 'TronToken1',
-                amount: '1500000', // Larger than min amount, should process
-                callData: '0x',
-                maxFee: '0',
-            }
-        ];
-
-        (mockDeps.chainService.getAddress as SinonStub).resolves({
-            '728126428': 'TR7NHqjeKQxGTCi8q8ZY4pL8otSzgjLj6t'
-        });
-
-        (mockDeps.everclear.tronCreateNewIntent as SinonStub).resolves({
-            to: 'TR7NHqjeKQxGTCi8q8ZY4pL8otSzgjLj6t',
-            data: 'tron-tx-data',
-            value: '0',
-        });
-
-        // Min amount is between the two intent amounts
-        (mockDeps.everclear.getMinAmounts as SinonStub).resolves({
-            minAmounts: { '728126428': '1000000' } // larger than 500000, smaller than 1500000
-        });
-
-        const encodedAllowance = '0x00000000000000000000000000000000000000000000000000000000003567E0'; // Large allowance
-        (mockDeps.chainService.readTx as SinonStub).resolves(encodedAllowance);
-
-        (mockDeps.chainService.submitAndMonitor as SinonStub).resolves({
-            transactionHash: '0xtrontxhash',
-            cumulativeGasUsed: '100000',
-            effectiveGasPrice: '10000000000',
-            logs: [{
-                topics: [
-                    INTENT_ADDED_TOPIC0 as `0x${string}`,
-                    '0x0000000000000000000000000000000000000000000000000000000000000001'
-                ],
-                data: '0x000000000000000000000000000000000000000000000000000000000000074d000000000000000000000000000000000000000000000000000000000000004000000000000000000000000015a7ca97d1ed168fb34a4055cefa2e2f9bdb6c75000000000000000000000000b60d0c2e8309518373b40f8eaa2cad0d1de3decb000000000000000000000000fde4c96c8593536e31f229ea8f37b2ada2699bb2000000000000000000000000000000000000000000000000000000000000000000000000000000000000000000000000000000000000000000000000000000000000000000000000000000000000000000000000000000000000000000002105000000000000000000000000000000000000000000000000000000000000074d0000000000000000000000000000000000000000000000000000000067f1620f0000000000000000000000000000000000000000000000000000000000000000000000000000000000000000000000000000000000000000000000e8d4a51000000000000000000000000000000000000000000000000000000000000000018000000000000000000000000000000000000000000000000000000000000002400000000000000000000000000000000000000000000000000000000000000005000000000000000000000000000000000000000000000000000000000000a86a0000000000000000000000000000000000000000000000000000000000000089000000000000000000000000000000000000000000000000000000000000a4b1000000000000000000000000000000000000000000000000000000000000000a00000000000000000000000000000000000000000000000000000000000000010000000000000000000000000000000000000000000000000000000000000000'
-            }]
-        });
-
-        const result = await sendIntents(invoiceId, tvmIntents, mockDeps, mockConfig, requestId);
-
-        expect(result).to.have.length(1); // Only second intent processes due to Tron single-intent limitation
-        expect((mockDeps.logger.warn as SinonStub).calledWith('Latest min amount for origin is smaller than intent size')).to.be.true;
-    });
-});
-
-describe('getAddedIntentIdsFromReceipt', () => {
-    let mockLogger: SinonStubbedInstance<Logger>;
-
-    beforeEach(() => {
-        mockLogger = createStubInstance(Logger);
-    });
-
-    afterEach(() => {
-        sinonRestore();
-    });
-
-    it('should return empty array and log error when no IntentAdded logs found', async () => {
-        const receiptWithoutIntentLogs: ChainServiceTransactionReceipt = {
-            transactionHash: '0xhash',
-            logs: [
-                {
-                    topics: ['0xsomeothertopic'],
-                    data: '0xdata'
-                }
-            ]
-        } as ChainServiceTransactionReceipt;
-
-        const result = await getAddedIntentIdsFromReceipt(
-            receiptWithoutIntentLogs,
-            '1',
-            mockLogger,
-            { requestId: 'test-request', invoiceId: 'test-invoice' }
-        );
-
-        expect(result).to.deep.equal([]);
-        expect((mockLogger.error as SinonStub).calledWith('No intents created from purchase transaction')).to.be.true;
-    });
-});
-
-describe('Destination Validation for SVM Chains', () => {
-    let mockDeps: SinonStubbedInstance<MarkAdapters>;
-    let mockConfig: MarkConfiguration;
-    const invoiceId = '0xmockinvoice';
-    const requestId = 'test-request-id';
-
-    beforeEach(() => {
-        mockDeps = {
-            everclear: createStubInstance(EverclearAdapter, {
-                createNewIntent: stub(),
-                getMinAmounts: stub(),
-            }),
-            chainService: createStubInstance(ChainService, {
-                submitAndMonitor: stub(),
-                readTx: stub(),
-            }),
-            logger: createStubInstance(Logger),
-            web3Signer: createStubInstance(Web3Signer),
-            purchaseCache: createStubInstance(PurchaseCache),
-            rebalanceCache: createStubInstance(RebalanceCache),
-            rebalance: createStubInstance(RebalanceAdapter),
-            prometheus: createStubInstance(PrometheusAdapter),
-        };
-
-        mockConfig = {
-            ownAddress: '0xdeadbeef1234567890deadbeef1234567890dead',
-            ownSolAddress: 'SolanaAddressExample123456789012345678901234',
-            chains: {
-                '1': {
-                    providers: ['eth-provider'],
-                },
-                '1399811149': { // SVM destination
-                    providers: ['solana-provider'],
-                },
-            },
-        } as unknown as MarkConfiguration;
-    });
-
-    afterEach(() => {
-        sinonRestore();
-    });
-
-    it('should validate intent.to matches ownSolAddress for SVM destination', async () => {
-        const evmToSvmIntent: NewIntentParams = {
-            origin: '1', // EVM origin
-            destinations: ['1399811149'], // SVM destination
-            to: mockConfig.ownSolAddress, // Should be ownSolAddress for SVM destination
-            inputAsset: '0xtoken1',
-            amount: '1000',
-            callData: '0x',
-            maxFee: '0',
-        };
-
-        (mockDeps.everclear.createNewIntent as SinonStub).resolves({
-            to: '0x1234567890123456789012345678901234567890',
-            data: '0xdata',
-            value: '0',
-        });
-
-        (mockDeps.everclear.getMinAmounts as SinonStub).resolves({
-            minAmounts: { '1': '500' }
-        });
-
-        const encodedAllowance = '0x00000000000000000000000000000000000000000000000000000000000007d0';
-        (mockDeps.chainService.readTx as SinonStub).resolves(encodedAllowance);
-
-        (mockDeps.chainService.submitAndMonitor as SinonStub).resolves({
-            transactionHash: '0xevmtxhash',
-            cumulativeGasUsed: 100n,
-            effectiveGasPrice: 1n,
-            logs: [{
-                topics: [
-                    INTENT_ADDED_TOPIC0 as `0x${string}`,
-                    '0x0000000000000000000000000000000000000000000000000000000000000001'
-                ],
-                data: '0x000000000000000000000000000000000000000000000000000000000000074d000000000000000000000000000000000000000000000000000000000000004000000000000000000000000015a7ca97d1ed168fb34a4055cefa2e2f9bdb6c75000000000000000000000000b60d0c2e8309518373b40f8eaa2cad0d1de3decb000000000000000000000000fde4c96c8593536e31f229ea8f37b2ada2699bb2000000000000000000000000000000000000000000000000000000000000000000000000000000000000000000000000000000000000000000000000000000000000000000000000000000000000000000000000000000000000000000002105000000000000000000000000000000000000000000000000000000000000074d0000000000000000000000000000000000000000000000000000000067f1620f0000000000000000000000000000000000000000000000000000000000000000000000000000000000000000000000000000000000000000000000e8d4a51000000000000000000000000000000000000000000000000000000000000000018000000000000000000000000000000000000000000000000000000000000002400000000000000000000000000000000000000000000000000000000000000005000000000000000000000000000000000000000000000000000000000000a86a0000000000000000000000000000000000000000000000000000000000000089000000000000000000000000000000000000000000000000000000000000a4b1000000000000000000000000000000000000000000000000000000000000000a00000000000000000000000000000000000000000000000000000000000000010000000000000000000000000000000000000000000000000000000000000000'
-            }]
-        });
-
-        const result = await sendIntents(invoiceId, [evmToSvmIntent], mockDeps, mockConfig, requestId);
-        expect(result).to.have.length(1);
-    });
-
-    it('should throw error when intent.to does not match ownSolAddress for SVM destination', async () => {
-        const evmToSvmIntent: NewIntentParams = {
-            origin: '1', // EVM origin
-            destinations: ['1399811149'], // SVM destination
-            to: 'WrongSolanaAddress123456789012345678901', // Wrong address for SVM destination
-            inputAsset: '0xtoken1',
-            amount: '1000',
-            callData: '0x',
-            maxFee: '0',
-        };
-
-        await expect(sendIntents(invoiceId, [evmToSvmIntent], mockDeps, mockConfig, requestId))
-            .to.be.rejectedWith(`intent.to (WrongSolanaAddress123456789012345678901) must be ownSolAddress (${mockConfig.ownSolAddress}) for destination 1399811149`);
-    });
-
-    it('should validate intent destinations length for SVM destination', async () => {
-        const evmToSvmIntent: NewIntentParams = {
-            origin: '1', // EVM origin
-            destinations: ['1399811149', '42161'], // Multiple destinations including SVM - should fail
-            to: mockConfig.ownSolAddress,
-            inputAsset: '0xtoken1',
-            amount: '1000',
-            callData: '0x',
-            maxFee: '0',
-        };
-
-        await expect(sendIntents(invoiceId, [evmToSvmIntent], mockDeps, mockConfig, requestId))
-            .to.be.rejectedWith('intent.destination must be length 1 for intents towards SVM');
-    });
-
-});
-=======
 describe('sendIntentsMulticall', () => {
   let mockIntent: NewIntentParams;
   let mockDeps: MarkAdapters;
@@ -2455,5 +1186,4 @@
     // Verify the error was logged
     expect((mockDeps.logger.error as SinonStub).calledWith('Failed to submit multicall transaction')).toBe(true);
   });
-});
->>>>>>> 60f10245
+});