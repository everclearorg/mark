--- conflicted
+++ resolved
@@ -1,9 +1,4 @@
-<<<<<<< HEAD
-import { expect } from 'chai';
-import { createStubInstance, SinonStubbedInstance, restore as sinonRestore, match, SinonStub } from 'sinon';
-=======
 import { createStubInstance, SinonStubbedInstance, restore as sinonRestore } from 'sinon';
->>>>>>> 60f10245
 import { Logger } from '@mark/logger';
 import { Invoice, MarkConfiguration } from '@mark/core';
 import { calculateSplitIntents } from '../../src/helpers/splitIntent';
@@ -11,20 +6,12 @@
 import { ProcessingContext } from '../../src/init';
 import { EverclearAdapter } from '@mark/everclear';
 import { ChainService } from '@mark/chainservice';
-<<<<<<< HEAD
-import { PurchaseCache, RebalanceCache } from '@mark/cache';
-import { PrometheusAdapter } from '@mark/prometheus';
-import { mockConfig } from '../mocks';
-import { RebalanceAdapter } from '@mark/rebalance';
-import { Web3Signer } from '@mark/web3signer';
-=======
 import { PurchaseCache } from '@mark/cache';
 import { Wallet } from 'ethers';
 import { PrometheusAdapter } from '@mark/prometheus';
 import { mockConfig } from '../mocks';
 import { RebalanceAdapter } from '@mark/rebalance';
 import { createMinimalDatabaseMock } from '../mocks/database';
->>>>>>> 60f10245
 
 describe('Split Intent Helper Functions', () => {
   let mockContext: ProcessingContext;
@@ -89,15 +76,15 @@
       // Should allocate from multiple domains
       expect(result.originDomain).to.equal('1');
       expect(result.totalAllocated).to.equal(BigInt('100000000000000000000'));
-      
+
       // Should have created 3 intents (40 from 10, 35 from 8453, 25 from 42161)
       expect(result.intents.length).to.be.at.least(3);
-      
+
       // Verify allocations
       const intentFor10 = result.intents.find(i => i.destinations[0] === '10');
       const intentFor8453 = result.intents.find(i => i.destinations[0] === '8453');
       const intentFor42161 = result.intents.find(i => i.destinations[0] === '42161');
-      
+
       expect(intentFor10?.amount).to.equal('40000000000000000000');
       expect(intentFor8453?.amount).to.equal('35000000000000000000');
       expect(intentFor42161?.amount).to.equal('25000000000000000000'); // Only 25 needed to reach 100
@@ -150,16 +137,16 @@
       // Should only allocate what's needed
       expect(result.originDomain).to.equal('1');
       expect(result.totalAllocated).to.equal(BigInt('50000000000000000000'));
-      
+
       // Should have created 2 intents (40 from 10, 10 from 8453)
       expect(result.intents.length).to.equal(2);
-      
+
       const intentFor10 = result.intents.find(i => i.destinations[0] === '10');
       const intentFor8453 = result.intents.find(i => i.destinations[0] === '8453');
-      
+
       expect(intentFor10?.amount).to.equal('40000000000000000000');
       expect(intentFor8453?.amount).to.equal('10000000000000000000'); // Only 10 needed to reach 50
-      
+
       // Should not have allocated from 42161 since we already have enough
       const intentFor42161 = result.intents.find(i => i.destinations[0] === '42161');
       expect(intentFor42161).to.be.undefined;
@@ -212,15 +199,15 @@
       // Should skip domains with zero balance
       expect(result.originDomain).to.equal('1');
       expect(result.totalAllocated).to.equal(BigInt('50000000000000000000'));
-      
+
       // Should not have created intent for domain 10 (zero balance)
       const intentFor10 = result.intents.find(i => i.destinations[0] === '10');
       expect(intentFor10).to.be.undefined;
-      
+
       // Should have created intents for domains with balance
       const intentFor8453 = result.intents.find(i => i.destinations[0] === '8453');
       const intentFor42161 = result.intents.find(i => i.destinations[0] === '42161');
-      
+
       expect(intentFor8453?.amount).to.equal('30000000000000000000');
       expect(intentFor42161?.amount).to.equal('20000000000000000000'); // Only 20 needed to reach 50
     });
@@ -542,16 +529,15 @@
 
       // Verify the intent that allocates to destination 1
       const intentFor1 = result.intents[0];
-<<<<<<< HEAD
-      expect(intentFor1?.origin).to.equal('10');
-      expect(intentFor1?.destinations).to.deep.equal(['1']);
-      expect(intentFor1?.amount).to.equal('90000000000000000000');
+      expect(intentFor1?.origin).toBe('10');
+      expect(intentFor1?.destinations).toEqual(['1']);
+      expect(intentFor1?.amount).toBe('90000000000000000000');
 
       // Verify the intent that allocates to destination 8453
       const intentFor8453 = result.intents[1];
-      expect(intentFor8453?.origin).to.equal('10');
-      expect(intentFor8453?.destinations).to.deep.equal(['8453']);
-      expect(intentFor8453?.amount).to.equal('10000000000000000000');
+      expect(intentFor8453?.origin).toBe('10');
+      expect(intentFor8453?.destinations).toEqual(['8453']);
+      expect(intentFor8453?.amount).toBe('10000000000000000000');
     });
 
     it('should handle missing input asset gracefully', async () => {
@@ -803,7 +789,7 @@
 
       // Since Ethereum (EVM) has the most custodied assets, only EVM domains should be used
       expect(result.intents.length).to.be.greaterThan(0);
-      
+
       // All destinations should be EVM chains (not SVM or TVM)
       result.intents.forEach(intent => {
         intent.destinations.forEach(dest => {
@@ -811,17 +797,6 @@
           expect(dest).to.not.equal('728126428'); // Not Tron
         });
       });
-=======
-      expect(intentFor1?.origin).toBe('10');
-      expect(intentFor1?.destinations).toEqual(['1']);
-      expect(intentFor1?.amount).toBe('90000000000000000000');
-
-      // Verify the intent that allocates to destination 8453
-      const intentFor8453 = result.intents[1];
-      expect(intentFor8453?.origin).toBe('10');
-      expect(intentFor8453?.destinations).toEqual(['8453']);
-      expect(intentFor8453?.amount).toBe('10000000000000000000');
->>>>>>> 60f10245
     });
 
     it('should prioritize fewer allocations over total amount', async () => {
@@ -969,7 +944,7 @@
 
       expect(result.originDomain).to.equal('1');
       expect(result.intents.length).to.equal(1);
-      
+
       // Verify TVM address is correctly set (should use Safe address)
       const intent = result.intents[0];
       expect(intent.destinations).to.deep.equal(['728126428']);
@@ -1053,7 +1028,7 @@
 
       expect(result.originDomain).to.equal('1');
       expect(result.intents.length).to.equal(1);
-      
+
       // Verify TVM address is correctly set (should use EOA address)
       const intent = result.intents[0];
       expect(intent.destinations).to.deep.equal(['728126428']);
@@ -2389,10 +2364,6 @@
     });
   });
 
-<<<<<<< HEAD
-  describe('SVM Chain Support', () => {
-    it('should filter to only SVM domains when top custodied domain is SVM', async () => {
-=======
   describe('Zodiac Address Validation', () => {
     const mockZodiacConfig = {
       zodiacRoleModuleAddress: '0x1234567890123456789012345678901234567890',
@@ -2454,7 +2425,6 @@
     });
 
     it('should use destination chain Zodiac config for intent.to address when destination has Zodiac', async () => {
->>>>>>> 60f10245
       const invoice = {
         intent_id: '0xinvoice-svm',
         origin: '1',
@@ -2469,69 +2439,8 @@
         '1': '1000000000000000000', // 1 WETH minimum
       };
 
-      // Mark has balance on Ethereum
-      const balances = new Map([
-<<<<<<< HEAD
-        ['WETH', new Map([
-          ['1', BigInt('100000000000000000000')], // 100 WETH on Ethereum
-        ])],
-      ]);
-
-      // High custodied balance on SVM chain to make it top domain
-      const custodiedBalances = new Map([
-        ['WETH', new Map([
-          ['1399811149', BigInt('200000000000000000000')], // 200 WETH on Solana (highest)
-          ['42161', BigInt('10000000000000000000')], // 10 WETH on Arbitrum (lower)
-        ])],
-      ]);
-
-      const svmContext = {
-        ...mockContext,
-        config: {
-          ...mockContext.config,
-          supportedSettlementDomains: [1, 1399811149, 42161],
-          ownSolAddress: '9WzDXwBbmkg8ZTbNMqUxvQRAyrZzDsGYdLVL9zYtAWWM',
-          chains: {
-            ...mockContext.config.chains,
-            '1399811149': {
-              providers: ['solana-provider'],
-              assets: [{
-                tickerHash: 'WETH',
-                address: 'So11111111111111111111111111111111111111112',
-                decimals: 9,
-                symbol: 'SOL',
-                isNative: true,
-                balanceThreshold: '0',
-              }],
-              invoiceAge: 0,
-              gasThreshold: '0',
-              deployments: {
-                everclear: '9WzDXwBbmkg8ZTbNMqUxvQRAyrZzDsGYdLVL9zYtAWWM',
-                permit2: '9WzDXwBbmkg8ZTbNMqUxvQRAyrZzDsGYdLVL9zYtAWWM',
-                multicall3: '9WzDXwBbmkg8ZTbNMqUxvQRAyrZzDsGYdLVL9zYtAWWM'
-              },
-            },
-          },
-        } as unknown as MarkConfiguration,
-      };
-
-      const result = await calculateSplitIntents(
-        svmContext,
-        invoice,
-        minAmounts,
-        balances,
-        custodiedBalances
-      );
-
-      // Verify SVM filtering logic was used
-      expect(result.originDomain).to.equal('1');
-      expect(result.intents.length).to.be.greaterThan(0);
-      
-      // Verify intent uses SVM address
-      const intent = result.intents[0];
-      expect(intent.destinations).to.deep.equal(['1399811149']);
-      expect(intent.to).to.equal('9WzDXwBbmkg8ZTbNMqUxvQRAyrZzDsGYdLVL9zYtAWWM');
-=======
+      // Origin (Ethereum) has balance
+      const balances = new Map([
         [
           'WETH',
           new Map([
@@ -2559,30 +2468,25 @@
 
       // Intent.to should use destination chain (42161) Zodiac config = Safe address
       expect(intent.to).toBe('0x9876543210987654321098765432109876543210'); // Safe address from destination chain config
->>>>>>> 60f10245
-    });
-
-    it('should handle SVM domains in remainder splitting logic', async () => {
-      const invoice = {
-        intent_id: '0xinvoice-svm-remainder',
-        origin: '1',
-        destinations: ['1399811149'],
-        amount: '150000000000000000000', // 150 WETH (requires remainder handling)
-        ticker_hash: 'WETH',
-        owner: '0xowner',
-        hub_invoice_enqueued_timestamp: 1234567890,
-      } as Invoice;
-
-      const minAmounts = {
-        '1': '1000000000000000000', // 1 WETH minimum
-      };
-
-      const balances = new Map([
-<<<<<<< HEAD
-        ['WETH', new Map([
-          ['1', BigInt('200000000000000000000')], // 200 WETH on Ethereum
-        ])],
-=======
+    });
+
+    it('should use destination chain EOA config for intent.to address when destination has no Zodiac', async () => {
+      const invoice = {
+        intent_id: '0xinvoice-destination-eoa',
+        origin: '42161', // Arbitrum (has Zodiac) - original invoice origin
+        destinations: ['1'], // Ethereum destination (no Zodiac)
+        amount: '50000000000000000000', // 50 WETH
+        ticker_hash: 'WETH',
+        owner: '0xowner',
+        hub_invoice_enqueued_timestamp: 1234567890,
+      } as Invoice;
+
+      const minAmounts = {
+        '42161': '50000000000000000000', // 50 WETH needed from Arbitrum as origin
+      };
+
+      // Origin (Arbitrum) has balance
+      const balances = new Map([
         [
           'WETH',
           new Map([
@@ -2590,54 +2494,10 @@
             ['42161', BigInt('50000000000000000000')], // 50 WETH on Arbitrum
           ]),
         ],
->>>>>>> 60f10245
-      ]);
-
-      // Configure multiple SVM domains with smaller amounts to trigger remainder logic
+      ]);
+
+      // Destination (Ethereum) has custodied balance
       const custodiedBalances = new Map([
-<<<<<<< HEAD
-        ['WETH', new Map([
-          ['1399811149', BigInt('80000000000000000000')], // 80 WETH on Solana
-          ['1399811150', BigInt('60000000000000000000')], // 60 WETH on another SVM chain
-        ])],
-      ]);
-
-      const svmContext = {
-        ...mockContext,
-        config: {
-          ...mockContext.config,
-          supportedSettlementDomains: [1, 1399811149, 1399811150],
-          ownSolAddress: '9WzDXwBbmkg8ZTbNMqUxvQRAyrZzDsGYdLVL9zYtAWWM',
-          chains: {
-            ...mockContext.config.chains,
-            '1399811149': {
-              providers: ['solana-provider'],
-              assets: [{ tickerHash: 'WETH', address: 'So11111111111111111111111111111111111111112', decimals: 9, symbol: 'SOL', isNative: true, balanceThreshold: '0' }],
-              invoiceAge: 0, gasThreshold: '0',
-              deployments: { everclear: '9WzDXwBbmkg8ZTbNMqUxvQRAyrZzDsGYdLVL9zYtAWWM', permit2: '9WzDXwBbmkg8ZTbNMqUxvQRAyrZzDsGYdLVL9zYtAWWM', multicall3: '9WzDXwBbmkg8ZTbNMqUxvQRAyrZzDsGYdLVL9zYtAWWM' },
-            },
-            '1399811150': {
-              providers: ['solana-provider2'],
-              assets: [{ tickerHash: 'WETH', address: 'So11111111111111111111111111111111111111112', decimals: 9, symbol: 'SOL', isNative: true, balanceThreshold: '0' }],
-              invoiceAge: 0, gasThreshold: '0',
-              deployments: { everclear: '9WzDXwBbmkg8ZTbNMqUxvQRAyrZzDsGYdLVL9zYtAWWM', permit2: '9WzDXwBbmkg8ZTbNMqUxvQRAyrZzDsGYdLVL9zYtAWWM', multicall3: '9WzDXwBbmkg8ZTbNMqUxvQRAyrZzDsGYdLVL9zYtAWWM' },
-            },
-          },
-        } as unknown as MarkConfiguration,
-      };
-
-      const result = await calculateSplitIntents(
-        svmContext,
-        invoice,
-        minAmounts,
-        balances,
-        custodiedBalances
-      );
-
-      // Should use SVM filtering and address resolution in remainder logic
-      expect(result.intents.length).to.be.greaterThan(0);
-      expect(result.intents.every(intent => intent.to === '9WzDXwBbmkg8ZTbNMqUxvQRAyrZzDsGYdLVL9zYtAWWM')).to.be.true;
-=======
         [
           'WETH',
           new Map([
@@ -2654,14 +2514,8 @@
 
       // Intent.to should use destination chain (1) EOA config = own address
       expect(intent.to).toBe('0x1111111111111111111111111111111111111111'); // EOA address from config
->>>>>>> 60f10245
-    });
-  });
-
-<<<<<<< HEAD
-  describe('TVM Chain Support', () => {
-    it('should filter to only TVM domains when top custodied domain is TVM', async () => {
-=======
+    });
+
     it('should handle mixed configurations correctly', async () => {
       // Add Optimism chain with different config for mixed test
       mockContext.config.chains['10'] = {
@@ -2680,27 +2534,22 @@
       };
       mockContext.config.supportedSettlementDomains = [1, 10, 42161];
 
->>>>>>> 60f10245
-      const invoice = {
-        intent_id: '0xinvoice-tvm',
-        origin: '1',
-        destinations: ['728126428'], // TVM chain (Tron)
-        amount: '50000000000000000000', // 50 WETH
-        ticker_hash: 'WETH',
-        owner: '0xowner',
-        hub_invoice_enqueued_timestamp: 1234567890,
-      } as Invoice;
-
-      const minAmounts = {
-        '1': '1000000000000000000', // 1 WETH minimum
-      };
-
-      const balances = new Map([
-<<<<<<< HEAD
-        ['WETH', new Map([
-          ['1', BigInt('100000000000000000000')], // 100 WETH on Ethereum
-        ])],
-=======
+      const invoice = {
+        intent_id: '0xinvoice-mixed-config',
+        origin: '42161', // Arbitrum (has Zodiac) - original invoice origin
+        destinations: ['1', '10'], // Ethereum (EOA) and Optimism (EOA)
+        amount: '100000000000000000000', // 100 WETH
+        ticker_hash: 'WETH',
+        owner: '0xowner',
+        hub_invoice_enqueued_timestamp: 1234567890,
+      } as Invoice;
+
+      const minAmounts = {
+        '42161': '100000000000000000000', // 100 WETH needed from Arbitrum as origin
+      };
+
+      // Origin (Arbitrum) has balance
+      const balances = new Map([
         [
           'WETH',
           new Map([
@@ -2709,66 +2558,10 @@
             ['42161', BigInt('100000000000000000000')], // 100 WETH on Arbitrum
           ]),
         ],
->>>>>>> 60f10245
-      ]);
-
-      // High custodied balance on TVM chain to make it top domain
+      ]);
+
+      // Both destinations have custodied balance
       const custodiedBalances = new Map([
-<<<<<<< HEAD
-        ['WETH', new Map([
-          ['728126428', BigInt('200000000000000000000')], // 200 WETH on Tron (highest)
-          ['195', BigInt('150000000000000000000')], // 150 WETH on another TVM chain
-          ['42161', BigInt('10000000000000000000')], // 10 WETH on Arbitrum (lower, EVM)
-        ])],
-      ]);
-
-      const tvmContext = {
-        ...mockContext,
-        config: {
-          ...mockContext.config,
-          supportedSettlementDomains: [1, 728126428, 195, 42161],
-          chains: {
-            ...mockContext.config.chains,
-            '728126428': {
-              providers: ['tron-provider'],
-              assets: [{ tickerHash: 'WETH', address: 'TronToken1', decimals: 6, symbol: 'WETH', isNative: false, balanceThreshold: '0' }],
-              invoiceAge: 0, gasThreshold: '0',
-              deployments: { everclear: 'TR7NHqjeKQxGTCi8q8ZY4pL8otSzgjLj6t', permit2: 'TR7NHqjeKQxGTCi8q8ZY4pL8otSzgjLj6t', multicall3: 'TR7NHqjeKQxGTCi8q8ZY4pL8otSzgjLj6t' },
-              gnosisSafeAddress: 'TRSafeAddress1234567890123456789012345678',
-              walletType: 'SAFE',
-            },
-            '195': {
-              providers: ['tvm-provider2'],
-              assets: [{ tickerHash: 'WETH', address: 'TronToken2', decimals: 6, symbol: 'WETH', isNative: false, balanceThreshold: '0' }],
-              invoiceAge: 0, gasThreshold: '0',
-              deployments: { everclear: 'TR7NHqjeKQxGTCi8q8ZY4pL8otSzgjLj6t', permit2: 'TR7NHqjeKQxGTCi8q8ZY4pL8otSzgjLj6t', multicall3: 'TR7NHqjeKQxGTCi8q8ZY4pL8otSzgjLj6t' },
-            },
-          },
-        } as unknown as MarkConfiguration,
-      };
-
-      (tvmContext.chainService.getAddress as SinonStub).resolves({
-        '728126428': 'TR7NHqjeKQxGTCi8q8ZY4pL8otSzgjLj6t',
-        '195': 'TR9876543210987654321098765432109876543210'
-      });
-
-      const result = await calculateSplitIntents(
-        tvmContext,
-        invoice,
-        minAmounts,
-        balances,
-        custodiedBalances
-      );
-
-      // Verify TVM filtering logic was used and Safe address resolution
-      expect(result.originDomain).to.equal('1');
-      expect(result.intents.length).to.be.greaterThan(0);
-      
-      // Should use Safe address for TVM chain with SAFE wallet type
-      const intent = result.intents[0];
-      expect(intent.destinations).to.deep.equal(['728126428']);
-      expect(intent.to).to.equal('TRSafeAddress1234567890123456789012345678');
-=======
         [
           'WETH',
           new Map([
@@ -2787,24 +2580,25 @@
       result.intents.forEach((intent) => {
         expect(intent.to).toBe('0x1111111111111111111111111111111111111111'); // EOA address for both destinations
       });
->>>>>>> 60f10245
-    });
-
-    it('should handle TVM address resolution error when address not found', async () => {
-      const invoice = {
-        intent_id: '0xinvoice-tvm-error',
-        origin: '1',
-        destinations: ['728126428'],
-        amount: '50000000000000000000',
-        ticker_hash: 'WETH',
-        owner: '0xowner',
-        hub_invoice_enqueued_timestamp: 1234567890,
-      } as Invoice;
-
-      const balances = new Map([
-<<<<<<< HEAD
-        ['WETH', new Map([['1', BigInt('100000000000000000000')]])],
-=======
+    });
+
+    it('should handle remainder intents correctly with destination chain config', async () => {
+      const invoice = {
+        intent_id: '0xinvoice-remainder-zodiac',
+        origin: '1', // Ethereum (no Zodiac) - original invoice origin
+        destinations: ['42161'], // Arbitrum destination (has Zodiac)
+        amount: '100000000000000000000', // 100 WETH
+        ticker_hash: 'WETH',
+        owner: '0xowner',
+        hub_invoice_enqueued_timestamp: 1234567890,
+      } as Invoice;
+
+      const minAmounts = {
+        '1': '100000000000000000000', // 100 WETH needed from Ethereum as origin
+      };
+
+      // Origin (Ethereum) has sufficient balance
+      const balances = new Map([
         [
           'WETH',
           new Map([
@@ -2812,44 +2606,10 @@
             ['42161', BigInt('0')],
           ]),
         ],
->>>>>>> 60f10245
-      ]);
-
+      ]);
+
+      // High custodied balance on SVM chain to make it top domain
       const custodiedBalances = new Map([
-<<<<<<< HEAD
-        ['WETH', new Map([['728126428', BigInt('60000000000000000000')]])],
-      ]);
-
-      const tvmContext = {
-        ...mockContext,
-        config: {
-          ...mockContext.config,
-          supportedSettlementDomains: [1, 728126428],
-          chains: {
-            ...mockContext.config.chains,
-            '728126428': {
-              providers: ['tron-provider'],
-              assets: [{ tickerHash: 'WETH', address: 'TronToken1', decimals: 6, symbol: 'WETH', isNative: false, balanceThreshold: '0' }],
-              invoiceAge: 0, gasThreshold: '0',
-              deployments: { everclear: 'TR7NHqjeKQxGTCi8q8ZY4pL8otSzgjLj6t', permit2: 'TR7NHqjeKQxGTCi8q8ZY4pL8otSzgjLj6t', multicall3: 'TR7NHqjeKQxGTCi8q8ZY4pL8otSzgjLj6t' },
-            },
-          },
-        } as unknown as MarkConfiguration,
-      };
-
-      // Mock getAddress to return empty/undefined for TVM chain
-      (tvmContext.chainService.getAddress as SinonStub).resolves({});
-
-      await expect(
-        calculateSplitIntents(
-          tvmContext,
-          invoice,
-          { '1': '1000000000000000000' },
-          balances,
-          custodiedBalances
-        )
-      ).to.be.rejectedWith('TVM address not found for domain 728126428');
-=======
         [
           'WETH',
           new Map([
@@ -2871,7 +2631,6 @@
       // Total amount should match the required amount
       const totalAmount = result.intents.reduce((sum, intent) => sum + BigInt(intent.amount), BigInt(0));
       expect(totalAmount.toString()).toBe('100000000000000000000'); // Full 100 WETH
->>>>>>> 60f10245
     });
   });
 });