--- conflicted
+++ resolved
@@ -83,18 +83,18 @@
     bridge: action.bridge,
     transactions: includeReceipt
       ? {
-          [action.origin]: {
-            hash: action.transaction,
-            metadata: {
-              receipt: mockReceipt1,
-            },
-          },
-        }
-      : {
-          [action.origin]: {
-            hash: action.transaction,
+        [action.origin]: {
+          hash: action.transaction,
+          metadata: {
+            receipt: mockReceipt1,
           },
         },
+      }
+      : {
+        [action.origin]: {
+          hash: action.transaction,
+        },
+      },
     status: RebalanceOperationStatus.PENDING,
     slippage: 100,
     createdAt: new Date(),
@@ -208,8 +208,8 @@
       createRebalanceOperation: stub().resolves(),
       getRebalanceOperationsByEarmark: stub().resolves([]),
       withTransaction: stub().resolves(),
-      DatabaseError: class DatabaseError extends Error {},
-      ConnectionError: class ConnectionError extends Error {},
+      DatabaseError: class DatabaseError extends Error { },
+      ConnectionError: class ConnectionError extends Error { },
     } as unknown as typeof DatabaseModule;
 
     mockConfig = {
@@ -634,124 +634,6 @@
       memo: 'Callback',
     };
 
-<<<<<<< HEAD
-    beforeEach(() => {
-        mockLogger = createStubInstance(Logger);
-        mockRebalanceCache = createStubInstance(RebalanceCache);
-        mockChainService = createStubInstance(ChainService);
-        mockRebalanceAdapter = createStubInstance(RebalanceAdapter);
-        mockSpecificBridgeAdapter = {
-            readyOnDestination: stub<[string, Route, any /* ITransactionReceipt */], Promise<boolean>>(),
-            destinationCallback: stub<[Route, any /* ITransactionReceipt */], Promise<any>>(),
-        };
-
-        mockConfig = {
-            routes: [{ asset: 'ETH', origin: 1, destination: 10 }], // origin/destination as numbers
-            pushGatewayUrl: 'http://localhost:9091',
-            web3SignerUrl: 'http://localhost:8545',
-            everclearApiUrl: 'http://localhost:3000',
-            relayer: '0xRelayerAddress',
-            ownAddress: '0xOwnAddress',
-            invoiceAge: 3600,
-            logLevel: 'info',
-            pollingInterval: 60000,
-            maxRetries: 3,
-            retryDelay: 1000,
-            chains: {
-                '1': { providers: ['http://mainnetprovider'] },
-                '10': { providers: ['http://optimismprovider'] }
-            },
-            supportedSettlementDomains: [1, 10],
-        } as unknown as MarkConfiguration;
-
-        mockContext = {
-            config: mockConfig,
-            requestId: MOCK_REQUEST_ID,
-            startTime: MOCK_START_TIME,
-            logger: mockLogger,
-            rebalanceCache: mockRebalanceCache,
-            chainService: mockChainService,
-            rebalance: mockRebalanceAdapter,
-            everclear: undefined,
-            purchaseCache: undefined,
-            web3Signer: undefined,
-            prometheus: undefined,
-        } as unknown as SinonStubbedInstance<ProcessingContext>;
-
-        mockRebalanceCache.getRebalances.resolves([]);
-        mockRebalanceAdapter.getAdapter.returns(mockSpecificBridgeAdapter as any);
-        mockChainService.getTransactionReceipt.resolves(undefined);
-        mockSpecificBridgeAdapter.readyOnDestination.resolves(false);
-        mockSpecificBridgeAdapter.destinationCallback.resolves(null);
-        mockChainService.submitAndMonitor.resolves(mockSubmitSuccessReceipt);
-        submitTransactionStub = stub(submitTransactionModule, 'submitTransactionWithLogging').resolves({
-            hash: mockSubmitSuccessReceipt.transactionHash,
-            receipt: mockSubmitSuccessReceipt,
-            submissionType: TransactionSubmissionType.Onchain,
-        });
-    });
-
-    afterEach(() => {
-        submitTransactionStub.restore();
-    });
-
-    it('should do nothing if no actions are found in cache', async () => {
-        mockRebalanceCache.getRebalances.resolves([]);
-        await executeDestinationCallbacks(mockContext);
-        expect(mockLogger.info.calledWith('Executing destination callbacks', { requestId: MOCK_REQUEST_ID })).to.be.true;
-        expect(mockRebalanceCache.getRebalances.calledOnceWith({ routes: mockConfig.routes as any })).to.be.true; // Cast routes if type is complex
-        expect(mockChainService.getTransactionReceipt.called).to.be.false;
-    });
-
-    // Cast mockAction1 to RebalanceAction in resolves/matchers if TestRebalanceAction is not perfectly substitutable
-    it('should log and continue if transaction receipt is not found for an action', async () => {
-        mockRebalanceCache.getRebalances.resolves([{ ...mockAction1, id: mockAction1Id }]);
-        mockChainService.getTransactionReceipt.withArgs(mockAction1.origin, mockAction1.transaction).resolves(undefined);
-        await executeDestinationCallbacks(mockContext);
-        expect(mockLogger.info.calledWith('Origin transaction receipt not found for action', match({ requestId: MOCK_REQUEST_ID, action: mockAction1 as RebalanceAction }))).to.be.true;
-        expect(mockSpecificBridgeAdapter.readyOnDestination.called).to.be.false;
-        expect(mockRebalanceCache.removeRebalances.called).to.be.false;
-    });
-
-    it('should log error and continue if getTransactionReceipt fails', async () => {
-        const error = new Error('GetReceiptFailed');
-        mockRebalanceCache.getRebalances.resolves([{ ...mockAction1, id: mockAction1Id }]);
-        mockChainService.getTransactionReceipt.withArgs(mockAction1.origin, mockAction1.transaction).rejects(error);
-        await executeDestinationCallbacks(mockContext);
-        expect(mockLogger.error.calledWith('Failed to determine if destination action required', match({ requestId: MOCK_REQUEST_ID, action: mockAction1 as RebalanceAction, error: jsonifyError(error) }))).to.be.true;
-        expect(mockSpecificBridgeAdapter.readyOnDestination.called).to.be.false;
-    });
-
-    it('should remove action if readyOnDestination returns false', async () => {
-        mockRebalanceCache.getRebalances.resolves([{ ...mockAction1, id: mockAction1Id }]);
-        mockChainService.getTransactionReceipt.withArgs(mockAction1.origin, mockAction1.transaction).resolves(mockReceipt1);
-        mockSpecificBridgeAdapter.readyOnDestination.withArgs(mockAction1.amount, match(mockRoute1), mockReceipt1).resolves(false);
-        await executeDestinationCallbacks(mockContext);
-        expect(mockLogger.info.calledWith('Action is not ready to execute callback', match({ requestId: MOCK_REQUEST_ID, action: { ...mockAction1, id: mockAction1Id }, receipt: mockReceipt1, ready: false }))).to.be.true;
-        expect(mockRebalanceCache.removeRebalances.calledWith([mockAction1Id])).to.be.false;
-        expect(mockSpecificBridgeAdapter.destinationCallback.called).to.be.false;
-    });
-
-    it('should log error and continue if readyOnDestination fails', async () => {
-        const error = new Error('ReadyCheckFailed');
-        mockRebalanceCache.getRebalances.resolves([{ ...mockAction1, id: mockAction1Id }]);
-        mockChainService.getTransactionReceipt.withArgs(mockAction1.origin, mockAction1.transaction).resolves(mockReceipt1);
-        mockSpecificBridgeAdapter.readyOnDestination.withArgs(mockAction1.amount, match(mockRoute1), mockReceipt1).rejects(error);
-        await executeDestinationCallbacks(mockContext);
-        expect(mockLogger.error.calledWith('Failed to determine if destination action required', match({ action: mockAction1 as RebalanceAction, error: jsonifyError(error) }))).to.be.true;
-        expect(mockRebalanceCache.removeRebalances.called).to.be.false;
-    });
-
-    it('should remove action if destinationCallback returns no transaction', async () => {
-        mockRebalanceCache.getRebalances.resolves([{ ...mockAction1, id: mockAction1Id }]);
-        mockChainService.getTransactionReceipt.withArgs(mockAction1.origin, mockAction1.transaction).resolves(mockReceipt1);
-        mockSpecificBridgeAdapter.readyOnDestination.withArgs(mockAction1.amount, match(mockRoute1), mockReceipt1).resolves(true);
-        mockSpecificBridgeAdapter.destinationCallback.withArgs(match(mockRoute1), mockReceipt1).resolves(null);
-        await executeDestinationCallbacks(mockContext);
-        expect(mockLogger.info.calledWith('No destination callback transaction returned', match({ requestId: MOCK_REQUEST_ID, action: { ...mockAction1, id: mockAction1Id } }))).to.be.true;
-        expect(mockRebalanceCache.removeRebalances.calledOnceWith([mockAction1Id])).to.be.true;
-        expect(submitTransactionStub.called).to.be.false;
-=======
     const dbOperation = createDbOperation(mockAction1, mockAction1Id, true); // Include receipt
     dbOperation.status = RebalanceOperationStatus.AWAITING_CALLBACK;
     (mockDatabase.getRebalanceOperations as SinonStub).resolves([dbOperation]);
@@ -759,7 +641,6 @@
     mockRebalanceAdapter.getAdapter.callsFake(() => {
       // Return the same mock adapter for all bridges
       return mockSpecificBridgeAdapter as unknown as ReturnType<RebalanceAdapter['getAdapter']>;
->>>>>>> 60f10245
     });
     // Note: readyOnDestination is not called for AWAITING_CALLBACK status
     mockSpecificBridgeAdapter.destinationCallback.resolves(callbackWithUndefinedValue);
@@ -769,93 +650,6 @@
       receipt: mockChainServiceReceipt,
     });
 
-<<<<<<< HEAD
-    it('should process multiple actions, continuing on individual errors', async () => {
-        const mockAction2: RebalanceAction = { ...mockAction1, transaction: '0xtxhash2', origin: 2, destination: 20, bridge: 'Stargate' as SupportedBridge, recipient: '0x2222222222222222222222222222222222222222' };
-        const mockAction2Id = 'mock-action-2';
-        const mockAction3: RebalanceAction = { ...mockAction1, transaction: '0xtxhash3', origin: 3, destination: 30, bridge: 'Hop' as SupportedBridge, recipient: '0x3333333333333333333333333333333333333333' };
-        const mockAction3Id = 'mock-action-3';
-
-        const mockRoute2: Route = { asset: mockAction2.asset, origin: mockAction2.origin, destination: mockAction2.destination };
-        const mockRoute3: Route = { asset: mockAction3.asset, origin: mockAction3.origin, destination: mockAction3.destination };
-
-        const mockReceipt2: any = { ...mockReceipt1, transactionHash: mockAction2.transaction };
-        const mockReceipt3: any = { ...mockReceipt1, transactionHash: mockAction3.transaction };
-
-        const mockSpecificBridgeAdapterB: MockBridgeAdapter = {
-            readyOnDestination: stub<[string, Route, any], Promise<boolean>>(),
-            destinationCallback: stub<[Route, any], Promise<any>>(),
-        };
-        const mockSpecificBridgeAdapterC: MockBridgeAdapter = {
-            readyOnDestination: stub<[string, Route, any], Promise<boolean>>(),
-            destinationCallback: stub<[Route, any], Promise<any>>(),
-        };
-
-        mockRebalanceCache.getRebalances.resolves([{ ...mockAction1, id: mockAction1Id }, { ...mockAction2, id: mockAction2Id }, { ...mockAction3, id: mockAction3Id }]);
-
-        // Action 1 (mockAction1): Success
-        mockRebalanceAdapter.getAdapter.withArgs(mockAction1.bridge).returns(mockSpecificBridgeAdapter as any);
-        mockChainService.getTransactionReceipt.withArgs(mockAction1.origin, mockAction1.transaction).resolves(mockReceipt1);
-        mockSpecificBridgeAdapter.readyOnDestination.withArgs(mockAction1.amount, match(mockRoute1), mockReceipt1).resolves(true);
-        mockSpecificBridgeAdapter.destinationCallback.withArgs(match(mockRoute1), mockReceipt1).resolves(mockCallbackTx);
-
-        // Action 2 (mockAction2): Fails at readyOnDestination (returns false)
-        mockRebalanceAdapter.getAdapter.withArgs(mockAction2.bridge).returns(mockSpecificBridgeAdapterB as any);
-        mockChainService.getTransactionReceipt.withArgs(mockAction2.origin, mockAction2.transaction).resolves(mockReceipt2);
-        mockSpecificBridgeAdapterB.readyOnDestination.withArgs(mockAction2.amount, match(mockRoute2), mockReceipt2).resolves(false);
-
-        // Action 3 (mockAction3): Fails at submitAndMonitor (throws error)
-        const submitError = new Error('SubmitAction3Failed');
-        mockRebalanceAdapter.getAdapter.withArgs(mockAction3.bridge).returns(mockSpecificBridgeAdapterC as any);
-        mockChainService.getTransactionReceipt.withArgs(mockAction3.origin, mockAction3.transaction).resolves(mockReceipt3);
-        mockSpecificBridgeAdapterC.readyOnDestination.withArgs(mockAction3.amount, match(mockRoute3), mockReceipt3).resolves(true);
-        mockSpecificBridgeAdapterC.destinationCallback.withArgs(match(mockRoute3), mockReceipt3).resolves(mockCallbackTx);
-
-        submitTransactionStub.reset();
-        submitTransactionStub.onFirstCall().resolves({
-            transactionHash: mockSubmitSuccessReceipt.transactionHash,
-            receipt: mockSubmitSuccessReceipt,
-        }).onSecondCall().rejects(submitError);
-
-        await executeDestinationCallbacks(mockContext);
-
-        expect(mockRebalanceCache.removeRebalances.calledWith([mockAction1Id])).to.be.true;
-        expect(mockLogger.info.calledWith('Action is not ready to execute callback', match({ requestId: MOCK_REQUEST_ID, action: { ...mockAction2, id: mockAction2Id }, receipt: mockReceipt2, ready: false }))).to.be.true;
-        expect(mockRebalanceCache.removeRebalances.calledWith([mockAction2Id])).to.be.false;
-        expect(mockLogger.error.calledWith('Failed to execute destination action', match({ action: { ...mockAction3, id: mockAction3Id }, error: jsonifyError(submitError) }))).to.be.true;
-        expect(mockRebalanceCache.removeRebalances.calledWith([mockAction3Id])).to.be.false;
-        expect(mockRebalanceCache.removeRebalances.callCount).to.equal(1);
-    });
-
-    it('should handle callback transaction with undefined value', async () => {
-        const callbackWithUndefinedValue = {
-            transaction: {
-                to: '0xDestinationContract',
-                data: '0xcallbackdata',
-                // value is undefined
-            },
-            memo: 'Callback'
-        };
-
-        mockRebalanceCache.getRebalances.resolves([{ ...mockAction1, id: mockAction1Id }]);
-        mockChainService.getTransactionReceipt.resolves(mockReceipt1);
-        mockRebalanceAdapter.getAdapter.returns(mockSpecificBridgeAdapter as any);
-        mockSpecificBridgeAdapter.readyOnDestination.resolves(true);
-        mockSpecificBridgeAdapter.destinationCallback.resolves(callbackWithUndefinedValue);
-        submitTransactionStub.resolves({
-            transactionHash: mockSubmitSuccessReceipt.transactionHash,
-            receipt: mockSubmitSuccessReceipt,
-        });
-
-        await executeDestinationCallbacks(mockContext);
-
-        // Verify the transaction was called with value defaulting to '0'
-        expect(submitTransactionStub.calledOnce).to.be.true;
-        const callArgs = submitTransactionStub.firstCall.args[0];
-        expect(callArgs.txRequest.value).to.equal('0');
-        expect(mockRebalanceCache.removeRebalances.calledWith([mockAction1Id])).to.be.true;
-    });
-=======
     await executeDestinationCallbacks(mockContext);
 
     // Verify the transaction was called with value defaulting to '0'
@@ -871,5 +665,4 @@
       ),
     ).toBe(true);
   });
->>>>>>> 60f10245
 });