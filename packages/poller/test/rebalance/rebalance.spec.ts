--- conflicted
+++ resolved
@@ -93,7 +93,7 @@
       destinationChainId: 10,
       tickerHash: MOCK_ERC20_TICKER_HASH,
       amount: '1000000000000000000',
-      slippage: 100,
+      slippages: [100],
       status: 'pending',
       bridge: 'everclear',
       txHashes: {},
@@ -417,7 +417,7 @@
         destinationChainId: routeToTest.destination,
         tickerHash: routeToTest.asset,
         amount: amountToBridge.toString(),
-        slippage: routeToTest.slippage,
+        slippages: routeToTest.slippages,
         bridge: MOCK_BRIDGE_TYPE_A,
       });
       expect(dbCall.txHashes.originTxHash).to.equal('0xBridgeTxHash');
@@ -429,14 +429,8 @@
     const balances = new Map<string, Map<string, bigint>>();
     const currentBalance = BigInt(routeToTest.maximum) + 100n; // Ensure balance is above maximum
     balances.set(MOCK_ERC20_TICKER_HASH.toLowerCase(), new Map([[routeToTest.origin.toString(), currentBalance]]));
-<<<<<<< HEAD
     getMarkBalancesStub.resolves(balances);
     getAvailableBalanceLessEarmarksStub.resolves(currentBalance);
-=======
-    // Reset and configure the stub to handle any arguments
-    getMarkBalancesStub.reset();
-    getMarkBalancesStub.callsFake(async () => balances);
->>>>>>> 6aaf5b96
 
     // First preference (Across) returns no adapter
     mockRebalanceAdapter.getAdapter
@@ -485,14 +479,8 @@
     const balanceForRoute = BigInt(routeToTest.maximum) + 100n; // Ensure balance is above maximum
     // Corrected key for the inner map to use routeToTest.origin.toString()
     balances.set(MOCK_ERC20_TICKER_HASH.toLowerCase(), new Map([[routeToTest.origin.toString(), balanceForRoute]]));
-<<<<<<< HEAD
     getMarkBalancesStub.resolves(balances);
     getAvailableBalanceLessEarmarksStub.resolves(balanceForRoute);
-=======
-    // Reset and configure the stub to handle any arguments
-    getMarkBalancesStub.reset();
-    getMarkBalancesStub.callsFake(async () => balances);
->>>>>>> 6aaf5b96
 
     const mockAdapterA = { ...mockSpecificBridgeAdapter, getReceivedAmount: stub().rejects(new Error('Quote failed')) };
     const mockAdapterB = {
@@ -543,14 +531,8 @@
     const balances = new Map<string, Map<string, bigint>>();
     // Corrected key for the inner map to use routeToTest.origin.toString()
     balances.set(MOCK_ERC20_TICKER_HASH.toLowerCase(), new Map([[routeToTest.origin.toString(), balanceForRoute]]));
-<<<<<<< HEAD
     getMarkBalancesStub.resolves(balances);
     getAvailableBalanceLessEarmarksStub.resolves(balanceForRoute);
-=======
-    // Reset and configure the stub to handle any arguments
-    getMarkBalancesStub.reset();
-    getMarkBalancesStub.callsFake(async () => balances);
->>>>>>> 6aaf5b96
 
     const mockAdapterA = {
       ...mockSpecificBridgeAdapter,
@@ -1511,13 +1493,8 @@
     // Balance: 48.796999 USDC (in 18 decimals from balance system)
     const balanceValue = BigInt('48796999000000000000');
     const balances = new Map<string, Map<string, bigint>>();
-<<<<<<< HEAD
     balances.set(MOCK_USDC_TICKER_HASH.toLowerCase(), new Map([['42161', balanceValue]]));
     getMarkBalancesStub.resolves(balances);
-=======
-    balances.set(MOCK_USDC_TICKER_HASH.toLowerCase(), new Map([['42161', BigInt('48796999000000000000')]]));
-    getMarkBalancesStub.callsFake(async () => balances);
->>>>>>> 6aaf5b96
 
     // Ensure getAvailableBalanceLessEarmarks returns the balance value
     getAvailableBalanceLessEarmarksStub.resolves(balanceValue);
@@ -1586,24 +1563,14 @@
       requestId: 'decimal-skip-test',
       rebalanceCache: mockRebalanceCache,
       config: {
-<<<<<<< HEAD
-        routes: [
-          {
-            origin: 42161,
-            destination: 10,
-            asset: MOCK_USDC_ADDRESS,
-            maximum: '1000000000000000000', // 1 USDC in 18 decimal format
-            slippage: 50,
-            preferences: [SupportedBridge.Binance],
-          },
-        ],
-=======
         routes: [{
-          origin: 42161, destination: 10, asset: MOCK_USDC_ADDRESS,
+          origin: 42161,
+          destination: 10,
+          asset: MOCK_USDC_ADDRESS,
           maximum: '1000000000000000000', // 1 USDC in 18 decimal format
-          slippages: [50], preferences: [SupportedBridge.Binance],
+          slippages: [50],
+          preferences: [SupportedBridge.Binance],
         }],
->>>>>>> 6aaf5b96
         ownAddress: '0x1111111111111111111111111111111111111111' as `0x${string}`,
         chains: {
           '42161': {
