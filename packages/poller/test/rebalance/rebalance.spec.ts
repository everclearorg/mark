<<<<<<< HEAD
import { expect } from '../globalTestHook';
import { stub, createStubInstance, SinonStubbedInstance, SinonStub, match, restore } from 'sinon';
=======
import sinon, { stub, createStubInstance, SinonStubbedInstance, SinonStub, restore } from 'sinon';

// Mock getDecimalsFromConfig
jest.mock('@mark/core', () => ({
  ...jest.requireActual('@mark/core'),
  getDecimalsFromConfig: jest.fn(() => 18),
}));

// Mock database functions
jest.mock('@mark/database', () => ({
  ...jest.requireActual('@mark/database'),
  createRebalanceOperation: jest.fn(),
  getEarmarks: jest.fn(),
  createEarmark: jest.fn(),
  updateRebalanceOperation: jest.fn(),
  updateEarmarkStatus: jest.fn(),
  getEarmarkForInvoice: jest.fn(),
  getActiveEarmarksForChain: jest.fn(),
  getRebalanceOperationsByEarmark: jest.fn(),
  initializeDatabase: jest.fn(),
  getPool: jest.fn(),
}));

>>>>>>> 60f10245
import { rebalanceInventory } from '../../src/rebalance/rebalance';
import * as database from '@mark/database';
import { createDatabaseMock } from '../mocks/database';
import * as balanceHelpers from '../../src/helpers/balance';
import * as contractHelpers from '../../src/helpers/contracts';
import * as callbacks from '../../src/rebalance/callbacks'; // To mock executeDestinationCallbacks
import * as erc20Helper from '../../src/helpers/erc20';
import * as transactionHelper from '../../src/helpers/transactions';
import * as onDemand from '../../src/rebalance/onDemand';
import * as assetHelpers from '../../src/helpers/asset';
import {
  MarkConfiguration,
  SupportedBridge,
  RebalanceRoute,
  RouteRebalancingConfig,
  TransactionSubmissionType,
  getDecimalsFromConfig,
} from '@mark/core';
import { Logger } from '@mark/logger';
import { ChainService, ChainServiceTransactionReceipt } from '@mark/chainservice';
import { ProcessingContext } from '../../src/init';
import { PurchaseCache } from '@mark/cache';
import { RebalanceAdapter, MemoizedTransactionRequest, RebalanceTransactionMemo } from '@mark/rebalance';
import { PrometheusAdapter } from '@mark/prometheus';
<<<<<<< HEAD
import { zeroAddress, Hex, erc20Abi } from 'viem'; // For adapter.send return type
=======
import { zeroAddress, Hex, erc20Abi } from 'viem';
>>>>>>> 60f10245

interface MockBridgeAdapterInterface {
  getReceivedAmount: SinonStub<[string, RebalanceRoute], Promise<string>>;
  send: SinonStub<[string, string, string, RebalanceRoute], Promise<MemoizedTransactionRequest[]>>;
  type: SinonStub<[], SupportedBridge>;
  // Add other methods if they are called by the SUT
}

const mockReceipt: ChainServiceTransactionReceipt = {
  transactionHash: '0xBridgeTxHash',
  blockNumber: 121,
  status: 1,
  confirmations: 10,
  effectiveGasPrice: '10',
  cumulativeGasUsed: '100',
  logs: [],
};

describe('rebalanceInventory', () => {
  let mockContext: SinonStubbedInstance<ProcessingContext>;
  let mockLogger: SinonStubbedInstance<Logger>;
  let mockPurchaseCache: SinonStubbedInstance<PurchaseCache>;
  let mockChainService: SinonStubbedInstance<ChainService>;
  let mockRebalanceAdapter: SinonStubbedInstance<RebalanceAdapter>;
  let mockPrometheus: SinonStubbedInstance<PrometheusAdapter>;
  let mockSpecificBridgeAdapter: MockBridgeAdapterInterface;

  // Stubs for module functions used in the first describe block
  let executeDestinationCallbacksStub: SinonStub;
  let getMarkBalancesStub: SinonStub;
  let getERC20ContractStub: SinonStub;
  let checkAndApproveERC20Stub: SinonStub;
  let submitTransactionWithLoggingStub: SinonStub;
  let getAvailableBalanceLessEarmarksStub: SinonStub;
  let getTickerForAssetStub: SinonStub;

  const MOCK_REQUEST_ID = 'rebalance-request-id';
  const MOCK_OWN_ADDRESS = '0xOwnerAddress' as `0x${string}`;
  const MOCK_ASSET_ERC20 = '0xErc20AssetAddress' as `0x${string}`;
  const MOCK_ASSET_NATIVE = zeroAddress;
  const MOCK_BRIDGE_TYPE_A = SupportedBridge.Across;
  const MOCK_BRIDGE_TYPE_B: SupportedBridge = 'stargate' as SupportedBridge;
  const MOCK_BRIDGE_A_SPENDER = '0x25d07db6a8b00bb1d8745de4b34e8bdee59e871c' as `0x${string}`;
  const MOCK_APPROVE_DATA = '0x095ea7b3' as Hex; // Example data for approve

  const MOCK_ERC20_TICKER_HASH = '0xerc20tickerhashtest' as `0x${string}`; // Added
  const MOCK_NATIVE_TICKER_HASH = '0xnativetickerhashtest' as `0x${string}`; // Added

  beforeEach(async () => {
    // Reset all jest mocks for database functions
    jest.clearAllMocks();

    // Configure database mocks
    (database.initializeDatabase as jest.Mock).mockReturnValue({});
    (database.getPool as jest.Mock).mockReturnValue({
      query: jest.fn().mockResolvedValue({ rows: [] }),
    });
    (database.getEarmarks as jest.Mock).mockResolvedValue([]);
    (database.createEarmark as jest.Mock).mockResolvedValue({
      id: 'earmark-001',
      invoiceId: 'test-invoice',
      designatedPurchaseChain: 1,
      tickerHash: MOCK_ERC20_TICKER_HASH,
      minAmount: '1000000000000000000',
      status: 'pending',
      createdAt: new Date(),
      updatedAt: new Date(),
    });
    (database.createRebalanceOperation as jest.Mock).mockResolvedValue({
      id: 'rebalance-001',
      earmarkId: 'earmark-001',
      originChainId: 1,
      destinationChainId: 10,
      tickerHash: MOCK_ERC20_TICKER_HASH,
      amount: '1000000000000000000',
      slippage: 100,
      status: 'pending',
      bridge: 'everclear',
      recipient: null,
      createdAt: new Date(),
      updatedAt: new Date(),
    });
    (database.updateRebalanceOperation as jest.Mock).mockResolvedValue(undefined);
    (database.updateEarmarkStatus as jest.Mock).mockResolvedValue(undefined);
    (database.getEarmarkForInvoice as jest.Mock).mockResolvedValue(null);
    (database.getActiveEarmarksForChain as jest.Mock).mockResolvedValue([]);
    (database.getRebalanceOperationsByEarmark as jest.Mock).mockResolvedValue([]);

    mockLogger = createStubInstance(Logger);
    mockPurchaseCache = createStubInstance(PurchaseCache);
    mockChainService = createStubInstance(ChainService);
    mockRebalanceAdapter = createStubInstance(RebalanceAdapter);
    mockPrometheus = createStubInstance(PrometheusAdapter);

    // Create a fully stubbed object for the interface
    mockSpecificBridgeAdapter = {
      getReceivedAmount: stub<[string, RebalanceRoute], Promise<string>>(),
      send: stub<[string, string, string, RebalanceRoute], Promise<MemoizedTransactionRequest[]>>(),
      type: stub<[], SupportedBridge>(),
    };

    // Stub helper functions using sinon.replace for ESM compatibility
    executeDestinationCallbacksStub = stub(callbacks, 'executeDestinationCallbacks').resolves();
    getMarkBalancesStub = stub(balanceHelpers, 'getMarkBalances');
    // Configure default behavior for getMarkBalances
    getMarkBalancesStub.callsFake(async () => new Map());
    getERC20ContractStub = stub(contractHelpers, 'getERC20Contract');
    checkAndApproveERC20Stub = stub(erc20Helper, 'checkAndApproveERC20').resolves({
      wasRequired: false,
      transactionHash: undefined,
      hadZeroApproval: false,
    });
    submitTransactionWithLoggingStub = stub(transactionHelper, 'submitTransactionWithLogging').resolves({
      submissionType: TransactionSubmissionType.Onchain,
      hash: '0xBridgeTxHash',
<<<<<<< HEAD
      receipt: mockReceipt,
=======
      receipt: {
        transactionHash: '0xBridgeTxHash',
        blockNumber: 121,
        status: 1,
        confirmations: 1,
        logs: [],
        cumulativeGasUsed: '100000',
        effectiveGasPrice: '1000000000',
      },
>>>>>>> 60f10245
    });
    getAvailableBalanceLessEarmarksStub = stub(onDemand, 'getAvailableBalanceLessEarmarks').resolves(
      BigInt('20000000000000000000'),
    );
    getTickerForAssetStub = stub(assetHelpers, 'getTickerForAsset').returns(MOCK_ERC20_TICKER_HASH);

    const mockERC20RouteValues: RouteRebalancingConfig = {
      origin: 1,
      destination: 10,
      asset: MOCK_ASSET_ERC20,
      maximum: '10000000000000000000', // 10 tokens
      slippagesDbps: [5000, 5000], // 5% slippage in decibasis points
      preferences: [MOCK_BRIDGE_TYPE_A, MOCK_BRIDGE_TYPE_B],
    };

    const mockNativeRouteValues: RouteRebalancingConfig = {
      origin: 1,
      destination: 42,
      asset: MOCK_ASSET_NATIVE,
      maximum: '5000000000000000000', // 5 ETH
      slippagesDbps: [5000], // 5% slippage in decibasis points
      preferences: [MOCK_BRIDGE_TYPE_A],
    };

    const mockConfig: MarkConfiguration = {
      routes: [mockERC20RouteValues, mockNativeRouteValues],
      ownAddress: MOCK_OWN_ADDRESS,
      pushGatewayUrl: 'http://localhost:9091',
      web3SignerUrl: 'http://localhost:8545',
      everclearApiUrl: 'http://localhost:3000',
      relayer: '0xRelayerAddress' as `0x${string}`,
      invoiceAge: 3600,
      logLevel: 'info',
      pollingInterval: 60000,
      maxRetries: 3,
      retryDelay: 1000,
      chains: {
        '1': {
          providers: ['http://mainnetprovider'],
          assets: [
            {
              address: MOCK_ASSET_ERC20,
              tickerHash: MOCK_ERC20_TICKER_HASH,
              symbol: 'MOCKERC20',
              decimals: 18,
              isNative: false,
              balanceThreshold: '0',
            },
            {
              address: MOCK_ASSET_NATIVE,
              tickerHash: MOCK_NATIVE_TICKER_HASH,
              symbol: 'MOCKNATIVE',
              decimals: 18,
              isNative: true,
              balanceThreshold: '0',
            },
          ],
        },
        '10': {
          providers: ['http://optimismprovider'],
          assets: [
            {
              address: MOCK_ASSET_ERC20,
              tickerHash: MOCK_ERC20_TICKER_HASH,
              symbol: 'MOCKERC20',
              decimals: 18,
              isNative: false,
              balanceThreshold: '0',
            },
          ],
        },
        '42': {
          providers: ['http://kovanprovider'],
          assets: [
            {
              address: MOCK_ASSET_NATIVE,
              tickerHash: MOCK_NATIVE_TICKER_HASH,
              symbol: 'MOCKNATIVE',
              decimals: 18,
              isNative: true,
              balanceThreshold: '0',
            },
          ],
        },
      },
      supportedSettlementDomains: [1, 10, 42],
    } as unknown as MarkConfiguration;

    mockContext = {
      config: mockConfig,
      requestId: MOCK_REQUEST_ID,
      startTime: Date.now(),
      logger: mockLogger,
      purchaseCache: mockPurchaseCache,
      chainService: mockChainService,
      rebalance: mockRebalanceAdapter,
      prometheus: mockPrometheus,
      everclear: undefined,
      web3Signer: undefined,
      database: createDatabaseMock(),
    } as unknown as SinonStubbedInstance<ProcessingContext>;

    // Default Stubs
    mockRebalanceAdapter.isPaused.resolves(false); // Allow rebalancing to proceed
    // mockRebalanceAdapter.addRebalances.resolves(); // Mock cache addition - removed as adapter doesn't have this
    mockPurchaseCache.isPaused.resolves(false); // Default: purchase cache not paused
    mockRebalanceAdapter.getAdapter.returns(
      mockSpecificBridgeAdapter as unknown as ReturnType<RebalanceAdapter['getAdapter']>,
    );
    mockSpecificBridgeAdapter.type.returns(MOCK_BRIDGE_TYPE_A);
    mockSpecificBridgeAdapter.getReceivedAmount.resolves('19000000000000000000'); // 19 tokens - good quote with minimal slippage
    mockSpecificBridgeAdapter.send.resolves([
      {
        transaction: {
          to: MOCK_BRIDGE_A_SPENDER,
          data: '0xbridgeData' as Hex,
          value: 0n,
        },
        memo: RebalanceTransactionMemo.Rebalance,
      },
    ]);

    // Additional stub setup is done in the existing getAvailableBalanceLessEarmarksStub above

    // Mock chainService return
    mockChainService.submitAndMonitor.resolves({
      transactionHash: '0xMockTxHash',
      blockNumber: 123,
      status: 1,
      confirmations: 1,
      logs: [],
      cumulativeGasUsed: '21000',
      effectiveGasPrice: '1000000000',
    });

    // Set up proper balances that exceed maximum to trigger rebalancing
    const defaultBalances = new Map<string, Map<string, bigint>>();
    defaultBalances.set(
      MOCK_ERC20_TICKER_HASH.toLowerCase(),
      new Map([
        ['1', BigInt('20000000000000000000')], // 20 tokens on chain 1 (origin)
        ['10', BigInt('0')], // 0 tokens on chain 10 (destination)
      ]),
    );
    defaultBalances.set(
      MOCK_NATIVE_TICKER_HASH.toLowerCase(),
      new Map([
        ['1', BigInt('10000000000000000000')], // 10 tokens on chain 1
        ['42', BigInt('0')], // 0 tokens on chain 42 (destination for native route)
      ]),
    );
    getMarkBalancesStub.callsFake(async () => defaultBalances);
  });

  afterEach(async () => {
    // Restore all sinon replaced/stubbed methods globally
    restore();
    checkAndApproveERC20Stub?.reset();
    submitTransactionWithLoggingStub?.reset();
    getTickerForAssetStub?.restore();
  });

<<<<<<< HEAD
  it('should return early when rebalance is paused', async () => {
    mockRebalanceCache.isPaused.resolves(true);
    
    const result = await rebalanceInventory(mockContext);
    
    expect(result).to.be.empty;
    expect(mockLogger.warn.calledWith('Rebalance loop is paused')).to.be.true;
    expect(executeDestinationCallbacksStub.called).to.be.false;
  });

  it('should execute callbacks first', async () => {
=======
  it('should not process routes when no routes are configured', async () => {
    const noRoutesConfig = { ...mockContext.config, routes: [] };
    const result = await rebalanceInventory({ ...mockContext, config: noRoutesConfig });

    expect(result).toEqual([]);
    expect(mockLogger.info.calledWithMatch('Completed rebalancing inventory')).toBe(true);
  });

  it('should handle transaction with undefined value in bridge request', async () => {
    // Set up a balance that needs rebalancing
    const originBalance = BigInt('20000000000000000000'); // 20 tokens on origin
    const destinationBalance = BigInt('0'); // 0 tokens on destination
    const balances = new Map<string, Map<string, bigint>>();
    balances.set(
      MOCK_ERC20_TICKER_HASH.toLowerCase(),
      new Map([
        ['1', originBalance], // Origin chain from route
        ['10', destinationBalance], // Destination chain from route
      ]),
    );

    getMarkBalancesStub.callsFake(async () => balances);
    getAvailableBalanceLessEarmarksStub.resolves(originBalance);
    getTickerForAssetStub.returns(MOCK_ERC20_TICKER_HASH);

    // Mock adapter that returns transaction without value field
    const mockBridgeAdapter = {
      getReceivedAmount: sinon.stub().resolves('19500000000000000000'), // 19.5 tokens (within 5% slippage of 20)
      send: sinon.stub().resolves([
        {
          transaction: { to: '0xbridge', data: '0x123' }, // No value field
          memo: RebalanceTransactionMemo.Rebalance,
        },
      ]),
      type: sinon.stub().returns(MOCK_BRIDGE_TYPE_A),
    };
    // Override the default adapter
    mockRebalanceAdapter.getAdapter.returns(mockBridgeAdapter as unknown as ReturnType<RebalanceAdapter['getAdapter']>);

    // Using the createRebalanceOperation mock from beforeEach
    const result = await rebalanceInventory({
      ...mockContext,
      config: {
        ...mockContext.config,
        routes: [mockContext.config.routes[0]], // Only ERC20 route
      },
    });

    // Check if the adapter methods were called
    expect(mockBridgeAdapter.getReceivedAmount.called).toBe(true);
    expect(mockBridgeAdapter.send.called).toBe(true);

    // Should handle undefined value properly - defaults to 0
    expect(result).toHaveLength(1);
    expect(submitTransactionWithLoggingStub.called).toBe(true);
    const submitCall = submitTransactionWithLoggingStub.firstCall;
    expect(submitCall.args[0].txRequest.value).toBe('0');

    // No need to restore - handled in afterEach
  });

  it('should execute callbacks when purchase cache is paused', async () => {
    // Set purchase cache as paused
    mockPurchaseCache.isPaused.resolves(true);

    // Ensure the test doesn't proceed with rebalancing logic by setting balance below maximum
    const balances = new Map<string, Map<string, bigint>>();
    balances.set(MOCK_ERC20_TICKER_HASH.toLowerCase(), new Map([['42161', BigInt('5000000000000000000')]])); // 5 tokens, below 10 token maximum
    getMarkBalancesStub.resolves(balances);
    getAvailableBalanceLessEarmarksStub.resolves(BigInt('5000000000000000000'));

    await rebalanceInventory(mockContext);

    // Should execute callbacks when purchase cache is paused
    expect(executeDestinationCallbacksStub.calledOnceWith(mockContext)).toBe(true);
  });

  it('should NOT execute callbacks when purchase cache is not paused', async () => {
    // Ensure purchase cache is not paused (default)
    mockPurchaseCache.isPaused.resolves(false);

    // Ensure the test doesn't proceed with rebalancing logic by setting balance below maximum
    const balances = new Map<string, Map<string, bigint>>();
    balances.set(MOCK_ERC20_TICKER_HASH.toLowerCase(), new Map([['42161', BigInt('5000000000000000000')]])); // 5 tokens, below 10 token maximum
    getMarkBalancesStub.resolves(balances);
    getAvailableBalanceLessEarmarksStub.resolves(BigInt('5000000000000000000'));

>>>>>>> 60f10245
    await rebalanceInventory(mockContext);

    // Should NOT execute callbacks when purchase cache is not paused
    expect(executeDestinationCallbacksStub.called).toBe(false);
  });

  it('should return early if rebalance is paused', async () => {
    mockRebalanceAdapter.isPaused.resolves(true);

    const result = await rebalanceInventory(mockContext);

    expect(mockLogger.warn.calledWith('Rebalance loop is paused', { requestId: MOCK_REQUEST_ID })).toBe(true);
    expect(result).toEqual([]);
    expect(getMarkBalancesStub.called).toBe(false);
  });

  it('should skip route if ticker not found in config', async () => {
    // Create a route with an asset that doesn't exist in the config
    const invalidRoute: RouteRebalancingConfig = {
      origin: 1,
      destination: 10,
      asset: '0xInvalidAsset',
      maximum: '5000000000000000000',
      slippagesDbps: [1000], // 1% in decibasis points
      preferences: [MOCK_BRIDGE_TYPE_A],
    };

    // Override the stub to return undefined for the invalid asset
    getTickerForAssetStub.callsFake((asset) => {
      if (asset === '0xInvalidAsset') return undefined;
      if (asset === MOCK_ASSET_ERC20) return MOCK_ERC20_TICKER_HASH;
      if (asset === MOCK_ASSET_NATIVE) return MOCK_NATIVE_TICKER_HASH;
      return undefined;
    });

    await rebalanceInventory({ ...mockContext, config: { ...mockContext.config, routes: [invalidRoute] } });

    expect(mockLogger.error.calledOnce).toBe(true);
    expect(mockRebalanceAdapter.getAdapter.called).toBe(false);
  });

  it('should skip bridge preference if adapter not found', async () => {
    // Set up a balance that needs rebalancing
    const currentBalance = BigInt('20000000000000000000'); // 20 tokens
    const balances = new Map<string, Map<string, bigint>>();
    balances.set(MOCK_ERC20_TICKER_HASH.toLowerCase(), new Map([['42161', currentBalance]]));
    getMarkBalancesStub.callsFake(async () => balances);
    getAvailableBalanceLessEarmarksStub.resolves(currentBalance);

    // Return null for the adapter to simulate adapter not found
    mockRebalanceAdapter.getAdapter.returns(null as unknown as ReturnType<RebalanceAdapter['getAdapter']>);

    await rebalanceInventory(mockContext);

    expect(mockLogger.warn.calledWithMatch('Adapter not found for bridge type, trying next preference')).toBe(true);
  });

  it('should handle empty transaction array from adapter', async () => {
    // Set up a balance that needs rebalancing
    const currentBalance = BigInt('20000000000000000000');
    const balances = new Map<string, Map<string, bigint>>();
    balances.set(MOCK_ERC20_TICKER_HASH.toLowerCase(), new Map([['42161', currentBalance]]));
    getMarkBalancesStub.callsFake(async () => balances);
    getAvailableBalanceLessEarmarksStub.resolves(currentBalance);

    // Mock adapter to return empty transaction requests
    const mockBridgeAdapter = {
      getReceivedAmount: sinon.stub().resolves('19500000000000000000'), // 19.5 tokens (within 5% slippage of 20)
      send: sinon.stub().resolves([]), // Empty array - should trigger error
      type: sinon.stub().returns(MOCK_BRIDGE_TYPE_A),
    };
    mockRebalanceAdapter.getAdapter.returns(mockBridgeAdapter as unknown as ReturnType<RebalanceAdapter['getAdapter']>);

    const result = await rebalanceInventory(mockContext);

    // Test completes without error even with empty array
    expect(result).toBeDefined();
  });

  it('should log success message when rebalance completes successfully', async () => {
    // Use single route config
    const singleRouteContext = {
      ...mockContext,
      config: {
        ...mockContext.config,
        routes: [mockContext.config.routes[0]], // Only ERC20 route
      },
    };

    // Set up a balance that needs rebalancing
    const originBalance = BigInt('20000000000000000000'); // 20 tokens on origin
    const destinationBalance = BigInt('0'); // 0 tokens on destination
    const balances = new Map<string, Map<string, bigint>>();
    balances.set(
      MOCK_ERC20_TICKER_HASH.toLowerCase(),
      new Map([
        ['1', originBalance], // Origin chain from route
        ['10', destinationBalance], // Destination chain from route
      ]),
    );
    getMarkBalancesStub.callsFake(async () => balances);
    getAvailableBalanceLessEarmarksStub.resolves(originBalance);

    // Ensure ticker is found
    getTickerForAssetStub.returns(MOCK_ERC20_TICKER_HASH);

    // Mock successful adapter response
    const mockBridgeAdapter = {
      getReceivedAmount: sinon.stub().resolves('19500000000000000000'), // 19.5 tokens (within 5% slippage of 20)
      send: sinon.stub().resolves([
        {
          transaction: { to: '0xbridge', data: '0x123', value: '0' },
          memo: RebalanceTransactionMemo.Rebalance,
        },
      ]),
      type: sinon.stub().returns(MOCK_BRIDGE_TYPE_A),
    };
    // Override the default adapter
    mockRebalanceAdapter.getAdapter.returns(mockBridgeAdapter as unknown as ReturnType<RebalanceAdapter['getAdapter']>);

    // Mock database operation
    // Using the createRebalanceOperation stub from beforeEach

    const result = await rebalanceInventory(singleRouteContext);

    // Should complete successfully
    expect(result).toHaveLength(1);
    expect(result[0]).toMatchObject({
      bridge: MOCK_BRIDGE_TYPE_A,
      origin: 1,
      destination: 10,
    });

    // No need to restore - handled in afterEach
  });

  it('should successfully rebalance when database operation succeeds', async () => {
    // Create context with only ERC20 route
    const singleRouteContext = {
      ...mockContext,
      config: {
        ...mockContext.config,
        routes: [mockContext.config.routes[0]], // Only ERC20 route
      },
    };

    // Set up a balance that needs rebalancing
    const currentBalance = BigInt('20000000000000000000');
    const balances = new Map<string, Map<string, bigint>>();
    balances.set(
      MOCK_ERC20_TICKER_HASH.toLowerCase(),
      new Map([
        ['1', currentBalance], // Origin chain
        ['10', BigInt('0')], // Destination chain
      ]),
    );
    getMarkBalancesStub.callsFake(async () => balances);
    getAvailableBalanceLessEarmarksStub.resolves(currentBalance);

    // Mock successful adapter response
    const mockBridgeAdapter = {
      getReceivedAmount: sinon.stub().resolves('19500000000000000000'), // 19.5 tokens (within 5% slippage of 20)
      send: sinon.stub().resolves([
        {
          transaction: { to: '0xbridge', data: '0x123', value: '0' },
          memo: RebalanceTransactionMemo.Rebalance,
        },
      ]),
      type: sinon.stub().returns(MOCK_BRIDGE_TYPE_A),
    };
    // Override the default adapter
    mockRebalanceAdapter.getAdapter.returns(mockBridgeAdapter as unknown as ReturnType<RebalanceAdapter['getAdapter']>);

    // Using the createRebalanceOperation stub from beforeEach

    const result = await rebalanceInventory(singleRouteContext);

    // When rebalance succeeds, result should contain the transaction
    expect(result).toHaveLength(1);
    expect(result[0].bridge).toBe(MOCK_BRIDGE_TYPE_A);
    expect(result[0].transaction).toBe('0xBridgeTxHash');

    // Should have attempted the bridge
    expect(mockBridgeAdapter.getReceivedAmount.called).toBe(true);
    expect(mockBridgeAdapter.send.called).toBe(true);

    // No need to restore - handled in afterEach
  });

  it('should handle failure when all bridge preferences are exhausted', async () => {
    // Set up a balance that needs rebalancing
    const currentBalance = BigInt('20000000000000000000');
    const balances = new Map<string, Map<string, bigint>>();
    balances.set(MOCK_ERC20_TICKER_HASH.toLowerCase(), new Map([['42161', currentBalance]]));
    getMarkBalancesStub.callsFake(async () => balances);
    getAvailableBalanceLessEarmarksStub.resolves(currentBalance);

    // Configure route with multiple bridge preferences
    const routeWithMultipleBridges = {
      ...mockContext.config.routes[0],
      preferences: [MOCK_BRIDGE_TYPE_A, MOCK_BRIDGE_TYPE_B],
      slippagesDbps: [1000, 1000], // 1% in decibasis points
    };

    // Mock both adapters to fail
    const mockBridgeAdapterA = {
      getReceivedAmount: sinon.stub().rejects(new Error('Bridge A unavailable')),
      type: sinon.stub().returns(MOCK_BRIDGE_TYPE_A),
    };
    const mockBridgeAdapterB = {
      getReceivedAmount: sinon.stub().rejects(new Error('Bridge B unavailable')),
      type: sinon.stub().returns(MOCK_BRIDGE_TYPE_B),
    };

    mockRebalanceAdapter.getAdapter
      .withArgs(MOCK_BRIDGE_TYPE_A)
      .returns(mockBridgeAdapterA as unknown as ReturnType<RebalanceAdapter['getAdapter']>)
      .withArgs(MOCK_BRIDGE_TYPE_B)
      .returns(mockBridgeAdapterB as unknown as ReturnType<RebalanceAdapter['getAdapter']>);

    const result = await rebalanceInventory({
      ...mockContext,
      config: { ...mockContext.config, routes: [routeWithMultipleBridges] },
    });

    // Should log failure when all bridges are exhausted
    const failureLogFound = mockLogger.warn
      .getCalls()
      .some((call) => call.args[0] === 'Failed to rebalance route with any preferred bridge');
    expect(failureLogFound).toBe(true);
    expect(result).toHaveLength(0);
  });

  it('should continue to next bridge preference when send fails', async () => {
    // Create context with only one route to avoid processing multiple routes
    const singleRouteConfig = {
      ...mockContext.config,
      routes: [
        {
          ...mockContext.config.routes[0],
          preferences: [MOCK_BRIDGE_TYPE_A, MOCK_BRIDGE_TYPE_B],
          slippagesDbps: [1000, 1000], // 1% in decibasis points // 1% slippage tolerance in basis points
        },
      ],
    };
    const singleRouteContext = { ...mockContext, config: singleRouteConfig };

    // Set up a balance that needs rebalancing
    const originBalance = BigInt('20000000000000000000'); // 20 tokens on origin
    const destinationBalance = BigInt('0'); // 0 tokens on destination
    const balances = new Map<string, Map<string, bigint>>();
    balances.set(
      MOCK_ERC20_TICKER_HASH.toLowerCase(),
      new Map([
        ['1', originBalance], // Route origin is 1
        ['10', destinationBalance], // Route destination is 10
      ]),
    );
    getMarkBalancesStub.callsFake(async () => balances);
    getAvailableBalanceLessEarmarksStub.resolves(originBalance);

    // Ensure ticker is found
    getTickerForAssetStub.returns(MOCK_ERC20_TICKER_HASH);

    // First adapter returns good quote but fails to send
    const mockBridgeAdapterA = {
      getReceivedAmount: sinon.stub().resolves('19900000000000000000'), // Good quote
      type: sinon.stub().returns(MOCK_BRIDGE_TYPE_A),
      send: sinon.stub().rejects(new Error('Bridge A send failed')), // Fails on send
    };

    // Second adapter returns good quote
    const mockBridgeAdapterB = {
      getReceivedAmount: sinon.stub().resolves('19900000000000000000'), // 99.5% = 0.5% slippage, within 1%
      send: sinon.stub().resolves([
        {
          transaction: { to: '0xbridge', data: '0x123', value: '0' },
          memo: RebalanceTransactionMemo.Rebalance,
        },
      ]),
      type: sinon.stub().returns(MOCK_BRIDGE_TYPE_B),
    };

    mockRebalanceAdapter.getAdapter
      .withArgs(MOCK_BRIDGE_TYPE_A)
      .returns(mockBridgeAdapterA as unknown as ReturnType<RebalanceAdapter['getAdapter']>)
      .withArgs(MOCK_BRIDGE_TYPE_B)
      .returns(mockBridgeAdapterB as unknown as ReturnType<RebalanceAdapter['getAdapter']>);

    // Using the createRebalanceOperation stub from beforeEach
    const result = await rebalanceInventory(singleRouteContext);

    // Should have failed on first bridge send and used second bridge
    const errorCalls = mockLogger.error.getCalls();
    const sendFailedMessage = errorCalls.find(
      (call) =>
        call.args[0] &&
        typeof call.args[0] === 'string' &&
        call.args[0].includes('Failed to get bridge transaction request from adapter, trying next preference'),
    );

    expect(sendFailedMessage).toBeTruthy();
    expect(result).toHaveLength(1);
    expect(result[0].bridge).toBe(MOCK_BRIDGE_TYPE_B);

    // No need to restore - handled in afterEach
  });

  it('should respect reserve amount when calculating amount to bridge', async () => {
    // Set up a balance that needs rebalancing
    const originBalance = BigInt('20000000000000000000'); // 20 tokens on origin
    const destinationBalance = BigInt('0'); // 0 tokens on destination
    const balances = new Map<string, Map<string, bigint>>();
    balances.set(
      MOCK_ERC20_TICKER_HASH.toLowerCase(),
      new Map([
        ['1', originBalance], // Origin chain from route
        ['10', destinationBalance], // Destination chain from route
      ]),
    );
    getMarkBalancesStub.callsFake(async () => balances);
    getAvailableBalanceLessEarmarksStub.resolves(originBalance);

    // Ensure ticker is found
    getTickerForAssetStub.returns(MOCK_ERC20_TICKER_HASH);

    // Configure route with a reserve amount
    const routeWithReserve = {
      ...mockContext.config.routes[0],
      reserve: '5000000000000000000', // Reserve 5 tokens
      preferences: [MOCK_BRIDGE_TYPE_A],
      slippagesDbps: [1000], // 1% in decibasis points
    };

    // Mock adapter
    const mockBridgeAdapter = {
      getReceivedAmount: sinon.stub().resolves('14850000000000000000'), // Expect to bridge 15 tokens (20-5)
      send: sinon.stub().resolves([
        {
          transaction: { to: '0xbridge', data: '0x123', value: '0' },
          memo: RebalanceTransactionMemo.Rebalance,
        },
      ]),
      type: sinon.stub().returns(MOCK_BRIDGE_TYPE_A),
    };

    mockRebalanceAdapter.getAdapter.returns(mockBridgeAdapter as unknown as ReturnType<RebalanceAdapter['getAdapter']>);
    // Using the createRebalanceOperation stub from beforeEach

    const result = await rebalanceInventory({
      ...mockContext,
      config: { ...mockContext.config, routes: [routeWithReserve] },
    });

    // Should bridge amount minus reserve
    expect(result).toHaveLength(1);
    expect(result[0].amount).toBe('15000000000000000000'); // 20 - 5 = 15

    // No need to restore - handled in afterEach
  });

  it('should skip route when amount to bridge is zero after reserve', async () => {
    // Set up a balance equal to reserve amount
    const currentBalance = BigInt('5000000000000000000'); // 5 tokens
    const balances = new Map<string, Map<string, bigint>>();
    balances.set(MOCK_ERC20_TICKER_HASH.toLowerCase(), new Map([['42161', currentBalance]]));
    getMarkBalancesStub.callsFake(async () => balances);
    getAvailableBalanceLessEarmarksStub.resolves(currentBalance);

    // Configure route with a reserve amount equal to current balance
    const routeWithHighReserve = {
      ...mockContext.config.routes[0],
      maximum: '1000000000000000000', // Maximum 1 token (less than current balance)
      reserve: '5000000000000000000', // Reserve 5 tokens (equals current balance)
      preferences: [MOCK_BRIDGE_TYPE_A],
      slippagesDbps: [1000], // 1% in decibasis points
    };

    const result = await rebalanceInventory({
      ...mockContext,
      config: { ...mockContext.config, routes: [routeWithHighReserve] },
    });

    // Should skip the route because amount to bridge would be zero
    expect(mockLogger.info.calledWithMatch('Amount to bridge after reserve is zero or negative, skipping route')).toBe(
      true,
    );
    expect(result).toHaveLength(0);
  });

  it('should log Zodiac configuration when enabled on origin chain', async () => {
    // Set up a balance that needs rebalancing
    const currentBalance = BigInt('20000000000000000000');
    const balances = new Map<string, Map<string, bigint>>();
    balances.set(MOCK_ERC20_TICKER_HASH.toLowerCase(), new Map([['42161', currentBalance]])); // Use Zodiac chain
    getMarkBalancesStub.callsFake(async () => balances);
    getAvailableBalanceLessEarmarksStub.resolves(currentBalance);

    // Configure route to use Zodiac-enabled chain as origin
    const zodiacRoute = {
      ...mockContext.config.routes[0],
      origin: 42161, // Arbitrum with Zodiac
      destination: 1, // Ethereum without Zodiac
    };

    const mockBridgeAdapter = {
      getReceivedAmount: sinon.stub().resolves('19500000000000000000'), // 19.5 tokens (within 5% slippage of 20)
      send: sinon.stub().resolves([
        {
          transaction: { to: '0xbridge', data: '0x123', value: '0' },
          memo: RebalanceTransactionMemo.Rebalance,
        },
      ]),
      type: sinon.stub().returns(MOCK_BRIDGE_TYPE_A),
    };
    mockRebalanceAdapter.getAdapter.returns(mockBridgeAdapter as unknown as ReturnType<RebalanceAdapter['getAdapter']>);
    // Using the createRebalanceOperation stub from beforeEach

    const result = await rebalanceInventory({
      ...mockContext,
      config: { ...mockContext.config, routes: [zodiacRoute] },
    });

    // Should process with Zodiac config
    expect(result).toBeDefined();

    // No need to restore - handled in afterEach
  });

  it('should skip route if balance is at or below maximum', async () => {
    const routeToCheck = mockContext.config.routes[0];
    const atMaximumBalance = BigInt(routeToCheck.maximum);
    const balances = new Map<string, Map<string, bigint>>();
    balances.set(
      MOCK_ERC20_TICKER_HASH.toLowerCase(),
      new Map([[routeToCheck.origin.toString(), atMaximumBalance - 1n]]),
    );
    getMarkBalancesStub.callsFake(async () => balances);

    // Override the getAvailableBalanceLessEarmarks to return the same low balance
    getAvailableBalanceLessEarmarksStub.resolves(atMaximumBalance - 1n);

    await rebalanceInventory({ ...mockContext, config: { ...mockContext.config, routes: [routeToCheck] } });

    // Check that the logger was called with the expected message
    const infoCalls = mockLogger.info.getCalls();
    const skipMessage = infoCalls.find(
      (call) => call.args[0] && call.args[0].includes('Balance is at or below maximum, skipping route'),
    );
    expect(skipMessage).toBeTruthy();
    expect(mockRebalanceAdapter.getAdapter.called).toBe(false);
  });

  it('should skip route if no balance found for origin chain', async () => {
    const balances = new Map<string, Map<string, bigint>>();
    getMarkBalancesStub.callsFake(async () => balances);

    await rebalanceInventory(mockContext);

    // Check that the logger was called with the expected message
    const warnCalls = mockLogger.warn.getCalls();
    const noBalanceMessage = warnCalls.find(
      (call) => call.args[0] && call.args[0].includes('No balances found for ticker'),
    );
    expect(noBalanceMessage).toBeTruthy();
    expect(mockRebalanceAdapter.getAdapter.called).toBe(false);
  });

  it('should successfully rebalance an ERC20 asset with approval needed', async () => {
    const routeToTest = mockContext.config.routes[0] as RouteRebalancingConfig;
    // Ensure currentBalance is greater than maximum to trigger rebalancing
    const currentBalance = BigInt(routeToTest.maximum) + 1_000_000_000_000_000_000n; // maximum + 1e18 (1 token)
    // The amount to bridge is currentBalance minus reserve (default 0)
    const amountToBridge = currentBalance;
    // Adjust quoteAmount to be realistic for the new currentBalance and pass slippage
    // Simulating a 0.05% slippage: currentBalance - (currentBalance / 2000n)
    const quoteAmount = (currentBalance - currentBalance / 2000n).toString();
    const balances = new Map<string, Map<string, bigint>>();
    balances.set(MOCK_ERC20_TICKER_HASH.toLowerCase(), new Map([[routeToTest.origin.toString(), currentBalance]]));
    getMarkBalancesStub.callsFake(async () => balances);

    // Update the getAvailableBalanceLessEarmarks stub to return the currentBalance
    getAvailableBalanceLessEarmarksStub.resolves(currentBalance);

    // Mock approval transaction and bridge transaction returned serially
    const mockApprovalTxRequest: MemoizedTransactionRequest = {
      transaction: {
        to: routeToTest.asset as `0x${string}`,
        data: MOCK_APPROVE_DATA,
        value: 0n,
      },
      memo: 'Approval' as RebalanceTransactionMemo,
    };

    const mockBridgeTxRequest: MemoizedTransactionRequest = {
      transaction: {
        to: MOCK_BRIDGE_A_SPENDER,
        data: '0xbridgeData' as Hex,
        value: 0n,
      },
      memo: RebalanceTransactionMemo.Rebalance,
    };

    mockRebalanceAdapter.getAdapter
      .withArgs(MOCK_BRIDGE_TYPE_A)
      .returns(mockSpecificBridgeAdapter as unknown as ReturnType<RebalanceAdapter['getAdapter']>);

    // Simplify the stub for debugging
    mockSpecificBridgeAdapter.getReceivedAmount.resolves(quoteAmount);
    // Origin chain (42161) has Zodiac, so sender should be Safe address
    // Don't use withArgs - just stub the method to always return the response
    mockSpecificBridgeAdapter.send.resolves([mockApprovalTxRequest, mockBridgeTxRequest]);

    await rebalanceInventory({
      ...mockContext,
      config: { ...mockContext.config, routes: [{ ...routeToTest, preferences: [SupportedBridge.Across] }] },
    });

    expect(getMarkBalancesStub.calledOnce).toBe(true);
    expect(mockRebalanceAdapter.getAdapter.calledWith(MOCK_BRIDGE_TYPE_A)).toBe(true);
    expect(mockSpecificBridgeAdapter.getReceivedAmount.calledOnce).toBe(true);
    expect(mockSpecificBridgeAdapter.send.calledOnce).toBe(true);

    // Check that transaction submission helper was called twice (approval + bridge)
    expect(submitTransactionWithLoggingStub.calledTwice).toBe(true);

    // Check the approval transaction
    const approvalTxCall = submitTransactionWithLoggingStub.firstCall.args[0];
    expect(approvalTxCall.txRequest.to).toBe(routeToTest.asset);
    expect(approvalTxCall.txRequest.data).toBe(MOCK_APPROVE_DATA);

    // Check the bridge transaction
    const bridgeTxCall = submitTransactionWithLoggingStub.secondCall.args[0];
    expect(bridgeTxCall.txRequest.to).toBe(MOCK_BRIDGE_A_SPENDER);
    expect(bridgeTxCall.txRequest.data).toBe('0xbridgeData');

    // Note: The new implementation uses database operations instead of cache

    // Verify logs - The implementation should successfully process the rebalance
    // We should see bridge transaction submissions
    const logCalls = mockLogger.info.getCalls();
    const hasBridgeLog = logCalls.some(
      (call) => call.args[0] && call.args[0].includes('Successfully submitted and confirmed origin bridge transaction'),
    );
    expect(hasBridgeLog).toBe(true);

    // Verify database operation was created (if the implementation reaches that point)
    // Note: The new implementation may not always reach the database creation
    // if there are issues with transaction confirmation
    const createRebalanceOpStub = database.createRebalanceOperation as SinonStub;
    if (createRebalanceOpStub.calledOnce) {
      const dbCall = createRebalanceOpStub.firstCall.args[0];
      expect(dbCall).toMatchObject({
        earmarkId: null,
        originChainId: routeToTest.origin,
        destinationChainId: routeToTest.destination,
        tickerHash: routeToTest.asset,
        amount: amountToBridge.toString(),
        slippagesDbps: routeToTest.slippagesDbps,
        bridge: MOCK_BRIDGE_TYPE_A,
      });
      expect(dbCall.txHashes.originTxHash).toBe('0xBridgeTxHash');
    }
  });

  it('should try the next bridge preference if adapter is not found', async () => {
    const routeToTest = mockContext.config.routes[0];
    const balances = new Map<string, Map<string, bigint>>();
    const currentBalance = BigInt(routeToTest.maximum) + 100n; // Ensure balance is above maximum
    balances.set(MOCK_ERC20_TICKER_HASH.toLowerCase(), new Map([[routeToTest.origin.toString(), currentBalance]]));
    getMarkBalancesStub.resolves(balances);
    getAvailableBalanceLessEarmarksStub.resolves(currentBalance);

    // First preference (Across) returns no adapter
    mockRebalanceAdapter.getAdapter
      .withArgs(MOCK_BRIDGE_TYPE_A)
      .returns(undefined as unknown as ReturnType<RebalanceAdapter['getAdapter']>);
    // Second preference (Stargate) returns the mock adapter
    mockRebalanceAdapter.getAdapter
      .withArgs(MOCK_BRIDGE_TYPE_B)
      .returns(mockSpecificBridgeAdapter as unknown as ReturnType<RebalanceAdapter['getAdapter']>);
    mockSpecificBridgeAdapter.type.returns(MOCK_BRIDGE_TYPE_B); // Ensure type reflects the successful adapter
    mockSpecificBridgeAdapter.getReceivedAmount.resolves('99'); // Assume success for the second bridge
    mockSpecificBridgeAdapter.send.resolves([
      {
        transaction: { to: '0xOtherSpender', data: '0xbridgeData', value: 0n },
        memo: RebalanceTransactionMemo.Rebalance,
      },
    ]); // Assume success for the second bridge

    // Mock allowance and contract for the second bridge attempt (assuming ERC20)
    const mockContractInstance = {
      read: { allowance: stub().resolves(1000n) },
      abi: erc20Abi,
      address: MOCK_ASSET_ERC20,
    };
    getERC20ContractStub
      .withArgs(expect.anything(), routeToTest.origin.toString(), routeToTest.asset as `0x${string}`)
      .resolves(mockContractInstance);

    // Modify routes directly on the mockContext
    mockContext.config.routes = [routeToTest];
    await rebalanceInventory(mockContext);

    // Check that the logger was called with the expected message
    const warnCalls = mockLogger.warn.getCalls();
    const adapterNotFoundMessage = warnCalls.find(
      (call) => call.args[0] && call.args[0].includes('Adapter not found for bridge type'),
    );
    expect(adapterNotFoundMessage).toBeTruthy();
    expect(mockRebalanceAdapter.getAdapter.calledWith(MOCK_BRIDGE_TYPE_A)).toBe(true);
    expect(mockRebalanceAdapter.getAdapter.calledWith(MOCK_BRIDGE_TYPE_B)).toBe(true);
    // Check if the second bridge attempt proceeded (e.g., getReceivedAmount called on the second adapter)
    expect(mockSpecificBridgeAdapter.getReceivedAmount.calledOnce).toBe(true);
    // Add more assertions if needed to confirm the second bridge logic executed
  });

  it('should try the next bridge preference if getReceivedAmount fails', async () => {
    const routeToTest = mockContext.config.routes[0];
    const balances = new Map<string, Map<string, bigint>>();
    const balanceForRoute = BigInt(routeToTest.maximum) + 100n; // Ensure balance is above maximum
    // Corrected key for the inner map to use routeToTest.origin.toString()
    balances.set(MOCK_ERC20_TICKER_HASH.toLowerCase(), new Map([[routeToTest.origin.toString(), balanceForRoute]]));
    getMarkBalancesStub.resolves(balances);
    getAvailableBalanceLessEarmarksStub.resolves(balanceForRoute);

    const mockAdapterA = { ...mockSpecificBridgeAdapter, getReceivedAmount: stub().rejects(new Error('Quote failed')) };
    const mockAdapterB = {
      ...mockSpecificBridgeAdapter,
      getReceivedAmount: stub().resolves('99'),
      send: stub().resolves([
        {
          transaction: { to: '0xOtherSpender', data: '0xbridgeDataB', value: 0n },
          memo: RebalanceTransactionMemo.Rebalance,
        },
      ]),
      type: stub().returns(MOCK_BRIDGE_TYPE_B),
    };

    mockRebalanceAdapter.getAdapter
      .withArgs(MOCK_BRIDGE_TYPE_A)
      .returns(mockAdapterA as unknown as ReturnType<RebalanceAdapter['getAdapter']>);
    mockRebalanceAdapter.getAdapter
      .withArgs(MOCK_BRIDGE_TYPE_B)
      .returns(mockAdapterB as unknown as ReturnType<RebalanceAdapter['getAdapter']>);

    // Mock allowance and contract for the second bridge attempt (assuming ERC20)
    const mockContractInstance = {
      read: { allowance: stub().resolves(1000n) },
      abi: erc20Abi,
      address: MOCK_ASSET_ERC20,
    };
    getERC20ContractStub
      .withArgs(expect.anything(), routeToTest.origin.toString(), routeToTest.asset as `0x${string}`)
      .resolves(mockContractInstance);

    // Modify routes directly on the mockContext
    mockContext.config.routes = [routeToTest];
    await rebalanceInventory(mockContext);

    // Check that the logger was called with the expected message
    const errorCalls = mockLogger.error.getCalls();
    const quoteFailedMessage = errorCalls.find(
      (call) => call.args[0] && call.args[0].includes('Failed to get quote from adapter'),
    );
    expect(quoteFailedMessage).toBeTruthy();
    expect(mockAdapterA.getReceivedAmount.calledOnce).toBe(true);
    expect(mockAdapterB.getReceivedAmount.calledOnce).toBe(true); // Ensure B was tried
    // Add assertions to confirm bridge B logic executed
  });

  it('should reject first bridge when slippage exceeds tolerance and use second bridge', async () => {
    // Create route with proper slippage in basis points
    const routeToTest = {
      ...mockContext.config.routes[0],
      preferences: [MOCK_BRIDGE_TYPE_A, MOCK_BRIDGE_TYPE_B],
      slippagesDbps: [1000, 1000], // 1% in decibasis points // 1% slippage tolerance in basis points
    };

    const balanceForRoute = BigInt('20000000000000000000'); // 20 tokens
    const balances = new Map<string, Map<string, bigint>>();
    balances.set(MOCK_ERC20_TICKER_HASH.toLowerCase(), new Map([[routeToTest.origin.toString(), balanceForRoute]]));
    getMarkBalancesStub.callsFake(async () => balances);
    getAvailableBalanceLessEarmarksStub.resolves(balanceForRoute);

    // First adapter returns quote with > 1% slippage (receiving 18 tokens when sending 20)
    const mockAdapterA = {
      ...mockSpecificBridgeAdapter,
      getReceivedAmount: stub().resolves('18000000000000000000'), // 10% slippage, exceeds 1%
      type: stub().returns(MOCK_BRIDGE_TYPE_A),
    };
    // Second adapter returns quote with < 1% slippage
    const mockAdapterB = {
      ...mockSpecificBridgeAdapter,
      getReceivedAmount: stub().resolves('19900000000000000000'), // 0.5% slippage, within 1%
      send: stub().resolves([
        {
          transaction: { to: '0xOtherSpender', data: '0xbridgeDataB', value: 0n },
          memo: RebalanceTransactionMemo.Rebalance,
        },
      ]),
      type: stub().returns(MOCK_BRIDGE_TYPE_B),
    };

    mockRebalanceAdapter.getAdapter
      .withArgs(MOCK_BRIDGE_TYPE_A)
      .returns(mockAdapterA as unknown as ReturnType<RebalanceAdapter['getAdapter']>);
    mockRebalanceAdapter.getAdapter
      .withArgs(MOCK_BRIDGE_TYPE_B)
      .returns(mockAdapterB as unknown as ReturnType<RebalanceAdapter['getAdapter']>);

    // Mock allowance and contract for the second bridge attempt (assuming ERC20)
    const mockContractInstance = {
      read: { allowance: stub().resolves(10000n) },
      abi: erc20Abi,
      address: MOCK_ASSET_ERC20,
    };
    getERC20ContractStub
      .withArgs(expect.anything(), routeToTest.origin.toString(), routeToTest.asset as `0x${string}`)
      .resolves(mockContractInstance);

    // Add database stub
    // Using the createRebalanceOperation stub from beforeEach

    // Modify routes directly on the mockContext
    mockContext.config.routes = [routeToTest];
    await rebalanceInventory(mockContext);

    // With fixed slippage calculation, 10% slippage should be rejected
    // The first adapter should be tried but rejected, then second adapter used
    expect(mockAdapterA.getReceivedAmount.calledOnce).toBe(true);
    expect(mockAdapterA.send.called).toBe(false); // A should be rejected due to slippage
    expect(mockAdapterB.getReceivedAmount.calledOnce).toBe(true); // B should be tried
    expect(mockAdapterB.send.calledOnce).toBe(true); // B should be used

    // Verify successful rebalance with second adapter
    const infoCalls = mockLogger.info.getCalls();
    const successMessage = infoCalls.find(
      (call) => call.args[0] && call.args[0].includes('Quote meets slippage requirements'),
    );
    expect(successMessage).toBeTruthy();

    // No need to restore - handled in afterEach
  });

  it('should successfully use first bridge when slippage is within tolerance', async () => {
    // Create route with proper slippage in basis points
    const routeToTest = {
      ...mockContext.config.routes[0],
      preferences: [MOCK_BRIDGE_TYPE_A, MOCK_BRIDGE_TYPE_B],
      slippagesDbps: [1000, 1000], // 1% in decibasis points // 1% slippage tolerance in basis points
    };

    const balanceForRoute = BigInt('20000000000000000000'); // 20 tokens
    const balances = new Map<string, Map<string, bigint>>();
    balances.set(MOCK_ERC20_TICKER_HASH.toLowerCase(), new Map([[routeToTest.origin.toString(), balanceForRoute]]));
    getMarkBalancesStub.callsFake(async () => balances);
    getAvailableBalanceLessEarmarksStub.resolves(balanceForRoute);

    // First adapter returns quote with acceptable slippage (receiving 19.9 tokens when sending 20)
    const mockAdapterA = {
      ...mockSpecificBridgeAdapter,
      getReceivedAmount: stub().resolves('19900000000000000000'), // 0.5% slippage, within 1%
      send: stub().resolves([
        {
          transaction: { to: '0xSpender', data: '0xbridgeDataA', value: 0n },
          memo: RebalanceTransactionMemo.Rebalance,
        },
      ]),
      type: stub().returns(MOCK_BRIDGE_TYPE_A),
    };
    // Second adapter should not be needed
    const mockAdapterB = {
      ...mockSpecificBridgeAdapter,
      getReceivedAmount: stub().resolves('19950000000000000000'),
      type: stub().returns(MOCK_BRIDGE_TYPE_B),
    };

    mockRebalanceAdapter.getAdapter
      .withArgs(MOCK_BRIDGE_TYPE_A)
      .returns(mockAdapterA as unknown as ReturnType<RebalanceAdapter['getAdapter']>);
    mockRebalanceAdapter.getAdapter
      .withArgs(MOCK_BRIDGE_TYPE_B)
      .returns(mockAdapterB as unknown as ReturnType<RebalanceAdapter['getAdapter']>);

    // Add database stub
    // Using the createRebalanceOperation stub from beforeEach

    // Modify routes directly on the mockContext
    mockContext.config.routes = [routeToTest];
    await rebalanceInventory(mockContext);

    // With fixed slippage calculation, 0.5% slippage should be accepted
    expect(mockAdapterA.getReceivedAmount.calledOnce).toBe(true);
    expect(mockAdapterA.send.calledOnce).toBe(true); // A should be used
    expect(mockAdapterB.getReceivedAmount.called).toBe(false); // B should not be tried

    // No need to restore - handled in afterEach
  });

  it('should try the next bridge preference if adapter send fails', async () => {
    // Update route to have multiple preferences
    const routeToTest = {
      ...mockContext.config.routes[0],
      preferences: [MOCK_BRIDGE_TYPE_A, MOCK_BRIDGE_TYPE_B],
    };
    const balances = new Map<string, Map<string, bigint>>();
    const balanceForRoute = BigInt(routeToTest.maximum) + 100n; // Ensure balance is above maximum
    balances.set(MOCK_ERC20_TICKER_HASH.toLowerCase(), new Map([[routeToTest.origin.toString(), balanceForRoute]]));
    // Reset and configure the stub to handle any arguments
    getMarkBalancesStub.reset();
    getMarkBalancesStub.callsFake(async () => balances);

    // Also set up getAvailableBalanceLessEarmarksStub
    getAvailableBalanceLessEarmarksStub.resolves(balanceForRoute);

    // Adjust getReceivedAmount to pass slippage check
    const receivedAmountForSlippagePass = balanceForRoute.toString();

    const mockAdapterA_sendFails = {
      ...mockSpecificBridgeAdapter,
      getReceivedAmount: stub().resolves(receivedAmountForSlippagePass),
      send: stub().rejects(new Error('Send failed')),
      type: stub().returns(MOCK_BRIDGE_TYPE_A),
    };
    const mockAdapterB_sendFails = {
      ...mockSpecificBridgeAdapter,
      getReceivedAmount: stub().resolves(receivedAmountForSlippagePass),
      send: stub().resolves([
        {
          transaction: { to: '0xOtherSpender', data: '0xbridgeDataB', value: 0n },
          memo: RebalanceTransactionMemo.Rebalance,
        },
      ]),
      type: stub().returns(MOCK_BRIDGE_TYPE_B),
    };

    mockRebalanceAdapter.getAdapter
      .withArgs(MOCK_BRIDGE_TYPE_A)
      .returns(mockAdapterA_sendFails as unknown as ReturnType<RebalanceAdapter['getAdapter']>);
    mockRebalanceAdapter.getAdapter
      .withArgs(MOCK_BRIDGE_TYPE_B)
      .returns(mockAdapterB_sendFails as unknown as ReturnType<RebalanceAdapter['getAdapter']>);

    // Mock allowance and contract for the second bridge attempt (assuming ERC20)
    const mockContractInstance = {
      read: { allowance: stub().resolves(1000n) },
      abi: erc20Abi,
      address: MOCK_ASSET_ERC20,
    };
    getERC20ContractStub
      .withArgs(expect.anything(), routeToTest.origin.toString(), routeToTest.asset as `0x${string}`)
      .resolves(mockContractInstance);

    // Modify routes directly on the mockContext
    mockContext.config.routes = [routeToTest];
    await rebalanceInventory(mockContext);

    // Check that the logger was called with the expected message
    const errorCalls = mockLogger.error.getCalls();
    const sendFailedMessage = errorCalls.find(
      (call) => call.args[0] && call.args[0].includes('Failed to get bridge transaction request from adapter'),
    );
    expect(sendFailedMessage).toBeTruthy();
    expect(mockAdapterA_sendFails.send.calledOnce).toBe(true);
    expect(mockAdapterB_sendFails.send.calledOnce).toBe(true); // Ensure B send was tried
    // Add assertions to confirm bridge B logic executed
  });

  it('should successfully rebalance an ERC20 asset with sufficient allowance', async () => {
    const currentBalance = 1000n;
    const routeToTest = {
      ...(mockContext.config.routes[0] as RouteRebalancingConfig),
      maximum: (currentBalance - 1n).toString(),
    };
    const quoteAmount = '999';
    const balances = new Map<string, Map<string, bigint>>();
    // Corrected key for the inner map to use routeToTest.origin.toString()
    balances.set(MOCK_ERC20_TICKER_HASH.toLowerCase(), new Map([[routeToTest.origin.toString(), currentBalance]]));
    getMarkBalancesStub.callsFake(async () => balances);

    // Also set up getAvailableBalanceLessEarmarksStub to return the current balance
    getAvailableBalanceLessEarmarksStub.resolves(currentBalance);

    const mockTxRequest: MemoizedTransactionRequest = {
      transaction: {
        to: MOCK_BRIDGE_A_SPENDER, // Spender for the bridge
        data: '0xbridgeData' as Hex,
        value: 0n,
      },
      memo: RebalanceTransactionMemo.Rebalance,
    };

    mockRebalanceAdapter.getAdapter
      .withArgs(MOCK_BRIDGE_TYPE_A)
      .returns(mockSpecificBridgeAdapter as unknown as ReturnType<RebalanceAdapter['getAdapter']>);
    mockSpecificBridgeAdapter.type.returns(MOCK_BRIDGE_TYPE_A);
    mockSpecificBridgeAdapter.getReceivedAmount.resolves(quoteAmount);
    mockSpecificBridgeAdapter.send
      .withArgs(MOCK_OWN_ADDRESS, MOCK_OWN_ADDRESS, currentBalance.toString(), expect.any(Object))
      .resolves([mockTxRequest]);

    await rebalanceInventory({
      ...mockContext,
      config: { ...mockContext.config, routes: [{ ...routeToTest, preferences: [MOCK_BRIDGE_TYPE_A] }] },
    });

    expect(getMarkBalancesStub.calledOnce).toBe(true);
    expect(mockRebalanceAdapter.getAdapter.calledWith(MOCK_BRIDGE_TYPE_A)).toBe(true);
    expect(mockSpecificBridgeAdapter.getReceivedAmount.calledOnce).toBe(true);
    expect(mockSpecificBridgeAdapter.send.calledOnce).toBe(true);

    // Check that transaction submission helper was called for the bridge transaction
    expect(submitTransactionWithLoggingStub.calledOnce).toBe(true);
    const txCall = submitTransactionWithLoggingStub.firstCall.args[0];
    expect(txCall.txRequest.to).toBe(MOCK_BRIDGE_A_SPENDER);
    expect(txCall.txRequest.data).toBe('0xbridgeData');

    // Note: The new implementation uses database operations instead of cache
  });

<<<<<<< HEAD
  // Error scenario tests to cover uncovered branches
  it('should skip route when ticker is not found in config', async () => {
    const routeWithBadAsset: RouteRebalancingConfig = {
      origin: 1,
      destination: 10,
      asset: '0xUnknownAsset' as `0x${string}`,
      maximum: '10000000000000000000',
      slippages: [0.01],
      preferences: [MOCK_BRIDGE_TYPE_A],
    };

=======
  // Add more tests: Native success, other errors...
});

describe('Zodiac Address Validation', () => {
  let mockContext: SinonStubbedInstance<ProcessingContext>;
  let mockLogger: SinonStubbedInstance<Logger>;
  let mockPurchaseCache: SinonStubbedInstance<PurchaseCache>;
  let mockChainService: SinonStubbedInstance<ChainService>;
  let mockRebalanceAdapter: SinonStubbedInstance<RebalanceAdapter>;
  let mockPrometheus: SinonStubbedInstance<PrometheusAdapter>;
  let mockSpecificBridgeAdapter: MockBridgeAdapterInterface;

  // Stubs for module functions - will be assigned in beforeEach
  let getMarkBalancesStub: SinonStub;

  const MOCK_REQUEST_ID = 'zodiac-rebalance-request-id';
  const MOCK_OWN_ADDRESS = '0x1111111111111111111111111111111111111111' as `0x${string}`;
  const MOCK_SAFE_ADDRESS = '0x9876543210987654321098765432109876543210' as `0x${string}`;
  const MOCK_ASSET_ERC20 = '0xErc20AssetAddress' as `0x${string}`;
  const MOCK_BRIDGE_TYPE = SupportedBridge.Across;
  const MOCK_ERC20_TICKER_HASH = '0xerc20tickerhashtest' as `0x${string}`;

  const mockZodiacConfig = {
    zodiacRoleModuleAddress: '0x1234567890123456789012345678901234567890',
    zodiacRoleKey: '0x1234567890123456789012345678901234567890123456789012345678901234',
    gnosisSafeAddress: MOCK_SAFE_ADDRESS,
  };

  const mockEOAConfig = {
    zodiacRoleModuleAddress: undefined,
    zodiacRoleKey: undefined,
    gnosisSafeAddress: undefined,
  };

  beforeEach(() => {
    mockLogger = createStubInstance(Logger);
    mockPurchaseCache = createStubInstance(PurchaseCache);
    mockChainService = createStubInstance(ChainService);
    mockRebalanceAdapter = createStubInstance(RebalanceAdapter);
    mockPrometheus = createStubInstance(PrometheusAdapter);

    mockSpecificBridgeAdapter = {
      getReceivedAmount: stub<[string, RebalanceRoute], Promise<string>>(),
      send: stub<[string, string, string, RebalanceRoute], Promise<MemoizedTransactionRequest[]>>(),
      type: stub<[], SupportedBridge>(),
    };

    // Stub helper functions
    getMarkBalancesStub = stub(balanceHelpers, 'getMarkBalances').callsFake(async () => new Map());

    // Default configuration with two chains - one with Zodiac, one without
    const mockConfig: MarkConfiguration = {
      routes: [
        {
          origin: 42161, // Arbitrum (with Zodiac)
          destination: 1, // Ethereum (without Zodiac)
          asset: MOCK_ASSET_ERC20,
          maximum: '10000000000000000000', // 10 tokens
          slippagesDbps: [1000], // 1% in decibasis points // 1% in basis points
          preferences: [MOCK_BRIDGE_TYPE],
        },
      ],
      ownAddress: MOCK_OWN_ADDRESS,
      pushGatewayUrl: 'http://localhost:9091',
      web3SignerUrl: 'http://localhost:8545',
      everclearApiUrl: 'http://localhost:3000',
      relayer: '0xRelayerAddress' as `0x${string}`,
      invoiceAge: 3600,
      logLevel: 'info',
      pollingInterval: 60000,
      maxRetries: 3,
      retryDelay: 1000,
      chains: {
        '42161': {
          // Arbitrum with Zodiac
          providers: ['http://arbitrumprovider'],
          assets: [
            {
              address: MOCK_ASSET_ERC20,
              tickerHash: MOCK_ERC20_TICKER_HASH,
              symbol: 'MOCKERC20',
              decimals: 18,
              isNative: false,
              balanceThreshold: '0',
            },
          ],
          invoiceAge: 0,
          gasThreshold: '0',
          deployments: {
            everclear: '0x1234567890123456789012345678901234567890',
            permit2: '0x1234567890123456789012345678901234567890',
            multicall3: '0x1234567890123456789012345678901234567890',
          },
          ...mockZodiacConfig,
        },
        '1': {
          // Ethereum without Zodiac
          providers: ['http://mainnetprovider'],
          assets: [
            {
              address: MOCK_ASSET_ERC20,
              tickerHash: MOCK_ERC20_TICKER_HASH,
              symbol: 'MOCKERC20',
              decimals: 18,
              isNative: false,
              balanceThreshold: '0',
            },
          ],
          invoiceAge: 0,
          gasThreshold: '0',
          deployments: {
            everclear: '0x1234567890123456789012345678901234567890',
            permit2: '0x1234567890123456789012345678901234567890',
            multicall3: '0x1234567890123456789012345678901234567890',
          },
          ...mockEOAConfig,
        },
      },
      supportedSettlementDomains: [1, 42161],
    } as unknown as MarkConfiguration;

    mockContext = {
      config: mockConfig,
      requestId: MOCK_REQUEST_ID,
      startTime: Date.now(),
      logger: mockLogger,
      purchaseCache: mockPurchaseCache,
      chainService: mockChainService,
      rebalance: mockRebalanceAdapter,
      prometheus: mockPrometheus,
      everclear: undefined,
      web3Signer: undefined,
      database: createDatabaseMock(),
    } as unknown as SinonStubbedInstance<ProcessingContext>;

    // Default stubs
    mockRebalanceAdapter.isPaused.resolves(false); // Critical: allow rebalancing to proceed
    mockPurchaseCache.isPaused.resolves(false); // Default: purchase cache not paused
    // mockRebalanceAdapter.addRebalances.resolves(); // Mock the cache addition - removed
    mockRebalanceAdapter.getAdapter.returns(
      mockSpecificBridgeAdapter as unknown as ReturnType<RebalanceAdapter['getAdapter']>,
    );
    mockSpecificBridgeAdapter.type.returns(MOCK_BRIDGE_TYPE);
    mockSpecificBridgeAdapter.getReceivedAmount.resolves('19980000000000000001'); // Good quote for 20 tokens (just above minimum slippage)
    mockSpecificBridgeAdapter.send.resolves([
      {
        transaction: { to: '0xBridgeSpender', data: '0xbridgeData' as Hex, value: 0n },
        memo: RebalanceTransactionMemo.Rebalance,
      },
    ]);

    // Mock successful transaction
    mockChainService.submitAndMonitor.resolves({
      transactionHash: '0xMockTxHash',
      blockNumber: 123,
      status: 1,
      confirmations: 1,
      logs: [],
      cumulativeGasUsed: '21000',
      effectiveGasPrice: '1000000000',
    });

    // Additional stub setup is done in the existing getAvailableBalanceLessEarmarksStub in beforeEach

    // Set up default balances that exceed maximum to trigger rebalancing
    const defaultBalances = new Map<string, Map<string, bigint>>();
    // Create a single chain map with multiple chains
    const chainBalances = new Map<string, bigint>();
    chainBalances.set('42161', BigInt('20000000000000000000')); // 20 tokens on Arbitrum
    chainBalances.set('1', BigInt('20000000000000000000')); // 20 tokens on Ethereum
    defaultBalances.set(MOCK_ERC20_TICKER_HASH.toLowerCase(), chainBalances);
    getMarkBalancesStub.resolves(defaultBalances);
  });

  afterEach(() => {
    restore();
  });

  it('should use Safe address as sender for Zodiac-enabled origin chain', async () => {
    // Uses default route: Arbitrum (Zodiac) -> Ethereum (EOA)
    const currentBalance = BigInt('20000000000000000000'); // 20 tokens, above maximum
>>>>>>> 60f10245
    const balances = new Map<string, Map<string, bigint>>();
    balances.set('unknownticker', new Map([['1', BigInt('20000000000000000000')]]));
    getMarkBalancesStub.callsFake(async () => balances);

    await rebalanceInventory({
      ...mockContext,
      config: { ...mockContext.config, routes: [routeWithBadAsset] },
    });

<<<<<<< HEAD
    expect(mockLogger.error.calledWith('Ticker not found for asset, check config')).to.be.true;
    expect(mockRebalanceAdapter.getAdapter.called).to.be.false;
  });

  it('should fail when adapter returns empty bridge transaction requests', async () => {
    const routeToTest = mockContext.config.routes[0];
=======
    // Verify adapter.send was called with Safe address as sender (first parameter)
    expect(mockSpecificBridgeAdapter.send.calledOnce).toBe(true);
    const sendCall = mockSpecificBridgeAdapter.send.firstCall;
    expect(sendCall.args[0]).toBe(MOCK_SAFE_ADDRESS); // sender = Safe address from origin chain (42161)
    expect(sendCall.args[1]).toBe(MOCK_OWN_ADDRESS); // recipient = EOA address for destination chain (1)
  });

  it('should use EOA address as sender for non-Zodiac origin chain', async () => {
    // Configure route: Ethereum (EOA) -> Arbitrum (Zodiac)
    mockContext.config.routes = [
      {
        origin: 1, // Ethereum (without Zodiac)
        destination: 42161, // Arbitrum (with Zodiac)
        asset: MOCK_ASSET_ERC20,
        maximum: '10000000000000000000',
        slippagesDbps: [1000], // 1% in decibasis points // 1% in basis points
        preferences: [MOCK_BRIDGE_TYPE],
      },
    ];

    const currentBalance = BigInt('20000000000000000000'); // 20 tokens, above maximum
>>>>>>> 60f10245
    const balances = new Map<string, Map<string, bigint>>();
    const currentBalance = BigInt(routeToTest.maximum) + 100n;
    balances.set(MOCK_ERC20_TICKER_HASH.toLowerCase(), new Map([[routeToTest.origin.toString(), currentBalance]]));
    getMarkBalancesStub.callsFake(async () => balances);

    mockSpecificBridgeAdapter.getReceivedAmount.resolves(currentBalance.toString());
    mockSpecificBridgeAdapter.send.resolves([]); // Empty array

    mockContext.config.routes = [routeToTest];
    await rebalanceInventory(mockContext);

<<<<<<< HEAD
    expect(mockLogger.error.calledWith(
      match(/Failed to get bridge transaction request from adapter/),
      match.hasNested('error.message', 'Failed to retrieve any bridge transaction requests')
    )).to.be.true;
    expect(mockRebalanceCache.addRebalances.called).to.be.false;
  });

  it('should handle cache failure after successful transaction', async () => {
    const routeToTest = mockContext.config.routes[0];
=======
    // Verify adapter.send was called with EOA address as sender and Safe address as recipient
    expect(mockSpecificBridgeAdapter.send.calledOnce).toBe(true);
    const sendCall = mockSpecificBridgeAdapter.send.firstCall;
    expect(sendCall.args[0]).toBe(MOCK_OWN_ADDRESS); // sender = EOA address from origin chain (1)
    expect(sendCall.args[1]).toBe(MOCK_SAFE_ADDRESS); // recipient = Safe address for destination chain (42161)
  });

  it('should use Safe addresses for both sender and recipient when both chains have Zodiac', async () => {
    // Add second Zodiac-enabled chain
    const mockSafeAddress2 = '0x2222222222222222222222222222222222222222' as `0x${string}`;
    mockContext.config.chains['10'] = {
      providers: ['http://optimismprovider'],
      assets: [
        {
          address: MOCK_ASSET_ERC20,
          tickerHash: MOCK_ERC20_TICKER_HASH,
          symbol: 'MOCKERC20',
          decimals: 18,
          isNative: false,
          balanceThreshold: '0',
        },
      ],
      invoiceAge: 0,
      gasThreshold: '0',
      deployments: {
        everclear: '0x1234567890123456789012345678901234567890',
        permit2: '0x1234567890123456789012345678901234567890',
        multicall3: '0x1234567890123456789012345678901234567890',
      },
      zodiacRoleModuleAddress: '0x2345678901234567890123456789012345678901',
      zodiacRoleKey: '0x2345678901234567890123456789012345678901234567890123456789012345',
      gnosisSafeAddress: mockSafeAddress2,
    };
    mockContext.config.supportedSettlementDomains = [1, 10, 42161];

    // Configure route: Arbitrum (Zodiac) -> Optimism (Zodiac)
    mockContext.config.routes = [
      {
        origin: 42161, // Arbitrum (with Zodiac)
        destination: 10, // Optimism (with Zodiac)
        asset: MOCK_ASSET_ERC20,
        maximum: '10000000000000000000',
        slippagesDbps: [1000], // 1% in decibasis points // 1% in basis points
        preferences: [MOCK_BRIDGE_TYPE],
      },
    ];

    const currentBalance = BigInt('20000000000000000000'); // 20 tokens, above maximum
>>>>>>> 60f10245
    const balances = new Map<string, Map<string, bigint>>();
    const currentBalance = BigInt(routeToTest.maximum) + 100n;
    balances.set(MOCK_ERC20_TICKER_HASH.toLowerCase(), new Map([[routeToTest.origin.toString(), currentBalance]]));
    getMarkBalancesStub.callsFake(async () => balances);

<<<<<<< HEAD
    const mockTxRequest: MemoizedTransactionRequest = {
      transaction: {
        to: '0xBridgeAddress' as `0x${string}`,
        data: '0xbridgeData' as Hex,
        value: 0n,
=======
    await rebalanceInventory(mockContext);

    // Verify adapter.send was called with Safe addresses for both sender and recipient
    expect(mockSpecificBridgeAdapter.send.calledOnce).toBe(true);
    const sendCall = mockSpecificBridgeAdapter.send.firstCall;
    expect(sendCall.args[0]).toBe(MOCK_SAFE_ADDRESS); // sender = Safe address from origin chain (42161)
    expect(sendCall.args[1]).toBe(mockSafeAddress2); // recipient = Safe address for destination chain (10)
  });

  it('should use EOA addresses for both sender and recipient when neither chain has Zodiac', async () => {
    // Add second EOA-only chain
    mockContext.config.chains['10'] = {
      providers: ['http://optimismprovider'],
      assets: [
        {
          address: MOCK_ASSET_ERC20,
          tickerHash: MOCK_ERC20_TICKER_HASH,
          symbol: 'MOCKERC20',
          decimals: 18,
          isNative: false,
          balanceThreshold: '0',
        },
      ],
      invoiceAge: 0,
      gasThreshold: '0',
      deployments: {
        everclear: '0x1234567890123456789012345678901234567890',
        permit2: '0x1234567890123456789012345678901234567890',
        multicall3: '0x1234567890123456789012345678901234567890',
>>>>>>> 60f10245
      },
      memo: RebalanceTransactionMemo.Rebalance,
    };

<<<<<<< HEAD
    mockSpecificBridgeAdapter.getReceivedAmount.resolves(currentBalance.toString());
    mockSpecificBridgeAdapter.send.resolves([mockTxRequest]);
    mockRebalanceCache.addRebalances.rejects(new Error('Cache storage failed'));
=======
    // Configure route: Ethereum (EOA) -> Optimism (EOA)
    mockContext.config.routes = [
      {
        origin: 1, // Ethereum (without Zodiac)
        destination: 10, // Optimism (without Zodiac)
        asset: MOCK_ASSET_ERC20,
        maximum: '10000000000000000000',
        slippagesDbps: [1000], // 1% in decibasis points // 1% in basis points
        preferences: [MOCK_BRIDGE_TYPE],
      },
    ];

    const currentBalance = BigInt('20000000000000000000'); // 20 tokens, above maximum
    const balances = new Map<string, Map<string, bigint>>();
    balances.set(MOCK_ERC20_TICKER_HASH.toLowerCase(), new Map([['1', currentBalance]]));
    getMarkBalancesStub.callsFake(async () => balances);
>>>>>>> 60f10245

    mockContext.config.routes = [routeToTest];
    const result = await rebalanceInventory(mockContext);

<<<<<<< HEAD
    expect(mockLogger.error.calledWith(
      'Failed to add rebalance action to cache. Transaction was sent, but caching failed.'
    )).to.be.true;
    expect(submitTransactionWithLoggingStub.calledOnce).to.be.true;
    // Should still return the action for tracking even if caching failed
    expect(result).to.have.length(1);
    expect(result[0].amount).to.equal(currentBalance.toString());
=======
    // Verify adapter.send was called with EOA addresses for both sender and recipient
    expect(mockSpecificBridgeAdapter.send.calledOnce).toBe(true);
    const sendCall = mockSpecificBridgeAdapter.send.firstCall;
    expect(sendCall.args[0]).toBe(MOCK_OWN_ADDRESS); // sender = EOA address from origin chain (1)
    expect(sendCall.args[1]).toBe(MOCK_OWN_ADDRESS); // recipient = EOA address for destination chain (10)
>>>>>>> 60f10245
  });
});

describe('Reserve Amount Functionality', () => {
  let mockContext: SinonStubbedInstance<ProcessingContext>;
  let mockLogger: SinonStubbedInstance<Logger>;
  let mockPurchaseCache: SinonStubbedInstance<PurchaseCache>;
  let mockChainService: SinonStubbedInstance<ChainService>;
  let mockRebalanceAdapter: SinonStubbedInstance<RebalanceAdapter>;
  let mockPrometheus: SinonStubbedInstance<PrometheusAdapter>;
  let mockSpecificBridgeAdapter: MockBridgeAdapterInterface;

  // Stubs for module functions used in this describe block
  let getMarkBalancesStub: SinonStub;
  let submitTransactionWithLoggingStub: SinonStub;
  let getAvailableBalanceLessEarmarksStub: SinonStub;

  // Stubs for module functions
  // Using stubs from parent scope

  const MOCK_REQUEST_ID = 'reserve-test-request-id';
  const MOCK_OWN_ADDRESS = '0x1111111111111111111111111111111111111111' as `0x${string}`;
  const MOCK_ASSET_ERC20 = '0xErc20AssetAddress' as `0x${string}`;
  const MOCK_BRIDGE_TYPE = SupportedBridge.Across;
  const MOCK_ERC20_TICKER_HASH = '0xerc20tickerhashtest' as `0x${string}`;

  beforeEach(() => {
    mockLogger = createStubInstance(Logger);
    mockPurchaseCache = createStubInstance(PurchaseCache);
    mockChainService = createStubInstance(ChainService);
    mockRebalanceAdapter = createStubInstance(RebalanceAdapter);
    mockPrometheus = createStubInstance(PrometheusAdapter);

    mockSpecificBridgeAdapter = {
      getReceivedAmount: stub<[string, RebalanceRoute], Promise<string>>(),
      send: stub<[string, string, string, RebalanceRoute], Promise<MemoizedTransactionRequest[]>>(),
      type: stub<[], SupportedBridge>(),
    };

    // Stub helper functions for this suite
    getMarkBalancesStub = stub(balanceHelpers, 'getMarkBalances').callsFake(async () => new Map());
    submitTransactionWithLoggingStub = stub(transactionHelper, 'submitTransactionWithLogging').resolves({
      hash: '0xBridgeTxHash',
      submissionType: TransactionSubmissionType.Onchain,
<<<<<<< HEAD
      receipt: mockReceipt,
=======
      receipt: {
        transactionHash: '0xBridgeTxHash',
        blockNumber: 121,
        status: 1,
        confirmations: 1,
        logs: [],
        cumulativeGasUsed: '100000',
        effectiveGasPrice: '1000000000',
      },
>>>>>>> 60f10245
    });
    getAvailableBalanceLessEarmarksStub = stub(onDemand, 'getAvailableBalanceLessEarmarks').resolves(
      BigInt('20000000000000000000'),
    );

    mockContext = {
      logger: mockLogger,
      requestId: MOCK_REQUEST_ID,
      purchaseCache: mockPurchaseCache,
      config: {
        routes: [
          {
            origin: 1,
            destination: 10,
            asset: MOCK_ASSET_ERC20,
            maximum: '10000000000000000000', // 10 tokens
            slippagesDbps: [1000], // 1% in decibasis points
            preferences: [MOCK_BRIDGE_TYPE],
          },
        ],
        ownAddress: MOCK_OWN_ADDRESS,
        chains: {
          '1': {
            providers: ['http://localhost:8545'],
            assets: [
              {
                symbol: 'ERC20',
                address: MOCK_ASSET_ERC20,
                decimals: 18,
                tickerHash: MOCK_ERC20_TICKER_HASH,
                isNative: false,
                balanceThreshold: '0',
              },
            ],
            invoiceAge: 1,
            gasThreshold: '5000000000000000',
            deployments: {
              everclear: '0xEverclearAddress',
              permit2: '0xPermit2Address',
              multicall3: '0xMulticall3Address',
            },
          },
          '10': {
            providers: ['http://localhost:8546'],
            assets: [
              {
                symbol: 'ERC20',
                address: MOCK_ASSET_ERC20,
                decimals: 18,
                tickerHash: MOCK_ERC20_TICKER_HASH,
                isNative: false,
                balanceThreshold: '0',
              },
            ],
            invoiceAge: 1,
            gasThreshold: '5000000000000000',
            deployments: {
              everclear: '0xEverclearAddress',
              permit2: '0xPermit2Address',
              multicall3: '0xMulticall3Address',
            },
          },
        },
      },
      chainService: mockChainService,
      rebalance: mockRebalanceAdapter,
      prometheus: mockPrometheus,
      database: createDatabaseMock(),
    } as unknown as ProcessingContext;

    mockRebalanceAdapter.isPaused.resolves(false);
    mockPurchaseCache.isPaused.resolves(false); // Default: purchase cache not paused
    mockRebalanceAdapter.getAdapter
      .withArgs(MOCK_BRIDGE_TYPE)
      .returns(mockSpecificBridgeAdapter as unknown as ReturnType<RebalanceAdapter['getAdapter']>);
    mockSpecificBridgeAdapter.type.returns(MOCK_BRIDGE_TYPE);

    // Additional stub setup is done in the existing getAvailableBalanceLessEarmarksStub in beforeEach
  });

  afterEach(() => {
    restore();
  });

  it('should bridge only the amount minus reserve when reserve is configured', async () => {
    const route: RouteRebalancingConfig = {
      origin: 1,
      destination: 10,
      asset: MOCK_ASSET_ERC20,
      maximum: '10000000000000000000', // 10 tokens
      reserve: '3000000000000000000', // 3 tokens reserve
      slippagesDbps: [1000], // 1% in decibasis points // 1% in basis points
      preferences: [MOCK_BRIDGE_TYPE],
    };

    mockContext.config.routes = [route];

    const currentBalance = BigInt('20000000000000000000'); // 20 tokens
    const expectedAmountToBridge = BigInt('17000000000000000000'); // 20 - 3 = 17 tokens
    const balances = new Map<string, Map<string, bigint>>();
    balances.set(MOCK_ERC20_TICKER_HASH.toLowerCase(), new Map([['42161', currentBalance]]));
    getMarkBalancesStub.callsFake(async () => balances);

    // Ensure getAvailableBalanceLessEarmarks returns the current balance
    getAvailableBalanceLessEarmarksStub.resolves(currentBalance);

    const mockTxRequest: MemoizedTransactionRequest = {
      transaction: {
        to: '0xBridgeAddress' as `0x${string}`,
        data: '0xbridgeData' as Hex,
        value: 0n,
      },
      memo: RebalanceTransactionMemo.Rebalance,
    };

    mockSpecificBridgeAdapter.getReceivedAmount.resolves(expectedAmountToBridge.toString());
    mockSpecificBridgeAdapter.send.resolves([mockTxRequest]);

    await rebalanceInventory(mockContext);

    // Verify the amount sent to bridge is currentBalance - reserve
    expect(mockSpecificBridgeAdapter.getReceivedAmount.calledOnce).toBe(true);
    expect(mockSpecificBridgeAdapter.getReceivedAmount.firstCall.args[0]).toBe(expectedAmountToBridge.toString());

    expect(mockSpecificBridgeAdapter.send.calledOnce).toBe(true);
    expect(mockSpecificBridgeAdapter.send.firstCall.args[2]).toBe(expectedAmountToBridge.toString());

    // Verify rebalance action records the correct amount
    // Note: The new implementation uses database operations instead of cache
    // expect(rebalanceAction.amount).toBe(expectedAmountToBridge.toString());
  });

  it('should skip rebalancing when amount to bridge after reserve is zero', async () => {
    const route: RouteRebalancingConfig = {
      origin: 1,
      destination: 10,
      asset: MOCK_ASSET_ERC20,
      maximum: '10000000000000000000', // 10 tokens
      reserve: '15000000000000000000', // 15 tokens reserve
      slippagesDbps: [1000], // 1% in decibasis points // 1% in basis points
      preferences: [MOCK_BRIDGE_TYPE],
    };

    mockContext.config.routes = [route];

    const currentBalance = BigInt('15000000000000000000'); // 15 tokens (same as reserve)
    const balances = new Map<string, Map<string, bigint>>();
    balances.set(MOCK_ERC20_TICKER_HASH.toLowerCase(), new Map([['42161', currentBalance]]));
    getMarkBalancesStub.callsFake(async () => balances);

    // Ensure getAvailableBalanceLessEarmarks returns the current balance
    getAvailableBalanceLessEarmarksStub.resolves(currentBalance);

    await rebalanceInventory(mockContext);

    // Should not attempt to get quote or send transaction
    expect(mockSpecificBridgeAdapter.getReceivedAmount.called).toBe(false);
    expect(mockSpecificBridgeAdapter.send.called).toBe(false);
    expect(submitTransactionWithLoggingStub.called).toBe(false);
    // Note: The new implementation uses database operations instead of cache

    // Should log that amount to bridge is zero
    expect(mockLogger.info.calledWith('Amount to bridge after reserve is zero or negative, skipping route')).toBe(true);
  });

  it('should skip rebalancing when amount to bridge after reserve is negative', async () => {
    const route: RouteRebalancingConfig = {
      origin: 1,
      destination: 10,
      asset: MOCK_ASSET_ERC20,
      maximum: '10000000000000000000', // 10 tokens
      reserve: '25000000000000000000', // 25 tokens reserve (more than current balance)
      slippagesDbps: [1000], // 1% in decibasis points // 1% in basis points
      preferences: [MOCK_BRIDGE_TYPE],
    };

    mockContext.config.routes = [route];

    const currentBalance = BigInt('20000000000000000000'); // 20 tokens (less than reserve)
    const balances = new Map<string, Map<string, bigint>>();
    balances.set(MOCK_ERC20_TICKER_HASH.toLowerCase(), new Map([['42161', currentBalance]]));
    getMarkBalancesStub.callsFake(async () => balances);

    // Ensure getAvailableBalanceLessEarmarks returns the current balance
    getAvailableBalanceLessEarmarksStub.resolves(currentBalance);

    await rebalanceInventory(mockContext);

    // Should not attempt to get quote or send transaction
    expect(mockSpecificBridgeAdapter.getReceivedAmount.called).toBe(false);
    expect(mockSpecificBridgeAdapter.send.called).toBe(false);
    expect(submitTransactionWithLoggingStub.called).toBe(false);
    // Note: The new implementation uses database operations instead of cache

    // Should log that amount to bridge is negative
    expect(mockLogger.info.calledWith('Amount to bridge after reserve is zero or negative, skipping route')).toBe(true);
  });

  it('should work normally without reserve (backward compatibility)', async () => {
    const route: RouteRebalancingConfig = {
      origin: 1,
      destination: 10,
      asset: MOCK_ASSET_ERC20,
      maximum: '10000000000000000000', // 10 tokens
      // No reserve field
      slippagesDbps: [1000], // 1% in decibasis points // 1% in basis points
      preferences: [MOCK_BRIDGE_TYPE],
    };

    mockContext.config.routes = [route];

    const currentBalance = BigInt('20000000000000000000'); // 20 tokens
    const balances = new Map<string, Map<string, bigint>>();
    balances.set(MOCK_ERC20_TICKER_HASH.toLowerCase(), new Map([['42161', currentBalance]]));
    getMarkBalancesStub.callsFake(async () => balances);

    // Ensure getAvailableBalanceLessEarmarks returns the current balance
    getAvailableBalanceLessEarmarksStub.resolves(currentBalance);

    const mockTxRequest: MemoizedTransactionRequest = {
      transaction: {
        to: '0xBridgeAddress' as `0x${string}`,
        data: '0xbridgeData' as Hex,
        value: 0n,
      },
      memo: RebalanceTransactionMemo.Rebalance,
    };

    mockSpecificBridgeAdapter.getReceivedAmount.resolves(currentBalance.toString());
    mockSpecificBridgeAdapter.send.resolves([mockTxRequest]);

    await rebalanceInventory(mockContext);

    // Should bridge the full current balance (no reserve)
    expect(mockSpecificBridgeAdapter.getReceivedAmount.calledOnce).toBe(true);
    expect(mockSpecificBridgeAdapter.getReceivedAmount.firstCall.args[0]).toBe(currentBalance.toString());

    expect(mockSpecificBridgeAdapter.send.calledOnce).toBe(true);
    expect(mockSpecificBridgeAdapter.send.firstCall.args[2]).toBe(currentBalance.toString());

    // Verify rebalance action records the full amount
    // Note: The new implementation uses database operations instead of cache
    // The cache.addRebalances is no longer called in the implementation
    // expect(rebalanceAction.amount).toBe(currentBalance.toString());
  });

  it('should use slippage calculation based on amount to bridge (minus reserve)', async () => {
    const route: RouteRebalancingConfig = {
      origin: 1,
      destination: 10,
      asset: MOCK_ASSET_ERC20,
      maximum: '10000000000000000000', // 10 tokens
      reserve: '5000000000000000000', // 5 tokens reserve
      slippagesDbps: [1000], // 1% in decibasis points // 1% slippage (100 basis points)
      preferences: [MOCK_BRIDGE_TYPE],
    };

    mockContext.config.routes = [route];

    const currentBalance = BigInt('20000000000000000000'); // 20 tokens
    const amountToBridge = BigInt('15000000000000000000'); // 20 - 5 = 15 tokens
    const balances = new Map<string, Map<string, bigint>>();
    balances.set(MOCK_ERC20_TICKER_HASH.toLowerCase(), new Map([['42161', currentBalance]]));
    getMarkBalancesStub.callsFake(async () => balances);

    // Ensure getAvailableBalanceLessEarmarks returns the current balance
    getAvailableBalanceLessEarmarksStub.resolves(currentBalance);

    // Quote should be slightly less than amountToBridge to test slippage logic
    const receivedAmount = BigInt('14850000000000000000'); // 14.85 tokens (1% slippage exactly)

    const mockTxRequest: MemoizedTransactionRequest = {
      transaction: {
        to: '0xBridgeAddress' as `0x${string}`,
        data: '0xbridgeData' as Hex,
        value: 0n,
      },
      memo: RebalanceTransactionMemo.Rebalance,
    };

    mockSpecificBridgeAdapter.getReceivedAmount.resolves(receivedAmount.toString());
    mockSpecificBridgeAdapter.send.resolves([mockTxRequest]);

    await rebalanceInventory(mockContext);

    // Should succeed because slippage is exactly at the limit
    expect(mockSpecificBridgeAdapter.getReceivedAmount.calledOnce).toBe(true);
    expect(mockSpecificBridgeAdapter.getReceivedAmount.firstCall.args[0]).toBe(amountToBridge.toString());

    expect(mockSpecificBridgeAdapter.send.calledOnce).toBe(true);
    expect(mockSpecificBridgeAdapter.send.firstCall.args[2]).toBe(amountToBridge.toString());
  });
});

describe('Decimal Handling', () => {
  it('should handle USDC (6 decimals) correctly when comparing balances and calling adapters', async () => {
    // Setup stubs for this test
    const getAvailableBalanceLessEarmarksStub = stub(onDemand, 'getAvailableBalanceLessEarmarks').resolves(
      BigInt('1000000000000000000'),
    );

    // Setup for 6-decimal USDC testing
    const MOCK_USDC_ADDRESS = '0xaf88d065e77c8cC2239327C5EDb3A432268e5831' as `0x${string}`;
    const MOCK_USDC_TICKER_HASH = '0xusdctickerhashtest' as `0x${string}`;

    const mockSpecificBridgeAdapter = {
      getReceivedAmount: stub<[string, RebalanceRoute], Promise<string>>(),
      send: stub<[string, string, string, RebalanceRoute], Promise<MemoizedTransactionRequest[]>>(),
      type: stub<[], SupportedBridge>().returns(SupportedBridge.Binance),
    };

    stub(callbacks, 'executeDestinationCallbacks').resolves();
    const getMarkBalancesStub = stub(balanceHelpers, 'getMarkBalances');
    stub(transactionHelper, 'submitTransactionWithLogging').resolves({
      hash: '0xBridgeTxHash',
      submissionType: TransactionSubmissionType.Onchain,
<<<<<<< HEAD
      receipt: mockReceipt,
    });

    const mockLogger = createStubInstance(Logger);
    const mockRebalanceCache = createStubInstance(RebalanceCache);
    const mockChainService = createStubInstance(ChainService);
    const mockRebalanceAdapter = createStubInstance(RebalanceAdapter);

    mockRebalanceCache.isPaused.resolves(false);
    mockRebalanceCache.addRebalances.resolves();
    mockChainService.getAddress.resolves({
      '42161': '0x1111111111111111111111111111111111111111',
      '10': '0x1111111111111111111111111111111111111111'
    });
    mockRebalanceAdapter.getAdapter.returns(mockSpecificBridgeAdapter as any);
=======
      receipt: {
        transactionHash: '0xBridgeTxHash',
        blockNumber: 121,
        status: 1,
        confirmations: 1,
        logs: [],
        cumulativeGasUsed: '100000',
        effectiveGasPrice: '1000000000',
      },
    });

    const mockLogger = createStubInstance(Logger);
    const mockPurchaseCache = createStubInstance(PurchaseCache);
    const mockRebalanceAdapter = createStubInstance(RebalanceAdapter);

    mockRebalanceAdapter.isPaused.resolves(false);
    mockPurchaseCache.isPaused.resolves(false); // Default: purchase cache not paused
    mockRebalanceAdapter.getAdapter.returns(
      mockSpecificBridgeAdapter as unknown as ReturnType<RebalanceAdapter['getAdapter']>,
    );
>>>>>>> 60f10245

    const route: RouteRebalancingConfig = {
      origin: 42161,
      destination: 10,
      asset: MOCK_USDC_ADDRESS,
      maximum: '1000000000000000000', // 1 USDC in 18 decimal format
      reserve: '47000000000000000000', // 47 USDC in 18 decimal format
      slippagesDbps: [500], // 0.5% in decibasis points
      preferences: [SupportedBridge.Binance],
    };

    const mockContext = {
      logger: mockLogger,
      requestId: 'decimal-test',
      config: {
        routes: [route],
        ownAddress: '0x1111111111111111111111111111111111111111' as `0x${string}`,
        chains: {
          '42161': {
            providers: ['http://localhost:8545'],
            assets: [
              {
                symbol: 'USDC',
                address: MOCK_USDC_ADDRESS,
                decimals: 6,
                tickerHash: MOCK_USDC_TICKER_HASH,
                isNative: false,
                balanceThreshold: '0',
              },
            ],
            invoiceAge: 1,
            gasThreshold: '5000000000000000',
            deployments: {
              everclear: '0xEverclearAddress',
              permit2: '0xPermit2Address',
              multicall3: '0xMulticall3Address',
            },
          },
          '10': {
            providers: ['http://localhost:8546'],
            assets: [
              {
                symbol: 'USDC',
                address: MOCK_USDC_ADDRESS,
                decimals: 6,
                tickerHash: MOCK_USDC_TICKER_HASH,
                isNative: false,
                balanceThreshold: '0',
              },
            ],
            invoiceAge: 1,
            gasThreshold: '5000000000000000',
            deployments: {
              everclear: '0xEverclearAddress',
              permit2: '0xPermit2Address',
              multicall3: '0xMulticall3Address',
            },
          },
        },
      },
      chainService: mockChainService,
      rebalance: mockRebalanceAdapter,
      purchaseCache: mockPurchaseCache,
    } as unknown as ProcessingContext;

    // Balance: 48.796999 USDC (in 18 decimals from balance system)
    const balanceValue = BigInt('48796999000000000000');
    const balances = new Map<string, Map<string, bigint>>();
    balances.set(MOCK_USDC_TICKER_HASH.toLowerCase(), new Map([['42161', balanceValue]]));
    getMarkBalancesStub.resolves(balances);

    // Ensure getAvailableBalanceLessEarmarks returns the balance value
    getAvailableBalanceLessEarmarksStub.resolves(balanceValue);

    // Expected: 48796999 - 47000000 = 1796999 (in 6-decimal USDC format)
    const expectedAmountToBridge = '1796999';

    mockSpecificBridgeAdapter.getReceivedAmount.resolves('1790000');
    mockSpecificBridgeAdapter.send.resolves([
      {
        transaction: { to: '0xBridgeAddress' as `0x${string}`, data: '0xbridgeData' as Hex, value: 0n },
        memo: RebalanceTransactionMemo.Rebalance,
      },
    ]);

    // Mock getDecimalsFromConfig to return 6 for USDC
    const getDecimalsFromConfigMock = getDecimalsFromConfig as jest.Mock;
    getDecimalsFromConfigMock.mockImplementation((ticker: string) => {
      if (ticker.toLowerCase() === MOCK_USDC_TICKER_HASH.toLowerCase()) {
        return 6;
      }
      return 18;
    });

    await rebalanceInventory(mockContext);

    // Verify adapters were called and received amounts in USDC native decimals (6)
    if (mockSpecificBridgeAdapter.getReceivedAmount.firstCall) {
      expect(mockSpecificBridgeAdapter.getReceivedAmount.firstCall.args[0]).toBe(expectedAmountToBridge);
    }
    if (mockSpecificBridgeAdapter.send.firstCall) {
      expect(mockSpecificBridgeAdapter.send.firstCall.args[2]).toBe(expectedAmountToBridge);
    }

    // Verify cache stores native decimal amount
    // Note: The new implementation uses database operations instead of cache
    // Database operations are used instead of cache
    //   expect(rebalanceAction.amount).toBe(expectedAmountToBridge);
    // }

    // Cleanup
    restore();
  });

  it('should skip USDC route when balance is at maximum', async () => {
    // Setup stubs for this test
    const getAvailableBalanceLessEarmarksStub = stub(onDemand, 'getAvailableBalanceLessEarmarks').resolves(
      BigInt('1000000000000000000'),
    );

    const MOCK_USDC_ADDRESS = '0xaf88d065e77c8cC2239327C5EDb3A432268e5831' as `0x${string}`;
    const MOCK_USDC_TICKER_HASH = '0xusdctickerhashtest' as `0x${string}`;

    const mockSpecificBridgeAdapter = {
      getReceivedAmount: stub<[string, RebalanceRoute], Promise<string>>(),
      send: stub<[string, string, string, RebalanceRoute], Promise<MemoizedTransactionRequest[]>>(),
      type: stub<[], SupportedBridge>().returns(SupportedBridge.Binance),
    };

    stub(callbacks, 'executeDestinationCallbacks').resolves();
    const getMarkBalancesStub = stub(balanceHelpers, 'getMarkBalances');

    const mockLogger = createStubInstance(Logger);
    const mockPurchaseCache = createStubInstance(PurchaseCache);
    const mockRebalanceAdapter = createStubInstance(RebalanceAdapter);

    mockRebalanceAdapter.isPaused.resolves(false);
    mockPurchaseCache.isPaused.resolves(false); // Default: purchase cache not paused
    mockRebalanceAdapter.getAdapter.returns(
      mockSpecificBridgeAdapter as unknown as ReturnType<RebalanceAdapter['getAdapter']>,
    );

    const mockContext = {
      logger: mockLogger,
      requestId: 'decimal-skip-test',
      config: {
        routes: [
          {
            origin: 42161,
            destination: 10,
            asset: MOCK_USDC_ADDRESS,
            maximum: '1000000000000000000', // 1 USDC in 18 decimal format
            slippagesDbps: [500], // 0.5% in decibasis points
            preferences: [SupportedBridge.Binance],
          },
        ],
        ownAddress: '0x1111111111111111111111111111111111111111' as `0x${string}`,
        chains: {
          '42161': {
            providers: ['http://localhost:8545'],
            assets: [
              {
                symbol: 'USDC',
                address: MOCK_USDC_ADDRESS,
                decimals: 6,
                tickerHash: MOCK_USDC_TICKER_HASH,
                isNative: false,
                balanceThreshold: '0',
              },
            ],
            invoiceAge: 1,
            gasThreshold: '5000000000000000',
            deployments: {
              everclear: '0xEverclearAddress',
              permit2: '0xPermit2Address',
              multicall3: '0xMulticall3Address',
            },
          },
        },
      },
      rebalance: mockRebalanceAdapter,
      purchaseCache: mockPurchaseCache,
    } as unknown as ProcessingContext;

    // Balance exactly at maximum (1 USDC in 18 decimals)
    const balances = new Map<string, Map<string, bigint>>();
    balances.set(MOCK_USDC_TICKER_HASH.toLowerCase(), new Map([['42161', BigInt('1000000000000000000')]]));
    getMarkBalancesStub.callsFake(async () => balances);

    // Ensure getAvailableBalanceLessEarmarks returns the same balance
    getAvailableBalanceLessEarmarksStub.resolves(BigInt('1000000000000000000'));

    // Mock getDecimalsFromConfig to return 6 for USDC
    const getDecimalsFromConfigMock = getDecimalsFromConfig as jest.Mock;
    getDecimalsFromConfigMock.mockImplementation((ticker: string) => {
      if (ticker.toLowerCase() === MOCK_USDC_TICKER_HASH.toLowerCase()) {
        return 6;
      }
      return 18;
    });

    await rebalanceInventory(mockContext);

    // Should skip due to balance being at maximum
    const infoCalls = mockLogger.info.getCalls();
    const skipMessage = infoCalls.find(
      (call) => call.args[0] && call.args[0].includes('Balance is at or below maximum, skipping route'),
    );
    expect(skipMessage).toBeTruthy();
    expect(mockSpecificBridgeAdapter.getReceivedAmount.called).toBe(false);

    // Cleanup
    restore();
  });

});<|MERGE_RESOLUTION|>--- conflicted
+++ resolved
@@ -1,7 +1,3 @@
-<<<<<<< HEAD
-import { expect } from '../globalTestHook';
-import { stub, createStubInstance, SinonStubbedInstance, SinonStub, match, restore } from 'sinon';
-=======
 import sinon, { stub, createStubInstance, SinonStubbedInstance, SinonStub, restore } from 'sinon';
 
 // Mock getDecimalsFromConfig
@@ -25,7 +21,6 @@
   getPool: jest.fn(),
 }));
 
->>>>>>> 60f10245
 import { rebalanceInventory } from '../../src/rebalance/rebalance';
 import * as database from '@mark/database';
 import { createDatabaseMock } from '../mocks/database';
@@ -50,11 +45,7 @@
 import { PurchaseCache } from '@mark/cache';
 import { RebalanceAdapter, MemoizedTransactionRequest, RebalanceTransactionMemo } from '@mark/rebalance';
 import { PrometheusAdapter } from '@mark/prometheus';
-<<<<<<< HEAD
-import { zeroAddress, Hex, erc20Abi } from 'viem'; // For adapter.send return type
-=======
 import { zeroAddress, Hex, erc20Abi } from 'viem';
->>>>>>> 60f10245
 
 interface MockBridgeAdapterInterface {
   getReceivedAmount: SinonStub<[string, RebalanceRoute], Promise<string>>;
@@ -170,9 +161,6 @@
     submitTransactionWithLoggingStub = stub(transactionHelper, 'submitTransactionWithLogging').resolves({
       submissionType: TransactionSubmissionType.Onchain,
       hash: '0xBridgeTxHash',
-<<<<<<< HEAD
-      receipt: mockReceipt,
-=======
       receipt: {
         transactionHash: '0xBridgeTxHash',
         blockNumber: 121,
@@ -182,7 +170,6 @@
         cumulativeGasUsed: '100000',
         effectiveGasPrice: '1000000000',
       },
->>>>>>> 60f10245
     });
     getAvailableBalanceLessEarmarksStub = stub(onDemand, 'getAvailableBalanceLessEarmarks').resolves(
       BigInt('20000000000000000000'),
@@ -345,19 +332,6 @@
     getTickerForAssetStub?.restore();
   });
 
-<<<<<<< HEAD
-  it('should return early when rebalance is paused', async () => {
-    mockRebalanceCache.isPaused.resolves(true);
-    
-    const result = await rebalanceInventory(mockContext);
-    
-    expect(result).to.be.empty;
-    expect(mockLogger.warn.calledWith('Rebalance loop is paused')).to.be.true;
-    expect(executeDestinationCallbacksStub.called).to.be.false;
-  });
-
-  it('should execute callbacks first', async () => {
-=======
   it('should not process routes when no routes are configured', async () => {
     const noRoutesConfig = { ...mockContext.config, routes: [] };
     const result = await rebalanceInventory({ ...mockContext, config: noRoutesConfig });
@@ -445,7 +419,6 @@
     getMarkBalancesStub.resolves(balances);
     getAvailableBalanceLessEarmarksStub.resolves(BigInt('5000000000000000000'));
 
->>>>>>> 60f10245
     await rebalanceInventory(mockContext);
 
     // Should NOT execute callbacks when purchase cache is not paused
@@ -1367,19 +1340,6 @@
     // Note: The new implementation uses database operations instead of cache
   });
 
-<<<<<<< HEAD
-  // Error scenario tests to cover uncovered branches
-  it('should skip route when ticker is not found in config', async () => {
-    const routeWithBadAsset: RouteRebalancingConfig = {
-      origin: 1,
-      destination: 10,
-      asset: '0xUnknownAsset' as `0x${string}`,
-      maximum: '10000000000000000000',
-      slippages: [0.01],
-      preferences: [MOCK_BRIDGE_TYPE_A],
-    };
-
-=======
   // Add more tests: Native success, other errors...
 });
 
@@ -1554,31 +1514,19 @@
     getMarkBalancesStub.resolves(defaultBalances);
   });
 
-  afterEach(() => {
-    restore();
-  });
-
-  it('should use Safe address as sender for Zodiac-enabled origin chain', async () => {
-    // Uses default route: Arbitrum (Zodiac) -> Ethereum (EOA)
-    const currentBalance = BigInt('20000000000000000000'); // 20 tokens, above maximum
->>>>>>> 60f10245
-    const balances = new Map<string, Map<string, bigint>>();
-    balances.set('unknownticker', new Map([['1', BigInt('20000000000000000000')]]));
-    getMarkBalancesStub.callsFake(async () => balances);
-
-    await rebalanceInventory({
-      ...mockContext,
-      config: { ...mockContext.config, routes: [routeWithBadAsset] },
-    });
-
-<<<<<<< HEAD
-    expect(mockLogger.error.calledWith('Ticker not found for asset, check config')).to.be.true;
-    expect(mockRebalanceAdapter.getAdapter.called).to.be.false;
-  });
-
   it('should fail when adapter returns empty bridge transaction requests', async () => {
     const routeToTest = mockContext.config.routes[0];
-=======
+    const balances = new Map<string, Map<string, bigint>>();
+    const currentBalance = BigInt(routeToTest.maximum) + 100n;
+    balances.set(MOCK_ERC20_TICKER_HASH.toLowerCase(), new Map([[routeToTest.origin.toString(), currentBalance]]));
+    getMarkBalancesStub.callsFake(async () => balances);
+
+    mockSpecificBridgeAdapter.getReceivedAmount.resolves(currentBalance.toString());
+    mockSpecificBridgeAdapter.send.resolves([]); // Empty array
+
+    mockContext.config.routes = [routeToTest];
+    await rebalanceInventory(mockContext);
+
     // Verify adapter.send was called with Safe address as sender (first parameter)
     expect(mockSpecificBridgeAdapter.send.calledOnce).toBe(true);
     const sendCall = mockSpecificBridgeAdapter.send.firstCall;
@@ -1600,29 +1548,13 @@
     ];
 
     const currentBalance = BigInt('20000000000000000000'); // 20 tokens, above maximum
->>>>>>> 60f10245
     const balances = new Map<string, Map<string, bigint>>();
     const currentBalance = BigInt(routeToTest.maximum) + 100n;
     balances.set(MOCK_ERC20_TICKER_HASH.toLowerCase(), new Map([[routeToTest.origin.toString(), currentBalance]]));
     getMarkBalancesStub.callsFake(async () => balances);
 
-    mockSpecificBridgeAdapter.getReceivedAmount.resolves(currentBalance.toString());
-    mockSpecificBridgeAdapter.send.resolves([]); // Empty array
-
-    mockContext.config.routes = [routeToTest];
     await rebalanceInventory(mockContext);
 
-<<<<<<< HEAD
-    expect(mockLogger.error.calledWith(
-      match(/Failed to get bridge transaction request from adapter/),
-      match.hasNested('error.message', 'Failed to retrieve any bridge transaction requests')
-    )).to.be.true;
-    expect(mockRebalanceCache.addRebalances.called).to.be.false;
-  });
-
-  it('should handle cache failure after successful transaction', async () => {
-    const routeToTest = mockContext.config.routes[0];
-=======
     // Verify adapter.send was called with EOA address as sender and Safe address as recipient
     expect(mockSpecificBridgeAdapter.send.calledOnce).toBe(true);
     const sendCall = mockSpecificBridgeAdapter.send.firstCall;
@@ -1652,11 +1584,8 @@
         permit2: '0x1234567890123456789012345678901234567890',
         multicall3: '0x1234567890123456789012345678901234567890',
       },
-      zodiacRoleModuleAddress: '0x2345678901234567890123456789012345678901',
-      zodiacRoleKey: '0x2345678901234567890123456789012345678901234567890123456789012345',
-      gnosisSafeAddress: mockSafeAddress2,
-    };
-    mockContext.config.supportedSettlementDomains = [1, 10, 42161];
+      memo: RebalanceTransactionMemo.Rebalance,
+    };
 
     // Configure route: Arbitrum (Zodiac) -> Optimism (Zodiac)
     mockContext.config.routes = [
@@ -1670,20 +1599,9 @@
       },
     ];
 
-    const currentBalance = BigInt('20000000000000000000'); // 20 tokens, above maximum
->>>>>>> 60f10245
-    const balances = new Map<string, Map<string, bigint>>();
-    const currentBalance = BigInt(routeToTest.maximum) + 100n;
-    balances.set(MOCK_ERC20_TICKER_HASH.toLowerCase(), new Map([[routeToTest.origin.toString(), currentBalance]]));
-    getMarkBalancesStub.callsFake(async () => balances);
-
-<<<<<<< HEAD
-    const mockTxRequest: MemoizedTransactionRequest = {
-      transaction: {
-        to: '0xBridgeAddress' as `0x${string}`,
-        data: '0xbridgeData' as Hex,
-        value: 0n,
-=======
+    mockContext.config.routes = [routeToTest];
+    const result = await rebalanceInventory(mockContext);
+
     await rebalanceInventory(mockContext);
 
     // Verify adapter.send was called with Safe addresses for both sender and recipient
@@ -1713,16 +1631,11 @@
         everclear: '0x1234567890123456789012345678901234567890',
         permit2: '0x1234567890123456789012345678901234567890',
         multicall3: '0x1234567890123456789012345678901234567890',
->>>>>>> 60f10245
-      },
-      memo: RebalanceTransactionMemo.Rebalance,
-    };
-
-<<<<<<< HEAD
-    mockSpecificBridgeAdapter.getReceivedAmount.resolves(currentBalance.toString());
-    mockSpecificBridgeAdapter.send.resolves([mockTxRequest]);
-    mockRebalanceCache.addRebalances.rejects(new Error('Cache storage failed'));
-=======
+      },
+      ...mockEOAConfig,
+    };
+    mockContext.config.supportedSettlementDomains = [1, 10, 42161];
+
     // Configure route: Ethereum (EOA) -> Optimism (EOA)
     mockContext.config.routes = [
       {
@@ -1739,26 +1652,14 @@
     const balances = new Map<string, Map<string, bigint>>();
     balances.set(MOCK_ERC20_TICKER_HASH.toLowerCase(), new Map([['1', currentBalance]]));
     getMarkBalancesStub.callsFake(async () => balances);
->>>>>>> 60f10245
-
-    mockContext.config.routes = [routeToTest];
-    const result = await rebalanceInventory(mockContext);
-
-<<<<<<< HEAD
-    expect(mockLogger.error.calledWith(
-      'Failed to add rebalance action to cache. Transaction was sent, but caching failed.'
-    )).to.be.true;
-    expect(submitTransactionWithLoggingStub.calledOnce).to.be.true;
-    // Should still return the action for tracking even if caching failed
-    expect(result).to.have.length(1);
-    expect(result[0].amount).to.equal(currentBalance.toString());
-=======
+
+    await rebalanceInventory(mockContext);
+
     // Verify adapter.send was called with EOA addresses for both sender and recipient
     expect(mockSpecificBridgeAdapter.send.calledOnce).toBe(true);
     const sendCall = mockSpecificBridgeAdapter.send.firstCall;
     expect(sendCall.args[0]).toBe(MOCK_OWN_ADDRESS); // sender = EOA address from origin chain (1)
     expect(sendCall.args[1]).toBe(MOCK_OWN_ADDRESS); // recipient = EOA address for destination chain (10)
->>>>>>> 60f10245
   });
 });
 
@@ -1803,9 +1704,6 @@
     submitTransactionWithLoggingStub = stub(transactionHelper, 'submitTransactionWithLogging').resolves({
       hash: '0xBridgeTxHash',
       submissionType: TransactionSubmissionType.Onchain,
-<<<<<<< HEAD
-      receipt: mockReceipt,
-=======
       receipt: {
         transactionHash: '0xBridgeTxHash',
         blockNumber: 121,
@@ -1815,7 +1713,6 @@
         cumulativeGasUsed: '100000',
         effectiveGasPrice: '1000000000',
       },
->>>>>>> 60f10245
     });
     getAvailableBalanceLessEarmarksStub = stub(onDemand, 'getAvailableBalanceLessEarmarks').resolves(
       BigInt('20000000000000000000'),
@@ -2132,23 +2029,6 @@
     stub(transactionHelper, 'submitTransactionWithLogging').resolves({
       hash: '0xBridgeTxHash',
       submissionType: TransactionSubmissionType.Onchain,
-<<<<<<< HEAD
-      receipt: mockReceipt,
-    });
-
-    const mockLogger = createStubInstance(Logger);
-    const mockRebalanceCache = createStubInstance(RebalanceCache);
-    const mockChainService = createStubInstance(ChainService);
-    const mockRebalanceAdapter = createStubInstance(RebalanceAdapter);
-
-    mockRebalanceCache.isPaused.resolves(false);
-    mockRebalanceCache.addRebalances.resolves();
-    mockChainService.getAddress.resolves({
-      '42161': '0x1111111111111111111111111111111111111111',
-      '10': '0x1111111111111111111111111111111111111111'
-    });
-    mockRebalanceAdapter.getAdapter.returns(mockSpecificBridgeAdapter as any);
-=======
       receipt: {
         transactionHash: '0xBridgeTxHash',
         blockNumber: 121,
@@ -2169,7 +2049,6 @@
     mockRebalanceAdapter.getAdapter.returns(
       mockSpecificBridgeAdapter as unknown as ReturnType<RebalanceAdapter['getAdapter']>,
     );
->>>>>>> 60f10245
 
     const route: RouteRebalancingConfig = {
       origin: 42161,
