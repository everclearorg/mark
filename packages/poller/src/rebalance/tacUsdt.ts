--- conflicted
+++ resolved
@@ -64,7 +64,6 @@
 // Minimum TON balance required for gas (0.5 TON in nanotons)
 const MIN_TON_GAS_BALANCE = 500000000n;
 
-<<<<<<< HEAD
 /**
  * Type for TAC transaction metadata stored in database
  * Used for type-safe access to transactionLinker in callbacks
@@ -119,7 +118,6 @@
     transactionLinker,
   };
 }
-=======
 // Default TONAPI.io URL
 const TONAPI_DEFAULT_URL = 'https://tonapi.io/v2';
 
@@ -137,7 +135,6 @@
   return headers;
 }
 
->>>>>>> 24e0a9f3
 /**
  * Query TON wallet native balance via TONAPI.io
  *
