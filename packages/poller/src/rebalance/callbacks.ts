--- conflicted
+++ resolved
@@ -64,17 +64,7 @@
       continue;
     }
 
-<<<<<<< HEAD
     const assetAddress = getTokenAddressFromConfig(operation.tickerHash, operation.originChainId.toString(), config);
-=======
-    // check if it is ready on the destination
-    try {
-      const ready = await adapter.readyOnDestination(action.amount, route, receipt as unknown as TransactionReceipt);
-      if (!ready) {
-        logger.info('Action is not ready to execute callback', { ...logContext, receipt, ready });
-        continue;
-      }
->>>>>>> acb3eac8
 
     if (!assetAddress) {
       logger.error('Could not find asset address for ticker hash', {
@@ -130,7 +120,6 @@
         continue;
       }
 
-<<<<<<< HEAD
       if (!callback) {
         // No callback needed, mark as completed
         logger.info('No destination callback required, marking as completed', logContext);
@@ -139,25 +128,6 @@
         });
         continue;
       }
-=======
-    // Try to execute the destination callback
-    try {
-      const tx = await submitTransactionWithLogging({
-        chainService,
-        logger,
-        chainId: route.destination.toString(),
-        txRequest: {
-          chainId: +route.destination,
-          to: callback.transaction.to!,
-          data: callback.transaction.data!,
-          value: (callback.transaction.value || 0).toString(),
-          from: config.ownAddress,
-          funcSig: callback.transaction.funcSig || '',
-        },
-        zodiacConfig,
-        context: { ...logContext, callbackType: `destination: ${callback.memo}` },
-      });
->>>>>>> acb3eac8
 
       logger.info('Retrieved destination callback', { ...logContext, callback, receipt });
 
@@ -180,6 +150,7 @@
             data: callback.transaction.data!,
             value: (callback.transaction.value || 0).toString(),
             from: config.ownAddress,
+            funcSig: callback.transaction.funcSig || '',
           },
           zodiacConfig,
           context: { ...logContext, callbackType: `destination: ${callback.memo}` },
