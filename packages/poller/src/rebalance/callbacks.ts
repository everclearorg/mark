import { TransactionReceipt } from 'viem';
import { ProcessingContext } from '../init';
import { jsonifyError } from '@mark/logger';
import { getValidatedZodiacConfig } from '../helpers/zodiac';
import { submitTransactionWithLogging } from '../helpers/transactions';

export const executeDestinationCallbacks = async (context: ProcessingContext): Promise<void> => {
  const { logger, requestId, rebalanceCache, config, rebalance, chainService } = context;
  logger.info('Executing destination callbacks', { requestId });

  // Get all actions from the cache
  const existingActions = await rebalanceCache.getRebalances({ routes: config.routes });
  logger.debug('Found existing rebalance actions', { routes: config.routes, actions: existingActions });

  // For each action
  for (const action of existingActions) {
    const route = { asset: action.asset, destination: action.destination, origin: action.origin };
    const logContext = { requestId, action };

    // Get the proper adapter that sent the action
    const adapter = rebalance.getAdapter(action.bridge);

    // get the transaction receipt from origin chain
    let receipt;
    try {
      receipt = await chainService.getTransactionReceipt(action.origin, action.transaction);
    } catch (e) {
      logger.error('Failed to determine if destination action required', { ...logContext, error: jsonifyError(e) });
      // Move on to the next action to avoid blocking
      continue;
    }

    if (!receipt) {
      logger.info('Origin transaction receipt not found for action', logContext);
      continue;
    }

    // check if it is ready on the destination
    try {
      const required = await adapter.readyOnDestination(action.amount, route, receipt as unknown as TransactionReceipt);
      if (!required) {
        logger.info('Action is not ready to execute callback', { ...logContext, receipt, required });
        continue;
      }
    } catch (e: unknown) {
      logger.error('Failed to determine if destination action required', { ...logContext, error: jsonifyError(e) });
      // Move on to the next action to avoid blocking
      continue;
    }

    // Destination callback is required
    let callback;
    try {
      callback = await adapter.destinationCallback(route, receipt as unknown as TransactionReceipt);
    } catch (e: unknown) {
      logger.error('Failed to retrieve destination action required', { ...logContext, error: jsonifyError(e) });
      // Move on to the next action to avoid blocking
      continue;
    }

    if (!callback) {
      logger.info('No destination callback transaction returned', logContext);
      await rebalanceCache.removeRebalances([action.id]);
      continue;
    }
    logger.info('Retrieved destination callback', { ...logContext, callback, receipt });

    // Check for Zodiac configuration on destination chain
    const destinationChainConfig = config.chains[route.destination];
    const zodiacConfig = getValidatedZodiacConfig(destinationChainConfig, logger, {
      ...logContext,
      destination: route.destination,
    });

    // Try to execute the destination callback
    try {
      const tx = await submitTransactionWithLogging({
        chainService,
        logger,
        chainId: route.destination.toString(),
        txRequest: {
<<<<<<< HEAD
          to: callback.transaction.to!,
          data: callback.transaction.data!,
          value: callback.transaction.value || 0,
=======
          chainId: +route.destination,
          to: callback.to!,
          data: callback.data!,
          value: (callback.value || 0).toString(),
>>>>>>> 90bdc9f7
          from: config.ownAddress,
        },
        zodiacConfig,
        context: { ...logContext, callbackType: `destination: ${callback.memo}` },
      });

      logger.info('Successfully submitted destination callback', {
        ...logContext,
        callback,
        receipt,
        destinationTx: tx.hash,
        walletType: zodiacConfig.walletType,
      });

      await rebalanceCache.removeRebalances([action.id]);
    } catch (e) {
      logger.error('Failed to execute destination action', {
        ...logContext,
        callback,
        receipt,
        error: jsonifyError(e),
      });
      // Move on to the next action to avoid blocking
      continue;
    }
  }
};<|MERGE_RESOLUTION|>--- conflicted
+++ resolved
@@ -79,16 +79,10 @@
         logger,
         chainId: route.destination.toString(),
         txRequest: {
-<<<<<<< HEAD
+          chainId: +route.destination,
           to: callback.transaction.to!,
           data: callback.transaction.data!,
-          value: callback.transaction.value || 0,
-=======
-          chainId: +route.destination,
-          to: callback.to!,
-          data: callback.data!,
-          value: (callback.value || 0).toString(),
->>>>>>> 90bdc9f7
+          value: (callback.transaction.value || 0).toString(),
           from: config.ownAddress,
         },
         zodiacConfig,
