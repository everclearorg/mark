import { getMarkBalances, getTickerForAsset, convertToNativeUnits } from '../helpers';
import { jsonifyMap, jsonifyError } from '@mark/logger';
import {
  getDecimalsFromConfig,
  WalletType,
  RebalanceOperationStatus,
  DBPS_MULTIPLIER,
  RebalanceAction,
} from '@mark/core';
import { ProcessingContext } from '../init';
import { executeDestinationCallbacks } from './callbacks';
import { getValidatedZodiacConfig, getActualAddress } from '../helpers/zodiac';
import { submitTransactionWithLogging } from '../helpers/transactions';
import { RebalanceTransactionMemo } from '@mark/rebalance';
import { getAvailableBalanceLessEarmarks } from './onDemand';
import { createRebalanceOperation, TransactionReceipt } from '@mark/database';

export async function rebalanceInventory(context: ProcessingContext): Promise<RebalanceAction[]> {
  const { logger, requestId, purchaseCache, config, chainService, rebalance } = context;
  const rebalanceOperations: RebalanceAction[] = [];

  const isPaused = await rebalance.isPaused();
  if (isPaused) {
    logger.warn('Rebalance loop is paused', { requestId });
    return rebalanceOperations;
  }

  logger.info('Starting to rebalance inventory', { requestId });

  // Only execute callbacks if purchase cache is paused
  const isPurchasePaused = await purchaseCache.isPaused();
  if (isPurchasePaused) {
    await executeDestinationCallbacks(context);
  }

  // Get all of mark balances
  const balances = await getMarkBalances(config, chainService, context.prometheus);
  logger.debug('Retrieved all mark balances', { balances: jsonifyMap(balances) });

  // For each route that is configured,
  for (const route of config.routes) {
    // if the balance is below the maximum, continue

    // for each bridge in preferences
    // try to get a quote, if failed go to the next preferred bridge
    // if the amount received exceeds the configured slippage, go to the next preferred bridge
    // otherwise, call `send` and submit return transaction (approving token if necessary)
    // add the rebalance action to the cache with the origin transaction hash
    logger.info('Processing route', { requestId, route });

    // Check for Zodiac configuration on origin chain (for sender)
    const originChainConfig = config.chains[route.origin];
    const originZodiacConfig = getValidatedZodiacConfig(originChainConfig, logger, { requestId, route });

    // Check for Zodiac configuration on destination chain (for recipient)
    const destinationChainConfig = config.chains[route.destination];
    const destinationZodiacConfig = getValidatedZodiacConfig(destinationChainConfig, logger, { requestId });

    if (originZodiacConfig.walletType !== WalletType.EOA) {
      logger.info('Using Zodiac configuration for rebalance route origin chain', {
        requestId,
        route,
        originChain: route.origin,
        zodiacRoleModuleAddress: originZodiacConfig.moduleAddress,
        zodiacRoleKey: originZodiacConfig.roleKey,
        gnosisSafeAddress: originZodiacConfig.safeAddress,
      });
    }

    if (destinationZodiacConfig.walletType !== WalletType.EOA) {
      logger.info('Using Zodiac configuration for rebalance route destination chain', {
        requestId,
        route,
        destinationChain: route.destination,
        zodiacRoleModuleAddress: destinationZodiacConfig.moduleAddress,
        zodiacRoleKey: destinationZodiacConfig.roleKey,
        gnosisSafeAddress: destinationZodiacConfig.safeAddress,
      });
    }

    // --- Route Level Checks (Synchronous or handled internally) ---
    const ticker = getTickerForAsset(route.asset, route.origin, config);
    if (!ticker) {
      logger.error(`Ticker not found for asset, check config`, {
        config: config.chains[route.origin],
        route,
      });
      continue;
    }
    const tickerBalances = balances.get(ticker.toLowerCase());
    if (!tickerBalances) {
      logger.warn('No balances found for ticker, skipping route', { requestId, route, ticker });
      continue; // Skip to next route
    }

    // Get balance minus earmarked funds
    const availableBalance = await getAvailableBalanceLessEarmarks(route.origin, ticker, context);

    // Ticker balances always in 18 units, convert to proper decimals
    const decimals = getDecimalsFromConfig(ticker, route.origin.toString(), config);
    const currentBalance = convertToNativeUnits(availableBalance, decimals);

    logger.debug('Current balance for route', { requestId, route, currentBalance: currentBalance.toString() });

    // Convert route maximum and reserve from standardized 18 decimals to asset's native decimals
    const maximumBalance = convertToNativeUnits(BigInt(route.maximum), decimals);
    const reserveAmount = convertToNativeUnits(BigInt(route.reserve ?? '0'), decimals);
    if (currentBalance <= maximumBalance) {
      logger.info('Balance is at or below maximum, skipping route', {
        requestId,
        route,
        currentBalance: currentBalance.toString(),
        maximumThreshold: maximumBalance.toString(),
      });
      continue; // Skip to next route
    }

    // Calculate amount to bridge (total balance minus reserve)
    const amountToBridge = currentBalance - reserveAmount;
    if (amountToBridge <= 0n) {
      logger.info('Amount to bridge after reserve is zero or negative, skipping route', {
        requestId,
        route,
        currentBalance: currentBalance.toString(),
        reserveAmount: reserveAmount.toString(),
        amountToBridge: amountToBridge.toString(),
      });
      continue;
    }

    // --- Bridge Preference Loop ---
    let rebalanceSuccessful = false;
    for (let bridgeIndex = 0; bridgeIndex < route.preferences.length; bridgeIndex++) {
      const bridgeType = route.preferences[bridgeIndex];
      logger.info('Attempting to bridge', {
        requestId,
        route,
        bridgeType,
        amountToBridge: amountToBridge.toString(),
      });

      // Get Adapter (Synchronous)
      const adapter = rebalance.getAdapter(bridgeType);
      if (!adapter) {
        logger.warn('Adapter not found for bridge type, trying next preference', {
          requestId,
          route,
          bridgeType,
        });
        continue; // Skip to next bridge preference
      }

      // Step 1: Get Quote
      let receivedAmountStr: string;
      try {
        receivedAmountStr = await adapter.getReceivedAmount(amountToBridge.toString(), route);
        logger.info('Received quote from adapter', {
          requestId,
          route,
          bridgeType,
          amountToBridge: amountToBridge.toString(),
          receivedAmount: receivedAmountStr,
        });
      } catch (quoteError) {
        logger.error('Failed to get quote from adapter, trying next preference', {
          requestId,
          route,
          bridgeType,
          amountToBridge: amountToBridge.toString(),
          error: jsonifyError(quoteError),
        });
        continue; // Skip to next bridge preference
      }

      // Step 2: Check Slippage
      const receivedAmount = BigInt(receivedAmountStr);
      const slippageDbps = BigInt(route.slippagesDbps[bridgeIndex]);
      const minimumAcceptableAmount = amountToBridge - (amountToBridge * slippageDbps) / DBPS_MULTIPLIER;

      const actualSlippageDbps = ((amountToBridge - receivedAmount) * DBPS_MULTIPLIER) / amountToBridge;

      if (receivedAmount < minimumAcceptableAmount) {
        logger.warn('Quote does not meet slippage requirements, trying next preference', {
          requestId,
          route,
          bridgeType,
          amountToBridge: amountToBridge.toString(),
          receivedAmount: receivedAmount.toString(),
          minimumAcceptableAmount: minimumAcceptableAmount.toString(),
          slippageDbps: slippageDbps.toString(),
          actualSlippageDbps: actualSlippageDbps.toString(),
          configuredSlippageDBPS: slippageDbps.toString(),
        });
        continue; // Skip to next bridge preference
      }

      logger.info('Quote meets slippage requirements', {
        requestId,
        route,
        bridgeType,
        amountToBridge: amountToBridge.toString(),
        receivedAmount: receivedAmount.toString(),
        minimumAcceptableAmount: minimumAcceptableAmount.toString(),
        slippageDbps: slippageDbps.toString(),
        actualSlippageDbps: actualSlippageDbps.toString(),
        configuredSlippageDBPS: slippageDbps.toString(),
      });

      // Step 3: Get Bridge Transaction Requests
      let bridgeTxRequests = [];
      const sender = getActualAddress(route.origin, config, logger, { requestId });
      const recipient = getActualAddress(route.destination, config, logger, { requestId });
      try {
        bridgeTxRequests = await adapter.send(sender, recipient, amountToBridge.toString(), route);
        logger.info('Prepared bridge transaction request from adapter', {
          requestId,
          route,
          bridgeType,
          bridgeTxRequests,
          amountToBridge: amountToBridge,
          receiveAmount: receivedAmount,
          transactionCount: bridgeTxRequests.length,
          sender,
          recipient,
          useOriginZodiac: originZodiacConfig.walletType,
          useDestinationZodiac: destinationZodiacConfig.walletType,
        });
        if (!bridgeTxRequests.length) {
          throw new Error(`Failed to retrieve any bridge transaction requests`);
        }
      } catch (sendError) {
        logger.error('Failed to get bridge transaction request from adapter, trying next preference', {
          requestId,
          route,
          bridgeType,
          amountToBridge: amountToBridge,
          error: jsonifyError(sendError),
        });
        continue; // Skip to next bridge preference
      }

      // Step 4: Submit the bridge transactions in order
      // TODO: Use multisend for zodiac-enabled origin transactions
      let idx = -1;
      let effectiveBridgedAmount = amountToBridge.toString(); // Default to original amount
      try {
        let receipt: TransactionReceipt | undefined = undefined;
        for (const { transaction, memo, effectiveAmount } of bridgeTxRequests) {
          idx++;
          logger.info('Submitting bridge transaction', {
            requestId,
            route,
            bridgeType,
            transactionIndex: idx,
            totalTransactions: bridgeTxRequests.length,
            transaction,
            memo,
            amountToBridge: amountToBridge,
            useZodiac: originZodiacConfig.walletType,
          });
          const result = await submitTransactionWithLogging({
            chainService,
            logger,
            chainId: route.origin.toString(),
            txRequest: {
              to: transaction.to!,
              data: transaction.data!,
              value: (transaction.value || 0).toString(),
              chainId: route.origin,
              from: config.ownAddress,
              funcSig: transaction.funcSig || '',
            },
            zodiacConfig: originZodiacConfig,
            context: { requestId, route, bridgeType, transactionType: memo },
          });

          logger.info('Successfully submitted and confirmed origin bridge transaction', {
            requestId,
            route,
            bridgeType,
            transactionIndex: idx,
            totalTransactions: bridgeTxRequests.length,
            transactionHash: result.hash,
            memo,
            amountToBridge: amountToBridge,
            useZodiac: originZodiacConfig.walletType,
          });

          if (memo !== RebalanceTransactionMemo.Rebalance) {
            continue;
          }
          receipt = result.receipt! as unknown as TransactionReceipt;
          // Use the effective bridged amount if provided (e.g., for Near caps)
          if (effectiveAmount) {
            effectiveBridgedAmount = effectiveAmount;
            logger.info('Using effective bridged amount from adapter', {
              requestId,
              originalAmount: amountToBridge.toString(),
              effectiveAmount: effectiveBridgedAmount,
              bridgeType,
            });
          }
        }

        // Step 5: Create database record
        try {
          await createRebalanceOperation({
            earmarkId: null, // NULL indicates regular rebalancing
            originChainId: route.origin,
            destinationChainId: route.destination,
<<<<<<< HEAD
            tickerHash: ticker,
            amount: amountToBridge.toString(),
=======
            tickerHash: route.asset,
            amount: effectiveBridgedAmount,
>>>>>>> 8410b69e
            slippage: route.slippagesDbps[bridgeIndex],
            status: RebalanceOperationStatus.PENDING,
            bridge: bridgeType,
            transactions: receipt ? { [route.origin]: receipt } : undefined,
          });

          logger.info('Successfully created rebalance operation in database', {
            requestId,
            route,
            bridgeType,
            originTxHash: receipt?.transactionHash,
            amountToBridge: effectiveBridgedAmount,
            originalRequestedAmount: amountToBridge.toString(),
            receiveAmount: receivedAmount,
          });

          // Add for tracking
          const rebalanceAction: RebalanceAction = {
            bridge: adapter.type(),
            amount: amountToBridge.toString(),
            origin: route.origin,
            destination: route.destination,
            asset: route.asset,
            transaction: receipt!.transactionHash,
            recipient,
          };
          rebalanceOperations.push(rebalanceAction);

          rebalanceSuccessful = true;
          // If we got here, the rebalance for this route was successful with this bridge.
          break; // Exit the bridge preference loop for this route
        } catch (error) {
          logger.error('Failed to confirm transaction or create database record', {
            requestId,
            route,
            bridgeType,
            transactionHash: receipt?.transactionHash,
            amountToBridge: amountToBridge,
            receiveAmount: receivedAmount,
            error: jsonifyError(error),
          });

          // Don't consider this a success if we can't confirm or record it
          continue; // Try next bridge
        }
      } catch (sendError) {
        logger.error('Failed to send or monitor bridge transaction, trying next preference', {
          requestId,
          route,
          bridgeType,
          transaction: bridgeTxRequests[idx],
          transactionIndex: idx,
          amountToBridge: amountToBridge,
          error: jsonifyError(sendError),
        });
        continue; // Skip to next bridge preference
      }
    } // End of bridge preference loop

    // Log overall route success/failure
    if (rebalanceSuccessful) {
      logger.info('Rebalance successful for route', {
        requestId,
        route,
        finalBalance: currentBalance,
        amountToBridge: amountToBridge,
      });
    } else {
      logger.warn('Failed to rebalance route with any preferred bridge', {
        requestId,
        route,
        amountToBridge: amountToBridge,
        bridgesAttempted: route.preferences,
      });
    }
  } // End of route loop

  logger.info('Completed rebalancing inventory', { requestId });
  return rebalanceOperations;
}<|MERGE_RESOLUTION|>--- conflicted
+++ resolved
@@ -308,13 +308,8 @@
             earmarkId: null, // NULL indicates regular rebalancing
             originChainId: route.origin,
             destinationChainId: route.destination,
-<<<<<<< HEAD
-            tickerHash: ticker,
-            amount: amountToBridge.toString(),
-=======
             tickerHash: route.asset,
             amount: effectiveBridgedAmount,
->>>>>>> 8410b69e
             slippage: route.slippagesDbps[bridgeIndex],
             status: RebalanceOperationStatus.PENDING,
             bridge: bridgeType,
