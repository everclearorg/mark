import { getMarkBalances, safeStringToBigInt, getTickerForAsset } from '../helpers';
import { jsonifyMap, jsonifyError } from '@mark/logger';
import { getDecimalsFromConfig, WalletType } from '@mark/core';
import { ProcessingContext } from '../init';
import { executeDestinationCallbacks } from './callbacks';
import { formatUnits } from 'viem';
import { RebalanceAction } from '@mark/cache';
import { getValidatedZodiacConfig, getActualOwner } from '../helpers/zodiac';
import { submitTransactionWithLogging } from '../helpers/transactions';
import { RebalanceTransactionMemo } from '@mark/rebalance';

export async function rebalanceInventory(context: ProcessingContext): Promise<RebalanceAction[]> {
  const { logger, requestId, rebalanceCache, config, chainService, rebalance } = context;
  const rebalanceOperations: RebalanceAction[] = [];

  const isPaused = await rebalanceCache.isPaused();
  if (isPaused) {
    logger.warn('Rebalance loop is paused', { requestId });
    return rebalanceOperations;
  }

  logger.info('Starting to rebalance inventory', { requestId });

  // Execute any callbacks from cached actions prior to proceeding
  await executeDestinationCallbacks(context);
  logger.debug('Executed destination callbacks');

  // Get all of mark balances
<<<<<<< HEAD
  const balances = await getMarkBalances(config, context.prometheus);
  logger.debug('Retrieved all mark balances', { balances: balances instanceof Map ? jsonifyMap(balances) : {} });

  if (!balances) {
    logger.error('Failed to retrieve mark balances');
    return rebalanceOperations;
  }
=======
  const balances = await getMarkBalances(config, chainService, context.prometheus);
  logger.debug('Retrieved all mark balances', { balances: jsonifyMap(balances) });
>>>>>>> 54d13532

  // For each route that is configured,
  for (const route of config.routes) {
    // if the balance is below the maximum, continue

    // for each bridge in preferences
    // try to get a quote, if failed go to the next preferred bridge
    // if the amount received exceeds the configured slippage, go to the next preferred bridge
    // otherwise, call `send` and submit return transaction (approving token if necessary)
    // add the rebalance action to the cache with the origin transaction hash
    logger.info('Processing route', { requestId, route });

    // Check for Zodiac configuration on origin chain (for sender)
    const originChainConfig = config.chains[route.origin];
    const originZodiacConfig = getValidatedZodiacConfig(originChainConfig, logger, { requestId, route });

    // Check for Zodiac configuration on destination chain (for recipient)
    const destinationChainConfig = config.chains[route.destination];
    const destinationZodiacConfig = getValidatedZodiacConfig(destinationChainConfig, logger, { requestId });

    if (originZodiacConfig.walletType !== WalletType.EOA) {
      logger.info('Using Zodiac configuration for rebalance route origin chain', {
        requestId,
        route,
        originChain: route.origin,
        zodiacRoleModuleAddress: originZodiacConfig.moduleAddress,
        zodiacRoleKey: originZodiacConfig.roleKey,
        gnosisSafeAddress: originZodiacConfig.safeAddress,
      });
    }

    if (destinationZodiacConfig.walletType !== WalletType.EOA) {
      logger.info('Using Zodiac configuration for rebalance route destination chain', {
        requestId,
        route,
        destinationChain: route.destination,
        zodiacRoleModuleAddress: destinationZodiacConfig.moduleAddress,
        zodiacRoleKey: destinationZodiacConfig.roleKey,
        gnosisSafeAddress: destinationZodiacConfig.safeAddress,
      });
    }

    // --- Route Level Checks (Synchronous or handled internally) ---
    const ticker = getTickerForAsset(route.asset, route.origin, config);
    if (!ticker) {
      logger.error(`Ticker not found for asset, check config`, {
        config: config.chains[route.origin],
        route,
      });
      continue;
    }
    const tickerBalances = balances.get(ticker.toLowerCase());
    if (!tickerBalances) {
      logger.warn('No balances found for ticker, skipping route', { requestId, route, ticker });
      continue; // Skip to next route
    }
    const normalizedBalance = tickerBalances.get(route.origin.toString()) ?? 0n;
    // Ticker balances always in 18 units, convert to proper decimals
    const decimals = getDecimalsFromConfig(ticker, route.origin.toString(), config);
    const currentBalance = BigInt(formatUnits(normalizedBalance, 18 - (decimals ?? 18)));

    logger.debug('Current balance for route', { requestId, route, currentBalance: currentBalance.toString() });

    // Convert route maximum and reserve from standardized 18 decimals to asset's native decimals
    const maximumBalance = BigInt(formatUnits(BigInt(route.maximum), 18 - (decimals ?? 18)));
    const reserveAmount = BigInt(formatUnits(BigInt(route.reserve ?? '0'), 18 - (decimals ?? 18)));
    if (currentBalance <= maximumBalance) {
      logger.info('Balance is at or below maximum, skipping route', {
        requestId,
        route,
        currentBalance: currentBalance.toString(),
        maximumThreshold: maximumBalance.toString(),
      });
      continue; // Skip to next route
    }

    // Calculate amount to bridge (total balance minus reserve)
    const amountToBridge = currentBalance - reserveAmount;
    if (amountToBridge <= 0n) {
      logger.info('Amount to bridge after reserve is zero or negative, skipping route', {
        requestId,
        route,
        currentBalance: currentBalance.toString(),
        reserveAmount: reserveAmount.toString(),
        amountToBridge: amountToBridge.toString(),
      });
      continue;
    }

    // --- Bridge Preference Loop ---
    let rebalanceSuccessful = false;
    for (let bridgeIndex = 0; bridgeIndex < route.preferences.length; bridgeIndex++) {
      const bridgeType = route.preferences[bridgeIndex];
      logger.info('Attempting to bridge', {
        requestId,
        route,
        bridgeType,
        amountToBridge: amountToBridge.toString(),
      });

      // Get Adapter (Synchronous)
      const adapter = rebalance.getAdapter(bridgeType);
      if (!adapter) {
        logger.warn('Adapter not found for bridge type, trying next preference', {
          requestId,
          route,
          bridgeType,
        });
        continue; // Skip to next bridge preference
      }

      // Step 1: Get Quote
      let receivedAmountStr: string;
      try {
        receivedAmountStr = await adapter.getReceivedAmount(amountToBridge.toString(), route);
        logger.info('Received quote from adapter', {
          requestId,
          route,
          bridgeType,
          amountToBridge: amountToBridge.toString(),
          receivedAmount: receivedAmountStr,
        });
      } catch (quoteError) {
        logger.error('Failed to get quote from adapter, trying next preference', {
          requestId,
          route,
          bridgeType,
          error: jsonifyError(quoteError),
        });
        continue; // Skip to next bridge preference
      }

      // Step 2: Check Slippage
      const receivedAmount = BigInt(receivedAmountStr);
      const scaleFactor = BigInt(10_000);
      const dbpsDenominator = BigInt(100_000);
      const currentSlippage = route.slippages[bridgeIndex];
      const slippage = safeStringToBigInt(currentSlippage.toString(), scaleFactor);
      const slippageScaled = slippage * scaleFactor;
      const minimumAcceptableAmount =
        amountToBridge - (amountToBridge * slippageScaled) / (scaleFactor * dbpsDenominator);

      const actualSlippageBps = ((amountToBridge - receivedAmount) * scaleFactor) / amountToBridge;

      if (receivedAmount < minimumAcceptableAmount) {
        logger.warn('Quote does not meet slippage requirements, trying next preference', {
          requestId,
          route,
          bridgeType,
          amountToBridge: amountToBridge.toString(),
          receivedAmount: receivedAmount.toString(),
          minimumAcceptableAmount: minimumAcceptableAmount.toString(),
          slippageBps: currentSlippage.toString(),
          actualSlippageBps: actualSlippageBps.toString(),
          configuredSlippageBPS: currentSlippage.toString(),
        });
        continue; // Skip to next bridge preference
      }

      logger.info('Quote meets slippage requirements', {
        requestId,
        route,
        bridgeType,
        amountToBridge: amountToBridge.toString(),
        receivedAmount: receivedAmount.toString(),
        minimumAcceptableAmount: minimumAcceptableAmount.toString(),
        slippageBps: currentSlippage.toString(),
        actualSlippageBps: actualSlippageBps.toString(),
        configuredSlippageBPS: currentSlippage.toString(),
      });

      // Step 3: Get Bridge Transaction Requests
      let bridgeTxRequests = [];
      const sender = getActualOwner(originZodiacConfig, config.ownAddress);
      const recipient = getActualOwner(destinationZodiacConfig, config.ownAddress);
      try {
        bridgeTxRequests = await adapter.send(sender, recipient, amountToBridge.toString(), route);
        logger.info('Prepared bridge transaction request from adapter', {
          requestId,
          route,
          bridgeType,
          bridgeTxRequests,
          amountToBridge: amountToBridge,
          receiveAmount: receivedAmount,
          transactionCount: bridgeTxRequests.length,
          sender,
          recipient,
          useOriginZodiac: originZodiacConfig.walletType,
          useDestinationZodiac: destinationZodiacConfig.walletType,
        });
        if (!bridgeTxRequests.length) {
          throw new Error(`Failed to retrieve any bridge transaction requests`);
        }
      } catch (sendError) {
        logger.error('Failed to get bridge transaction request from adapter, trying next preference', {
          requestId,
          route,
          bridgeType,
          amountToBridge: amountToBridge,
          error: jsonifyError(sendError),
        });
        continue; // Skip to next bridge preference
      }

      // Step 4: Submit the bridge transactions in order
      // TODO: Use multisend for zodiac-enabled origin transactions
      let idx = -1;
      try {
        let transactionHash: string = '';
        for (const { transaction, memo } of bridgeTxRequests) {
          idx++;
          logger.info('Submitting bridge transaction', {
            requestId,
            route,
            bridgeType,
            transactionIndex: idx,
            totalTransactions: bridgeTxRequests.length,
            transaction,
            memo,
            amountToBridge: amountToBridge,
            useZodiac: originZodiacConfig.walletType,
          });
          const result = await submitTransactionWithLogging({
            chainService,
            logger,
            chainId: route.origin.toString(),
            txRequest: {
              to: transaction.to!,
              data: transaction.data!,
              value: (transaction.value || 0).toString(),
              chainId: route.origin,
              from: config.ownAddress,
            },
            zodiacConfig: originZodiacConfig,
            context: { requestId, route, bridgeType, transactionType: memo },
          });

          logger.info('Successfully submitted and confirmed origin bridge transaction', {
            requestId,
            route,
            bridgeType,
            transactionIndex: idx,
            totalTransactions: bridgeTxRequests.length,
            transactionHash: result.hash,
            memo,
            amountToBridge: amountToBridge,
            useZodiac: originZodiacConfig.walletType,
          });

          if (memo !== RebalanceTransactionMemo.Rebalance) {
            continue;
          }
          transactionHash = result.hash;
        }

        // Step 5: Add rebalance action to cache
        const rebalanceAction: RebalanceAction = {
          bridge: adapter.type(),
          amount: amountToBridge.toString(),
          origin: route.origin,
          destination: route.destination,
          asset: route.asset,
          transaction: transactionHash,
          recipient,
        };

        try {
          await rebalanceCache.addRebalances([rebalanceAction]);
          logger.info('Successfully added rebalance action to cache', {
            requestId,
            route,
            bridgeType,
            originTxHash: transactionHash,
            amountToBridge: amountToBridge,
            receiveAmount: receivedAmount,
            action: rebalanceAction,
          });

          // Add for tracking
          rebalanceOperations.push(rebalanceAction);

          rebalanceSuccessful = true;
          // If we got here, the rebalance for this route was successful with this bridge.
          break; // Exit the bridge preference loop for this route
        } catch (cacheError) {
          logger.error('Failed to add rebalance action to cache. Transaction was sent, but caching failed.', {
            requestId,
            route,
            bridgeType,
            transactionHash,
            amountToBridge: amountToBridge,
            receiveAmount: receivedAmount,
            error: jsonifyError(cacheError),
            rebalanceAction,
          });

          // Add for tracking, even if caching failed
          rebalanceOperations.push(rebalanceAction);

          // Consider this a success for the route as funds were moved. Exit bridge loop.
          rebalanceSuccessful = true;
          break; // Exit the bridge preference loop for this route
        }
      } catch (sendError) {
        logger.error('Failed to send or monitor bridge transaction, trying next preference', {
          requestId,
          route,
          bridgeType,
          transaction: bridgeTxRequests[idx],
          transactionIndex: idx,
          amountToBridge: amountToBridge,
          error: jsonifyError(sendError),
        });
        continue; // Skip to next bridge preference
      }
    } // End of bridge preference loop

    // Log overall route success/failure
    if (rebalanceSuccessful) {
      logger.info('Rebalance successful for route', {
        requestId,
        route,
        finalBalance: currentBalance,
        amountToBridge: amountToBridge,
      });
    } else {
      logger.warn('Failed to rebalance route with any preferred bridge', {
        requestId,
        route,
        amountToBridge: amountToBridge,
        bridgesAttempted: route.preferences,
      });
    }
  } // End of route loop

  logger.info('Completed rebalancing inventory', { requestId });
  return rebalanceOperations;
}<|MERGE_RESOLUTION|>--- conflicted
+++ resolved
@@ -26,18 +26,8 @@
   logger.debug('Executed destination callbacks');
 
   // Get all of mark balances
-<<<<<<< HEAD
-  const balances = await getMarkBalances(config, context.prometheus);
-  logger.debug('Retrieved all mark balances', { balances: balances instanceof Map ? jsonifyMap(balances) : {} });
-
-  if (!balances) {
-    logger.error('Failed to retrieve mark balances');
-    return rebalanceOperations;
-  }
-=======
   const balances = await getMarkBalances(config, chainService, context.prometheus);
   logger.debug('Retrieved all mark balances', { balances: jsonifyMap(balances) });
->>>>>>> 54d13532
 
   // For each route that is configured,
   for (const route of config.routes) {
