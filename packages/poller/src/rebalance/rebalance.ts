--- conflicted
+++ resolved
@@ -3,10 +3,7 @@
 import { getDecimalsFromConfig, WalletType } from '@mark/core';
 import { ProcessingContext } from '../init';
 import { executeDestinationCallbacks } from './callbacks';
-<<<<<<< HEAD
-=======
 import { formatUnits, zeroAddress } from 'viem';
->>>>>>> 4a961d3b
 import { RebalanceAction } from '@mark/cache';
 import { getValidatedZodiacConfig, getActualOwner } from '../helpers/zodiac';
 import { submitTransactionWithLogging } from '../helpers/transactions';
@@ -170,36 +167,19 @@
       const sender = getActualOwner(originZodiacConfig, config.ownAddress);
       const recipient = getActualOwner(destinationZodiacConfig, config.ownAddress);
       try {
-<<<<<<< HEAD
         bridgeTxRequests = await adapter.send(sender, recipient, currentBalance.toString(), route);
-=======
-        const sender = getActualOwner(originZodiacConfig, config.ownAddress);
-        const recipient = getActualOwner(destinationZodiacConfig, config.ownAddress);
-        bridgeTxRequest = await adapter.send(sender, recipient, currentBalance.toString(), route);
->>>>>>> 4a961d3b
         logger.info('Prepared bridge transaction request from adapter', {
           requestId,
           route,
           bridgeType,
-<<<<<<< HEAD
           bridgeTxRequests,
-          sender,
-          recipient,
-          useOriginZodiac: originZodiacConfig.isEnabled,
-          useDestinationZodiac: destinationZodiacConfig.isEnabled,
-        });
-        if (!bridgeTxRequests.length) {
-          throw new Error(`Failed to retrieve any bridge transaction requests`);
-=======
-          bridgeTxRequest,
           sender,
           recipient,
           useOriginZodiac: originZodiacConfig.walletType,
           useDestinationZodiac: destinationZodiacConfig.walletType,
         });
-        if (!bridgeTxRequest.to) {
-          throw new Error(`Failed to populate 'to' in bridge transaction request`);
->>>>>>> 4a961d3b
+        if (!bridgeTxRequests.length) {
+          throw new Error(`Failed to retrieve any bridge transaction requests`);
         }
       } catch (sendError) {
         logger.error('Failed to get bridge transaction request from adapter, trying next preference', {
@@ -224,7 +204,7 @@
             requestId,
             route,
             bridgeType,
-            useZodiac: originZodiacConfig.isEnabled,
+            useZodiac: originZodiacConfig.walletType,
           });
           const result = await submitTransactionWithLogging({
             chainService,
@@ -233,7 +213,8 @@
             txRequest: {
               to: transaction.to!,
               data: transaction.data!,
-              value: transaction.value || 0,
+              value: (transaction.value || 0).toString(),
+              chainId: route.origin,
               from: config.ownAddress,
             },
             zodiacConfig: originZodiacConfig,
@@ -244,49 +225,16 @@
             requestId,
             route,
             bridgeType,
-            transactionHash: result.transactionHash,
+            transactionHash: result.hash,
             memo,
-            useZodiac: originZodiacConfig.isEnabled,
-          });
-<<<<<<< HEAD
+            useZodiac: originZodiacConfig.walletType,
+          });
 
           if (memo !== RebalanceTransactionMemo.Rebalance) {
             continue;
           }
-          transactionHash = result.transactionHash;
+          transactionHash = result.hash;
         }
-=======
-          continue; // Skip to next bridge preference
-        }
-      } else {
-        logger.info('Asset is native, no ERC20 approval needed.', { requestId, route, bridgeType });
-      }
-
-      // Step 5: Submit the original bridge transaction
-      try {
-        const result = await submitTransactionWithLogging({
-          chainService,
-          logger,
-          chainId: route.origin.toString(),
-          txRequest: {
-            to: bridgeTxRequest.to!,
-            data: bridgeTxRequest.data!,
-            value: (bridgeTxRequest.value || 0).toString(),
-            chainId: route.origin,
-            from: config.ownAddress,
-          },
-          zodiacConfig: originZodiacConfig,
-          context: { requestId, route, bridgeType, transactionType: 'bridge' },
-        });
-
-        logger.info('Successfully submitted and confirmed origin bridge transaction', {
-          requestId,
-          route,
-          bridgeType,
-          transactionHash: result.hash,
-          useZodiac: originZodiacConfig.walletType,
-        });
->>>>>>> 4a961d3b
 
         // Step 5: Add rebalance action to cache
         const rebalanceAction: RebalanceAction = {
@@ -295,12 +243,8 @@
           origin: route.origin,
           destination: route.destination,
           asset: route.asset,
-<<<<<<< HEAD
           transaction: transactionHash,
           recipient,
-=======
-          transaction: result.hash,
->>>>>>> 4a961d3b
         };
 
         try {
@@ -319,11 +263,7 @@
             requestId,
             route,
             bridgeType,
-<<<<<<< HEAD
             transactionHash,
-=======
-            transactionHash: result.hash,
->>>>>>> 4a961d3b
             error: jsonifyError(cacheError),
             rebalanceAction,
             transaction: bridgeTxRequests[idx],
