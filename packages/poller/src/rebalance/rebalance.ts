--- conflicted
+++ resolved
@@ -1,23 +1,9 @@
 import { getMarkBalances, getTickerForAsset, convertToNativeUnits } from '../helpers';
 import { jsonifyMap, jsonifyError } from '@mark/logger';
-<<<<<<< HEAD
-import { getDecimalsFromConfig, isSvmChain, isTvmChain } from '@mark/core';
+import { getDecimalsFromConfig, isSvmChain, isTvmChain, DBPS_MULTIPLIER, RebalanceOperationStatus } from '@mark/core';
 import { ProcessingContext } from '../init';
 import { executeDestinationCallbacks } from './callbacks';
-import { formatUnits } from 'viem';
 import { RebalanceAction } from '@mark/cache';
-=======
-import {
-  getDecimalsFromConfig,
-  WalletType,
-  RebalanceOperationStatus,
-  DBPS_MULTIPLIER,
-  RebalanceAction,
-} from '@mark/core';
-import { ProcessingContext } from '../init';
-import { executeDestinationCallbacks } from './callbacks';
-import { getValidatedZodiacConfig, getActualAddress } from '../helpers/zodiac';
->>>>>>> 60f10245
 import { submitTransactionWithLogging } from '../helpers/transactions';
 import { RebalanceTransactionMemo } from '@mark/rebalance';
 import { getAvailableBalanceLessEarmarks } from './onDemand';
@@ -186,7 +172,6 @@
 
       // Step 3: Get Bridge Transaction Requests
       let bridgeTxRequests = [];
-<<<<<<< HEAD
       const addresses = await chainService.getAddress();
       const sender = isTvmChain(`${route.origin}`)
         ? addresses[`${route.origin}`]
@@ -198,10 +183,6 @@
         : isSvmChain(`${route.destination}`)
           ? config.ownSolAddress
           : config.ownAddress;
-=======
-      const sender = getActualAddress(route.origin, config, logger, { requestId });
-      const recipient = getActualAddress(route.destination, config, logger, { requestId });
->>>>>>> 60f10245
       try {
         bridgeTxRequests = await adapter.send(sender, recipient, amountToBridge.toString(), route);
         logger.info('Prepared bridge transaction request from adapter', {
