--- conflicted
+++ resolved
@@ -279,23 +279,12 @@
 
   const actions: RebalanceAction[] = [];
 
-<<<<<<< HEAD
   // WETH/mETH use 18 decimals natively, so config values are already in wei (18 decimals)
   // Example: threshold of 1 ETH = "1000000000000000000" (18 zeros)
   // No decimal conversion needed - we use values directly as they are in native token units
   const threshold = safeParseBigInt(fsConfig.threshold);
   const target = safeParseBigInt(fsConfig.targetBalance);
   const minRebalance = safeParseBigInt(bridgeConfig.minRebalanceAmount);
-=======
-  // Parse config values (assumed to be in 18 decimals for WETH/mETH)
-  // convertTo18Decimals with 18 decimals is a no-op, but kept for consistency
-  const thresholdNative = safeParseBigInt(fsConfig.threshold);
-  const targetNative = safeParseBigInt(fsConfig.targetBalance);
-  const minRebalanceNative = safeParseBigInt(bridgeConfig.minRebalanceAmount);
-  const threshold18 = convertTo18Decimals(thresholdNative, 18);
-  const target18 = convertTo18Decimals(targetNative, 18);
-  const minRebalance18 = convertTo18Decimals(minRebalanceNative, 18);
->>>>>>> cefcf02f
 
   // Get FS sender address (used for same-account flow)
   const fsSenderAddress = fsConfig.senderAddress ?? fsConfig.address;
@@ -585,13 +574,8 @@
     return [];
   }
 
-<<<<<<< HEAD
   // Note: Sender balance was already validated by the caller (evaluateFillServiceRebalance)
   // before calling this function. No need to re-check here.
-=======
-  // Note: Balance check removed - executeMethBridge handles sender selection and fallback logic
-  // It will check FS sender balance and fallback to MM if insufficient
->>>>>>> cefcf02f
 
   // Execute bridge (no earmark for threshold-based)
   // Pass runState to track committed funds
