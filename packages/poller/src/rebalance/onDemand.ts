--- conflicted
+++ resolved
@@ -511,12 +511,8 @@
             amount: result.effectiveAmount || operation.amount, // Use effective amount if adjusted
             slippage: operation.slippage,
             bridge: operation.bridge,
-<<<<<<< HEAD
             receipt: result,
             recipient,
-=======
-            receipt: result.receipt,
->>>>>>> 8410b69e
           });
         } else {
           logger.warn('Failed to execute rebalancing operation, no transaction returned', {
@@ -801,12 +797,8 @@
           amount: result.effectiveAmount || operation.amount, // Use effective amount if adjusted
           slippage: operation.slippage,
           bridge: operation.bridge,
-<<<<<<< HEAD
           receipt: result,
           recipient,
-=======
-          receipt: result.receipt,
->>>>>>> 8410b69e
         });
       }
     } catch (error) {
