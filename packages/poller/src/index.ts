<<<<<<< HEAD
import { Context, APIGatewayProxyResult, APIGatewayEvent } from 'aws-lambda';

export const handler = async (event: APIGatewayEvent, context: Context): Promise<APIGatewayProxyResult> => {
  console.log(`Event: ${JSON.stringify(event, null, 2)}`);
  console.log(`Context: ${JSON.stringify(context, null, 2)}`);

  // start the service here

  return {
    statusCode: 200,
    body: JSON.stringify({
      message: 'hello world',
    }),
  };
};
=======
import { Logger } from '../../adapters/logger/src';
import { MarkConfiguration, loadConfiguration } from '@mark/core';
import { pollAndProcess } from './invoice/processInvoices';
import { EverclearAdapter } from '../../adapters/everclear/src';
import { TransactionServiceAdapter } from '../../adapters/txservice/src';
import { Web3SignerAdapter } from '../../adapters/web3signer/src';

async function initializeAdapters(config: MarkConfiguration, logger: Logger) {
  // Initialize adapters in the correct order
  const web3Signer = new Web3SignerAdapter(
    {
      url: config.signer,
      publicKey: config.signer,
    },
    logger,
  );

  const txService = new TransactionServiceAdapter(
    {
      chains: config.chains,
      maxRetries: 3,
      retryDelay: 15000,
      logLevel: config.logLevel,
    },
    web3Signer,
    logger,
  );

  const everclear = new EverclearAdapter(
    {
      apiUrl: config.everclear.url,
      apiKey: config.everclear.key ?? '',
    },
    logger,
  );

  return {
    txService,
    web3Signer,
    everclear,
  };
}

// eslint-disable-next-line @typescript-eslint/no-unused-vars
export async function handler(_event: unknown) {
  const config = await loadConfiguration();

  const logger = new Logger({
    service: 'mark-poller',
    level: config.logLevel,
  });

  try {
    const adapters = await initializeAdapters(config, logger);

    logger.info('Starting invoice polling', {
      stage: config.stage,
      environment: config.environment,
    });

    const result = await pollAndProcess(
      {
        batchSize: parseInt(process.env.BATCH_SIZE || '10', 10),
      },
      {
        ...adapters,
        logger,
      },
    );

    return {
      statusCode: 200,
      body: JSON.stringify(result),
    };
  } catch (error) {
    logger.error('Failed to poll invoices', { error });

    return {
      statusCode: 500,
      body: JSON.stringify({ error: 'Failed to poll invoices' }),
    };
  }
}
>>>>>>> 8e7ac9e0
<|MERGE_RESOLUTION|>--- conflicted
+++ resolved
@@ -1,20 +1,3 @@
-<<<<<<< HEAD
-import { Context, APIGatewayProxyResult, APIGatewayEvent } from 'aws-lambda';
-
-export const handler = async (event: APIGatewayEvent, context: Context): Promise<APIGatewayProxyResult> => {
-  console.log(`Event: ${JSON.stringify(event, null, 2)}`);
-  console.log(`Context: ${JSON.stringify(context, null, 2)}`);
-
-  // start the service here
-
-  return {
-    statusCode: 200,
-    body: JSON.stringify({
-      message: 'hello world',
-    }),
-  };
-};
-=======
 import { Logger } from '../../adapters/logger/src';
 import { MarkConfiguration, loadConfiguration } from '@mark/core';
 import { pollAndProcess } from './invoice/processInvoices';
@@ -78,6 +61,7 @@
     const result = await pollAndProcess(
       {
         batchSize: parseInt(process.env.BATCH_SIZE || '10', 10),
+        chains: ['1'], // all supported chain ids here
       },
       {
         ...adapters,
@@ -97,5 +81,4 @@
       body: JSON.stringify({ error: 'Failed to poll invoices' }),
     };
   }
-}
->>>>>>> 8e7ac9e0
+}