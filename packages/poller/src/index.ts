<<<<<<< HEAD
import { Context, APIGatewayEvent } from 'aws-lambda';
import { initPoller } from './init';

export async function handler(event: APIGatewayEvent, context: Context) {
  console.log(`Event: ${JSON.stringify(event, null, 2)}`);
  console.log(`Context: ${JSON.stringify(context, null, 2)}`);
=======
import { Logger } from '@mark/logger';
import { MarkConfiguration, loadConfiguration } from '@mark/core';
import { pollAndProcess } from './invoice/processInvoices';
import { EverclearAdapter } from '@mark/everclear';
import { ChainService } from '@mark/chainservice';
import { Web3Signer } from '@mark/web3signer';
import { Context, ScheduledEvent } from 'aws-lambda';

async function initializeAdapters(config: MarkConfiguration, logger: Logger) {
  // Initialize adapters in the correct order
  const web3Signer = new Web3Signer(config.web3SignerUrl);
>>>>>>> 41bdaae3

  const result = await initPoller();

<<<<<<< HEAD
  return result;
=======
  const everclear = new EverclearAdapter(
    {
      apiUrl: config.everclear.url,
      apiKey: config.everclear.key ?? '',
    },
    logger,
  );

  return {
    chainService,
    web3Signer,
    everclear,
  };
}

export async function handler(event: ScheduledEvent, context: Context) {
  const config = await loadConfiguration();

  const logger = new Logger({
    service: 'mark-poller',
    level: config.logLevel,
  });

  try {
    logger.debug('Lambda execution started', {
      event,
      requestId: context.awsRequestId,
      remainingTime: context.getRemainingTimeInMillis(),
    });

    const adapters = await initializeAdapters(config, logger);

    logger.info('Starting invoice polling', {
      stage: config.stage,
      environment: config.environment,
    });

    const result = await pollAndProcess(config, {
      ...adapters,
      logger,
    });

    return {
      statusCode: 200,
      body: JSON.stringify(result),
    };
  } catch (error) {
    logger.error('Failed to run poller', {
      error,
      requestId: context.awsRequestId,
    });

    return {
      statusCode: 500,
      body: JSON.stringify({ error: 'Failed to run poller' }),
    };
  }
>>>>>>> 41bdaae3
}<|MERGE_RESOLUTION|>--- conflicted
+++ resolved
@@ -1,29 +1,26 @@
-<<<<<<< HEAD
-import { Context, APIGatewayEvent } from 'aws-lambda';
-import { initPoller } from './init';
-
-export async function handler(event: APIGatewayEvent, context: Context) {
-  console.log(`Event: ${JSON.stringify(event, null, 2)}`);
-  console.log(`Context: ${JSON.stringify(context, null, 2)}`);
-=======
 import { Logger } from '@mark/logger';
 import { MarkConfiguration, loadConfiguration } from '@mark/core';
-import { pollAndProcess } from './invoice/processInvoices';
 import { EverclearAdapter } from '@mark/everclear';
 import { ChainService } from '@mark/chainservice';
 import { Web3Signer } from '@mark/web3signer';
 import { Context, ScheduledEvent } from 'aws-lambda';
+import { pollAndProcess } from './invoice/pollAndProcess';
 
 async function initializeAdapters(config: MarkConfiguration, logger: Logger) {
   // Initialize adapters in the correct order
   const web3Signer = new Web3Signer(config.web3SignerUrl);
->>>>>>> 41bdaae3
 
-  const result = await initPoller();
+  const chainService = new ChainService(
+    {
+      chains: config.chains,
+      maxRetries: 3,
+      retryDelay: 15000,
+      logLevel: config.logLevel,
+    },
+    web3Signer,
+    logger,
+  );
 
-<<<<<<< HEAD
-  return result;
-=======
   const everclear = new EverclearAdapter(
     {
       apiUrl: config.everclear.url,
@@ -81,5 +78,4 @@
       body: JSON.stringify({ error: 'Failed to run poller' }),
     };
   }
->>>>>>> 41bdaae3
 }