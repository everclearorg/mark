--- conflicted
+++ resolved
@@ -1,16 +1,12 @@
-<<<<<<< HEAD
-import { getTokenAddressFromConfig, InvalidPurchaseReasons, Invoice, NewIntentParams, EarmarkStatus } from '@mark/core';
-import * as database from '@mark/database';
-=======
 import {
   getTokenAddressFromConfig,
   InvalidPurchaseReasons,
   Invoice,
   NewIntentParams,
+  EarmarkStatus,
   isSvmChain,
   AddressFormat,
 } from '@mark/core';
->>>>>>> c5047212
 import { jsonifyError, jsonifyMap } from '@mark/logger';
 import { IntentStatus } from '@mark/everclear';
 import { InvoiceLabels } from '@mark/prometheus';
@@ -618,7 +614,7 @@
   // Process earmarked invoices first
   try {
     await onDemand.processPendingEarmarks(context, invoices);
-    const readyEarmarks = await database.getEarmarks({ status: EarmarkStatus.READY });
+    const readyEarmarks = await context.database.getEarmarks({ status: EarmarkStatus.READY });
     const staleEarmarkIds: string[] = [];
 
     // Create invoice map for lookup
@@ -673,17 +669,8 @@
   // Query all of Mark's balances across chains
   logger.info('Getting mark balances', { requestId, chains: Object.keys(config.chains) });
   start = getTimeSeconds();
-<<<<<<< HEAD
-  const balances = await getMarkBalances(config, prometheus);
-  logger.debug('Retrieved balances', {
-    requestId,
-    balances: jsonifyMap(balances),
-    duration: getTimeSeconds() - start,
-  });
-=======
   const balances = await getMarkBalances(config, chainService, prometheus);
   logger.debug('Retrieved balances', { requestId, balances: jsonifyMap(balances), duration: getTimeSeconds() - start });
->>>>>>> c5047212
 
   // Query all of Mark's gas balances across chains
   logger.info('Getting mark gas balances', { requestId, chains: Object.keys(config.chains) });
