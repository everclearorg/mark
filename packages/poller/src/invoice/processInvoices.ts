import { Logger } from '../../../adapters/logger/src';
import { EverclearAdapter } from '../../../adapters/everclear/src';
import { ChainService } from '../../../adapters/chainservice/src';
import { findBestDestination } from '../helpers/selectDestination';
import { markHighestLiquidityBalance } from '../helpers/balance';
import { MarkConfiguration, NewIntentParams, TransactionRequest } from '@mark/core';

export interface ProcessInvoicesConfig {
  batchSize: number;
  chains: string[];
}

export interface Invoice {
  amount: number;
  chainId: string;
  id: string;
  owner: string;
  destinations: string[];
  ticker_hash: string;
}

export interface ProcessInvoicesDependencies {
  everclear: EverclearAdapter;
  chainService: ChainService;
  logger: Logger;
}

export interface ProcessInvoicesResult {
  processed: number;
  failed: number;
  skipped: number;
}

<<<<<<< HEAD
=======
// TODO: check if invoice is settle-able with Mark's funds
export async function processInvoiceBatch(
  batch: Invoice[],
  deps: ProcessInvoicesDependencies,
  config: MarkConfiguration,
  batchKey: string,
): Promise<boolean> {
  const { everclear, chainService, logger } = deps;

  // Validate batch input
  if (!batch || batch.length === 0) {
    logger.error('Batch is empty or invalid', { batchKey });
    return false;
  }

  try {
    const origin = batch[0].destinations[0];
    const tickerHash = batch[0].ticker_hash;

    // Find the best destination
    const selectedDestination = (await findBestDestination(origin, tickerHash, config)).toString();

    // Calculate total batch amount
    const batchAmount = batch.reduce((total, invoice) => total + Number(invoice.amount), 0);

    // Throw error if batchAmount is 0
    if (batchAmount === 0) {
      throw new Error(`Batch amount is 0 for batchKey: ${batchKey}. No invoices to process.`);
    }

    const tokenAddress = fetchTokenAddress(tickerHash, origin);

    // TODO: add types here
    const params: NewIntentParams = {
      origin,
      destinations: [selectedDestination],
      to: config.ownAddress, // Use own address from config
      inputAsset: tokenAddress, // Fetch input asset from config
      amount: batchAmount,
      callData: '0x', // Default call data
      maxFee: '0', // Default max fee
    };

    // Create a new intent
    const transaction: TransactionRequest = await everclear.createNewIntent(params);

    // Submit and monitor the transaction
    const txHash = await chainService.submitAndMonitor(transaction.chainId.toString(), {
      data: transaction.data,
    });

    logger.info('Batch processed successfully', {
      batchKey,
      txHash,
    });

    return true;
  } catch (error) {
    logger.error('Failed to process batch', {
      batchKey,
      error: (error as unknown as Error).message || error,
    });
    return false;
  }
}

>>>>>>> d8c696f5
export async function processInvoice(
  invoice: Invoice,
  deps: ProcessInvoicesDependencies,
  config: MarkConfiguration,
  getTokenAddress: (tickerHash: string, origin: string) => Promise<string> | string,
): Promise<boolean> {
  const { everclear, chainService, logger } = deps;

  try {
    const tickerHash = invoice.ticker_hash;
    const origin = (
      await markHighestLiquidityBalance(tickerHash, invoice.destinations, config, getTokenAddress)
    ).toString();

    const selectedDestination = (await findBestDestination(origin, tickerHash, config)).toString();

    const inputAsset = await getTokenAddress(tickerHash, origin);

    const params: NewIntentParams = {
      origin,
      destinations: [selectedDestination],
      to: config.ownAddress,
      inputAsset: inputAsset,
      amount: invoice.amount,
      callData: '0x',
      maxFee: '0',
    };

    const transaction: TransactionRequest = await everclear.createNewIntent(params);

    const tx = await chainService.submitAndMonitor(transaction.chainId.toString(), {
      data: transaction.data,
    });

    logger.info('Invoice processed successfully', {
      invoiceId: invoice.id,
      txHash: tx,
    });

    return true;
  } catch (error) {
    logger.error('Failed to process invoice', {
      invoiceId: invoice.id,
      error,
    });
    return false;
  }
}

export function isValidInvoice(invoice: Invoice): boolean {
  if (!invoice) {
    return false;
  }
  return (
    invoice &&
    typeof invoice.id === 'string' &&
    typeof invoice.amount === 'number' &&
    invoice.amount > 0 &&
    invoice.owner !== 'Mark wallet address'
  );
}<|MERGE_RESOLUTION|>--- conflicted
+++ resolved
@@ -31,75 +31,6 @@
   skipped: number;
 }
 
-<<<<<<< HEAD
-=======
-// TODO: check if invoice is settle-able with Mark's funds
-export async function processInvoiceBatch(
-  batch: Invoice[],
-  deps: ProcessInvoicesDependencies,
-  config: MarkConfiguration,
-  batchKey: string,
-): Promise<boolean> {
-  const { everclear, chainService, logger } = deps;
-
-  // Validate batch input
-  if (!batch || batch.length === 0) {
-    logger.error('Batch is empty or invalid', { batchKey });
-    return false;
-  }
-
-  try {
-    const origin = batch[0].destinations[0];
-    const tickerHash = batch[0].ticker_hash;
-
-    // Find the best destination
-    const selectedDestination = (await findBestDestination(origin, tickerHash, config)).toString();
-
-    // Calculate total batch amount
-    const batchAmount = batch.reduce((total, invoice) => total + Number(invoice.amount), 0);
-
-    // Throw error if batchAmount is 0
-    if (batchAmount === 0) {
-      throw new Error(`Batch amount is 0 for batchKey: ${batchKey}. No invoices to process.`);
-    }
-
-    const tokenAddress = fetchTokenAddress(tickerHash, origin);
-
-    // TODO: add types here
-    const params: NewIntentParams = {
-      origin,
-      destinations: [selectedDestination],
-      to: config.ownAddress, // Use own address from config
-      inputAsset: tokenAddress, // Fetch input asset from config
-      amount: batchAmount,
-      callData: '0x', // Default call data
-      maxFee: '0', // Default max fee
-    };
-
-    // Create a new intent
-    const transaction: TransactionRequest = await everclear.createNewIntent(params);
-
-    // Submit and monitor the transaction
-    const txHash = await chainService.submitAndMonitor(transaction.chainId.toString(), {
-      data: transaction.data,
-    });
-
-    logger.info('Batch processed successfully', {
-      batchKey,
-      txHash,
-    });
-
-    return true;
-  } catch (error) {
-    logger.error('Failed to process batch', {
-      batchKey,
-      error: (error as unknown as Error).message || error,
-    });
-    return false;
-  }
-}
-
->>>>>>> d8c696f5
 export async function processInvoice(
   invoice: Invoice,
   deps: ProcessInvoicesDependencies,
