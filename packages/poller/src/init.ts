--- conflicted
+++ resolved
@@ -17,12 +17,8 @@
 import { rebalanceInventory } from './rebalance';
 import { RebalanceAdapter } from '@mark/rebalance';
 import { cleanupViemClients } from './helpers/contracts';
-<<<<<<< HEAD
 import * as database from '@mark/database';
-=======
-import * as process from 'node:process';
 import { bytesToHex } from 'viem';
->>>>>>> acb3eac8
 
 export interface MarkAdapters {
   purchaseCache: PurchaseCache;
