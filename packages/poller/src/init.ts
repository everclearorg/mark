--- conflicted
+++ resolved
@@ -16,14 +16,9 @@
 import { rebalanceInventory } from './rebalance';
 import { RebalanceAdapter } from '@mark/rebalance';
 import { cleanupViemClients } from './helpers/contracts';
-<<<<<<< HEAD
-import * as process from 'node:process';
+import * as database from '@mark/database';
 import { bytesToHex, WalletClient } from 'viem';
-=======
-import * as database from '@mark/database';
-import { bytesToHex } from 'viem';
 import { execSync } from 'child_process';
->>>>>>> 60f10245
 
 export interface MarkAdapters {
   purchaseCache: PurchaseCache;
