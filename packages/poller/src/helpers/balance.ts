--- conflicted
+++ resolved
@@ -20,13 +20,10 @@
     Object.keys(chains).map(async (chain) => {
       try {
         // Get Zodiac configuration for this chain
-<<<<<<< HEAD
         const chainConfig = chains[chain];
         const zodiacConfig = getValidatedZodiacConfig(chainConfig);
         const actualOwner = getActualOwner(zodiacConfig, ownAddress);
 
-=======
->>>>>>> 4a961d3b
         const client = createClient(chain, config);
         // NOTE: gas balances are always relevant for the sending EOA only
         const native = await client.getBalance({ address: ownAddress as `0x${string}` });
