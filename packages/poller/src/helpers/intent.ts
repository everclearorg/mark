--- conflicted
+++ resolved
@@ -66,16 +66,11 @@
   const results: { transactionHash: string; chainId: string }[] = [];
   logger.info('Attempting to send batched intents', { batch: jsonifyMap(batch) });
 
-<<<<<<< HEAD
   for (const [domain, originMap] of batch.entries()) {
+    logger.info('Handling origin batch', { domain, origin: jsonifyMap(originMap) });
     // Attempt to handle the origin map
     try {
       logger.info('Attempting to send batched intents', { domain, intents: originMap.size });
-=======
-  try {
-    for (const [domain, originMap] of batch.entries()) {
-      logger.info('Handling origin batch', { domain, origin: jsonifyMap(originMap) });
->>>>>>> 790a3a1e
       for (const intent of originMap.values()) {
         logger.info('Processing intent for new transaction', { intent });
 
