import { MarkConfiguration, NewIntentParams } from '@mark/core';
import { ProcessInvoicesDependencies } from '../invoice/pollAndProcess';
import { getERC20Contract } from './contracts';
import { encodeFunctionData, erc20Abi } from 'viem';
import { jsonifyMap } from '@mark/logger';

/**
 * Receives a mapping of new intent params designed to purchase a single invoice, keyed
 * on the origin of the created intent.
 *
 * Will return a single intent per origin - asset combo that groups all origin-asset intents into a single
 * created intent. i.e. all USDC intents from optimism will be aggregated into a single USDC on optimism
 * intent.
 */
export const combineIntents = async (
  unbatched: Map<string, NewIntentParams[]>,
  deps: ProcessInvoicesDependencies,
): Promise<Map<string, Map<string, NewIntentParams>>> => {
  const { logger } = deps;
  try {
    // Initialize the result map
    logger.debug('Method started', { method: combineIntents.name, unbatched: jsonifyMap(unbatched) });
    const result = new Map<string, Map<string, NewIntentParams>>();

    // Iterate over the unbatched map
    for (const [origin, intents] of unbatched.entries()) {
      logger.info('Combining intents for domain', { domain: origin, intents: intents.length });
      const assetMap = new Map<string, NewIntentParams>();

      for (const intent of intents) {
        const { inputAsset, amount, destinations, to, callData, maxFee } = intent;

        // If the asset already exists, update the existing intent
        if (assetMap.has(inputAsset.toLowerCase())) {
          const existingIntent = assetMap.get(inputAsset.toLowerCase())!;
          existingIntent.amount = (BigInt(existingIntent.amount) + BigInt(amount)).toString();
        } else {
          assetMap.set(inputAsset.toLowerCase(), { origin, destinations, to, inputAsset, amount, callData, maxFee });
        }
      }
      logger.info('Combined intents for domain + asset', {
        domain: origin,
        assets: [...assetMap.keys()],
        intents: intents.length,
      });

      result.set(origin, assetMap);
    }
    logger.info('Batched intents mapping', { domains: [...result.keys()] });
    return result;
  } catch (err: unknown) {
    const error = err as Error;
    logger.error('Error combining intents', { message: error.message, name: error.name, stack: error.stack });
    throw new Error(`combineIntents failed ${(err as unknown as Error).message || err}`);
  }
};

/**
 * Uses the api to get the tx data and chainservice to send intents and approve assets if required. Takes in the origin-asset batched intents.
 */
export const sendIntents = async (
  intents: NewIntentParams[],
  deps: ProcessInvoicesDependencies,
  config: MarkConfiguration,
): Promise<{ transactionHash: string; chainId: string }[]> => {
  const { everclear, logger, chainService } = deps;
  const results: { transactionHash: string; chainId: string }[] = [];
  logger.info('Attempting to send batched intents', { batch: jsonifyMap(batch) });

  try {
<<<<<<< HEAD
    for (const intent of intents) {
      logger.info('Processing intent for new transaction', { intent });
=======
    for (const [domain, originMap] of batch.entries()) {
      logger.info('Handling origin batch', { domain, origin: jsonifyMap(originMap) });
      for (const intent of originMap.values()) {
        logger.info('Processing intent for new transaction', { intent });

        // Fetch transaction data for creating a new intent
        const txData = await everclear.createNewIntent(intent);

        logger.debug('Received transaction data for new intent', { txData });

        // Ensure allowance for the transaction
        const tokenContract = await getERC20Contract(config, intent.origin, intent.inputAsset as `0x${string}`);
        const allowance = await tokenContract.read.allowance([config.ownAddress, txData.to]);

        if (BigInt(allowance as string) < BigInt(intent.amount)) {
          logger.info('Allowance insufficient, preparing approval transaction', {
            requiredAmount: intent.amount,
            currentAllowance: allowance,
          });

          const approveCalldata = encodeFunctionData({
            abi: erc20Abi,
            functionName: 'approve',
            args: [txData.to as `0x${string}`, BigInt(intent.amount)],
          });
          const transaction = {
            to: tokenContract.address,
            data: approveCalldata,
            from: config.ownAddress,
          };

          logger.debug('Sending approval transaction', { transaction, chainId: txData.chainId });
          const approvalTxHash = await chainService.submitAndMonitor(txData.chainId.toString(), transaction);

          logger.info('Approval transaction sent successfully', {
            chain: txData.chainId,
            approvalTxHash,
            allowance,
            asset: tokenContract.address,
            amount: intent.amount,
          });
        } else {
          logger.info('Sufficient allowance already available', {
            allowance,
            chain: txData.chainId,
            asset: tokenContract.address,
            amount: intent.amount,
          });
        }
>>>>>>> 790a3a1e

      // Fetch transaction data for creating a new intent
      const txData = await everclear.createNewIntent(intent);

      logger.debug('Received transaction data for new intent', { txData });

      // Ensure allowance for the transaction
      const tokenContract = await getERC20Contract(config, intent.origin, intent.inputAsset as `0x${string}`);
      const allowance = await tokenContract.read.allowance([config.ownAddress, txData.to]);

      if (BigInt(allowance as string) < BigInt(intent.amount)) {
        logger.info('Allowance insufficient, preparing approval transaction', {
          requiredAmount: intent.amount,
          currentAllowance: allowance,
        });

        const approveCalldata = encodeFunctionData({
          abi: erc20Abi,
          functionName: 'approve',
          args: [txData.to as `0x${string}`, BigInt(intent.amount)],
        });
        const transaction = {
          to: tokenContract.address,
          data: approveCalldata,
          from: config.ownAddress,
        };

        logger.debug('Sending approval transaction', { transaction, chainId: txData.chainId });
        const approvalTxHash = await chainService.submitAndMonitor(txData.chainId.toString(), transaction);

        logger.info('Approval transaction sent successfully', {
          chain: txData.chainId,
          approvalTxHash,
          allowance,
          asset: tokenContract.address,
          amount: intent.amount,
        });
      } else {
        logger.info('Sufficient allowance already available', {
          allowance,
          chain: txData.chainId,
          asset: tokenContract.address,
          amount: intent.amount,
        });
      }

      // Submit the create intent transaction
      logger.info('Submitting create intent transaction', {
        intent,
        transaction: {
          to: txData.to,
          value: txData.value,
          data: txData.data,
          from: txData.from,
          chain: txData.chainId,
        },
      });

      const intentTxHash = await chainService.submitAndMonitor(txData.chainId.toString(), {
        to: txData.to as string,
        value: txData.value ?? '0',
        data: txData.data,
        from: txData.from ?? config.ownAddress,
      });

      logger.info('Create intent transaction sent successfully', {
        intentTxHash,
        chainId: intent.origin,
      });

      // Add result to the output array
      results.push({ transactionHash: intentTxHash, chainId: intent.origin });
    }
    return results;
  } catch (err) {
    const error = err as Error;
    logger.error('Error encountered while sending intents', {
      message: error.message,
      name: error.name,
      stack: error.stack,
    });
    throw new Error(`Failed to send intents: ${error.message || err}`);
  }
};<|MERGE_RESOLUTION|>--- conflicted
+++ resolved
@@ -68,60 +68,8 @@
   logger.info('Attempting to send batched intents', { batch: jsonifyMap(batch) });
 
   try {
-<<<<<<< HEAD
     for (const intent of intents) {
       logger.info('Processing intent for new transaction', { intent });
-=======
-    for (const [domain, originMap] of batch.entries()) {
-      logger.info('Handling origin batch', { domain, origin: jsonifyMap(originMap) });
-      for (const intent of originMap.values()) {
-        logger.info('Processing intent for new transaction', { intent });
-
-        // Fetch transaction data for creating a new intent
-        const txData = await everclear.createNewIntent(intent);
-
-        logger.debug('Received transaction data for new intent', { txData });
-
-        // Ensure allowance for the transaction
-        const tokenContract = await getERC20Contract(config, intent.origin, intent.inputAsset as `0x${string}`);
-        const allowance = await tokenContract.read.allowance([config.ownAddress, txData.to]);
-
-        if (BigInt(allowance as string) < BigInt(intent.amount)) {
-          logger.info('Allowance insufficient, preparing approval transaction', {
-            requiredAmount: intent.amount,
-            currentAllowance: allowance,
-          });
-
-          const approveCalldata = encodeFunctionData({
-            abi: erc20Abi,
-            functionName: 'approve',
-            args: [txData.to as `0x${string}`, BigInt(intent.amount)],
-          });
-          const transaction = {
-            to: tokenContract.address,
-            data: approveCalldata,
-            from: config.ownAddress,
-          };
-
-          logger.debug('Sending approval transaction', { transaction, chainId: txData.chainId });
-          const approvalTxHash = await chainService.submitAndMonitor(txData.chainId.toString(), transaction);
-
-          logger.info('Approval transaction sent successfully', {
-            chain: txData.chainId,
-            approvalTxHash,
-            allowance,
-            asset: tokenContract.address,
-            amount: intent.amount,
-          });
-        } else {
-          logger.info('Sufficient allowance already available', {
-            allowance,
-            chain: txData.chainId,
-            asset: tokenContract.address,
-            amount: intent.amount,
-          });
-        }
->>>>>>> 790a3a1e
 
       // Fetch transaction data for creating a new intent
       const txData = await everclear.createNewIntent(intent);
