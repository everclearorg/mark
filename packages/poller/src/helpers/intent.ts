import {
  MarkConfiguration,
  NewIntentParams,
  NewIntentWithPermit2Params,
  TransactionSubmissionType,
  TransactionRequest,
  WalletType,
} from '@mark/core';
import { getERC20Contract } from './contracts';
import { decodeEventLog, Hex } from 'viem';
import { TransactionReason } from '@mark/prometheus';
import {
  generatePermit2Nonce,
  generatePermit2Deadline,
  getPermit2Signature,
  approvePermit2,
  getPermit2Address,
} from './permit2';
import { prepareMulticall } from './multicall';
import { MarkAdapters } from '../init';
import { checkAndApproveERC20 } from './erc20';
import { submitTransactionWithLogging } from './transactions';
import { jsonifyError, Logger } from '@mark/logger';
import { providers } from 'ethers';
import { getValidatedZodiacConfig, getActualOwner } from './zodiac';
import {
  isSvmChain,
  isTvmChain,
  SPL_ASSOCIATED_TOKEN_ACCOUNT_PROGRAM_ID,
  TOKEN_PROGRAM_ID,
  hexToBase58,
} from '@mark/core';
import { LookupTableNotFoundError } from '@mark/everclear';

export const INTENT_ADDED_TOPIC0 = '0xefe68281645929e2db845c5b42e12f7c73485fb5f18737b7b29379da006fa5f7';
export const NEW_INTENT_ADAPTER_SELECTOR = '0xb4c20477';

const intentAddedAbi = [
  {
    anonymous: false,
    inputs: [
      {
        indexed: true,
        internalType: 'bytes32',
        name: '_intentId',
        type: 'bytes32',
      },
      {
        indexed: false,
        internalType: 'uint256',
        name: '_queueIdx',
        type: 'uint256',
      },
      {
        components: [
          {
            internalType: 'bytes32',
            name: 'initiator',
            type: 'bytes32',
          },
          {
            internalType: 'bytes32',
            name: 'receiver',
            type: 'bytes32',
          },
          {
            internalType: 'bytes32',
            name: 'inputAsset',
            type: 'bytes32',
          },
          {
            internalType: 'bytes32',
            name: 'outputAsset',
            type: 'bytes32',
          },
          {
            internalType: 'uint24',
            name: 'maxFee',
            type: 'uint24',
          },
          {
            internalType: 'uint32',
            name: 'origin',
            type: 'uint32',
          },
          {
            internalType: 'uint64',
            name: 'nonce',
            type: 'uint64',
          },
          {
            internalType: 'uint48',
            name: 'timestamp',
            type: 'uint48',
          },
          {
            internalType: 'uint48',
            name: 'ttl',
            type: 'uint48',
          },
          {
            internalType: 'uint256',
            name: 'amount',
            type: 'uint256',
          },
          {
            internalType: 'uint32[]',
            name: 'destinations',
            type: 'uint32[]',
          },
          {
            internalType: 'bytes',
            name: 'data',
            type: 'bytes',
          },
        ],
        indexed: false,
        internalType: 'struct IEverclear.Intent',
        name: '_intent',
        type: 'tuple',
      },
    ],
    name: 'IntentAdded',
    type: 'event',
  },
] as const;

export const getAddedIntentIdsFromReceipt = async (
  receipt: providers.TransactionReceipt,
  chainId: string,
  logger: Logger,
  context?: { requestId: string; invoiceId: string },
) => {
  // Find the IntentAdded event logs
  const intentAddedLogs = receipt.logs.filter((l) => (l.topics[0] ?? '').toLowerCase() === INTENT_ADDED_TOPIC0);
  if (!intentAddedLogs.length) {
    logger.error('No intents created from purchase transaction', {
      invoiceId: context?.invoiceId,
      requestId: context?.requestId,
      transactionHash: receipt.transactionHash,
      chainId,
      logs: receipt.logs,
    });
    return [];
  }
  const purchaseIntentIds = intentAddedLogs.map((log) => {
    const { args } = decodeEventLog({
      abi: intentAddedAbi,
      data: log.data as `0x${string}`,
      topics: log.topics as [signature: `0x${string}`, ...args: `0x${string}`[]],
    });
    return args._intentId;
  });
  return purchaseIntentIds;
};

/**
 * Uses the api to get the tx data and chainservice to send intents and approve assets if required.
 */
export const sendIntents = async (
  invoiceId: string,
  intents: NewIntentParams[],
  adapters: MarkAdapters,
  config: MarkConfiguration,
  requestId?: string,
): Promise<{ transactionHash: string; type: TransactionSubmissionType; chainId: string; intentId: string }[]> => {
  const { logger } = adapters;

  if (!intents.length) {
    logger.info('No intents to process', { invoiceId });
    return [];
  }

  // Verify all intents have the same origin
  const origins = new Set(intents.map((intent) => intent.origin));
  if (origins.size !== 1) {
    throw new Error('Cannot process multiple intents with different origin domains');
  }
  const originChainId = intents[0].origin;
  if (isSvmChain(originChainId)) {
    return sendSvmIntents(invoiceId, intents, adapters, config, requestId);
  }
  if (isTvmChain(originChainId)) {
    return sendTvmIntents(invoiceId, intents, adapters, config, requestId);
  }
  // we handle default fallback case as evm intents
  return sendEvmIntents(invoiceId, intents, adapters, config, requestId);
};

export const sendEvmIntents = async (
  invoiceId: string,
  intents: NewIntentParams[],
  adapters: MarkAdapters,
  config: MarkConfiguration,
  requestId?: string,
): Promise<{ transactionHash: string; type: TransactionSubmissionType; chainId: string; intentId: string }[]> => {
  const { everclear, chainService, prometheus, logger } = adapters;
  const originChainId = intents[0].origin;
  const chainConfig = config.chains[originChainId];
  const originWalletConfig = getValidatedZodiacConfig(chainConfig, logger, { invoiceId, requestId });

  // Verify all intents have the same input asset
  const tokens = new Set(intents.map((intent) => intent.inputAsset.toLowerCase()));
  if (tokens.size !== 1) {
    throw new Error('Cannot process multiple intents with different input assets');
  }

  // Sanity check intent constraints
  intents.forEach((intent) => {
    // Ensure all intents have the same origin
    if (intent.origin !== originChainId) {
      throw new Error(`intent.origin (${intent.origin}) must be ${originChainId}`);
    }

    // Ensure there is no solver entrypoint
    if (BigInt(intent.maxFee.toString()) !== BigInt(0)) {
      throw new Error(`intent.maxFee (${intent.maxFee}) must be 0`);
    }

    // Ensure there is no calldata to execute
    if (intent.callData !== '0x') {
      throw new Error(`intent.callData (${intent.callData}) must be 0x`);
    }

    // Ensure each of the configured destinations uses the proper `to`.
    intent.destinations.forEach((destination) => {
      const walletConfig = getValidatedZodiacConfig(config.chains[destination], logger, { invoiceId, requestId });
      switch (walletConfig.walletType) {
        case WalletType.EOA:
          // Sanity checks for intents towards SVM
          if (isSvmChain(destination)) {
            if (intent.to !== config.ownSolAddress) {
              throw new Error(
                `intent.to (${intent.to}) must be ownSolAddress (${config.ownSolAddress}) for destination ${destination}`,
              );
            }
            if (intent.destinations.length !== 1) {
              throw new Error(`intent.destination must be length 1 for intents towards SVM`);
            }
            break;
          }
          if (intent.to.toLowerCase() !== config.ownAddress.toLowerCase()) {
            throw new Error(
              `intent.to (${intent.to}) must be ownAddress (${config.ownAddress}) for destination ${destination}`,
            );
          }
          break;
        case WalletType.Zodiac:
          if (intent.to.toLowerCase() !== walletConfig.safeAddress!.toLowerCase()) {
            throw new Error(
              `intent.to (${intent.to}) must be safeAddress (${walletConfig.safeAddress}) for destination ${destination}`,
            );
          }
          break;
        default:
          throw new Error(`Unrecognized destination wallet type configured: ${walletConfig.walletType}`);
      }
    });
  });

  try {
    // Get transaction data for the first intent to use for approval check
    const firstIntent = intents[0];
    // API call to get txdata for the newOrder call
    const feeAdapterTxData = await everclear.createNewIntent(
      intents as (NewIntentParams | NewIntentWithPermit2Params)[],
    );

    // Get total amount needed across all intents
    const totalAmount = intents.reduce((sum, intent) => {
      return BigInt(sum) + BigInt(intent.amount);
    }, BigInt(0));

    const spenderForAllowance = feeAdapterTxData.to as `0x${string}`;
    const ownerForAllowance = getActualOwner(originWalletConfig, config.ownAddress);

    logger.info('Total amount for approvals', {
      requestId,
      invoiceId,
      totalAmount: totalAmount.toString(),
      intentCount: intents.length,
      chainId: originChainId,
      owner: ownerForAllowance,
      spender: spenderForAllowance,
      walletType: originWalletConfig.walletType,
    });

    // Handle ERC20 approval using the general purpose helper
    const approvalResult = await checkAndApproveERC20({
      config,
      chainService,
      logger,
      prometheus,
      chainId: originChainId,
      tokenAddress: firstIntent.inputAsset,
      spenderAddress: spenderForAllowance,
      amount: totalAmount,
      owner: ownerForAllowance,
      zodiacConfig: originWalletConfig,
      context: { requestId, invoiceId },
    });

    if (approvalResult.wasRequired) {
      logger.info('Approval completed for intent batch', {
        requestId,
        invoiceId,
        chainId: originChainId,
        approvalTxHash: approvalResult.transactionHash,
        hadZeroApproval: approvalResult.hadZeroApproval,
        zeroApprovalTxHash: approvalResult.zeroApprovalTxHash,
        asset: firstIntent.inputAsset,
        amount: totalAmount.toString(),
      });
    }

    logger.info(`Processing ${intents.length} total intent(s)`, {
      requestId,
      invoiceId,
      count: intents.length,
      origin: intents[0].origin,
      token: intents[0].inputAsset,
    });

    // Verify min amounts for all intents before sending the batch
    for (const intent of intents) {
      // Sanity check -- minAmounts < intent.amount
      const { minAmounts } = await everclear.getMinAmounts(invoiceId);
      if (BigInt(minAmounts[intent.origin] ?? '0') < BigInt(intent.amount)) {
        logger.warn('Latest min amount for origin is smaller than intent size', {
          minAmount: minAmounts[intent.origin] ?? '0',
          intent,
          invoiceId,
          requestId,
        });
        continue;
        // NOTE: continue instead of exit in case other intents are still below the min amount,
        // then you would still be contributing to invoice to settlement. The invoice will be handled
        // again on the next polling cycle.
      }
    }

    // Submit the batch transaction using the general purpose helper
    logger.info('Submitting batch create intent transaction', {
      invoiceId,
      requestId,
      transaction: {
        to: feeAdapterTxData.to,
        value: feeAdapterTxData.value,
        data: feeAdapterTxData.data,
        from: config.ownAddress,
        chainId: originChainId,
      },
    });

    const purchaseResult = await submitTransactionWithLogging({
      chainService,
      logger,
      chainId: originChainId,
      txRequest: {
        chainId: +originChainId,
        to: feeAdapterTxData.to as `0x${string}`,
        data: feeAdapterTxData.data as Hex,
        value: feeAdapterTxData.value ?? '0',
        from: config.ownAddress,
        funcSig: 'newIntent(uint32[],address,address,address,uint256,uint24,uint48,bytes,(uint256,uint256,bytes))', // FeeAdapter newIntent function
      },
      zodiacConfig: originWalletConfig,
      context: { requestId, invoiceId, transactionType: 'batch-create-intent' },
    });

    const purchaseTx = purchaseResult.receipt!;

    const purchaseIntentIds = await getAddedIntentIdsFromReceipt(purchaseTx, intents[0].origin, logger, {
      invoiceId,
      requestId: requestId || '',
    });

    logger.info('Batch create intent transaction sent successfully', {
      invoiceId,
      requestId,
      batchTxHash: purchaseTx.transactionHash,
      chainId: intents[0].origin,
      intentIds: purchaseIntentIds,
    });

    prometheus.updateGasSpent(
      intents[0].origin,
      TransactionReason.CreateIntent,
      BigInt(purchaseTx.cumulativeGasUsed.mul(purchaseTx.effectiveGasPrice).toString()),
    );

    // Return results for each intent in the batch
    return purchaseIntentIds.map((intentId) => ({
      transactionHash: purchaseTx.transactionHash,
      type: purchaseResult.submissionType,
      chainId: intents[0].origin,
      intentId,
    }));
  } catch (error) {
    logger.error('Error processing batch intents', {
      invoiceId,
      requestId,
      error,
      intentCount: intents.length,
    });
    throw error;
  }
};

export const sendSvmIntents = async (
  invoiceId: string,
  intents: NewIntentParams[],
  adapters: MarkAdapters,
  config: MarkConfiguration,
  requestId?: string,
): Promise<{ transactionHash: string; type: TransactionSubmissionType; chainId: string; intentId: string }[]> => {
  const { everclear, chainService, logger } = adapters;
  const originChainId = intents[0].origin;
  const chainConfig = config.chains[originChainId];

  const sourceAddress = config.ownSolAddress;

  // Verify all intents have the same input asset
  const tokens = new Set(intents.map((intent) => intent.inputAsset));
  if (tokens.size !== 1) {
    throw new Error('Cannot process multiple intents with different input assets');
  }

  // assert there is no calldata
  for (const intent of intents) {
    // HACK: solana API do not support callData passed in as '0x' and will return an invalid calldata otherwise
    intent.callData = '';
  }

  // Get total amount needed across all intents
  const totalAmount = intents.reduce((sum, intent) => {
    return BigInt(sum) + BigInt(intent.amount);
  }, BigInt(0));

  logger.info(`Processing ${intents.length} total intent(s)`, {
    requestId,
    invoiceId,
    count: intents.length,
    origin: intents[0].origin,
    token: intents[0].inputAsset,
    totalAmount: totalAmount.toString(),
  });

  try {
    const feeAdapterTxDatas: TransactionRequest[] = [];

    for (const intent of intents) {
      let feeAdapterTxData: TransactionRequest;
      try {
        // API call to get txdata for the newOrder call
        feeAdapterTxData = await everclear.solanaCreateNewIntent({
          ...intent,
          user: sourceAddress,
        });
        feeAdapterTxDatas.push(feeAdapterTxData);
      } catch (err) {
        if (err instanceof LookupTableNotFoundError) {
          // fallback to createLookupTable and retry
          const [userTokenAccountPublicKey] = await chainService.deriveProgramAddress(
            SPL_ASSOCIATED_TOKEN_ACCOUNT_PROGRAM_ID,
            [sourceAddress, TOKEN_PROGRAM_ID, intent.inputAsset],
          );
          // TODO: this should be provided by the API
          const [programVaultPublicKey] = await chainService.deriveProgramAddress(
            hexToBase58(chainConfig.deployments?.everclear),
            ['vault'],
          );
          const [programVaultAccountPublicKey] = await chainService.deriveProgramAddress(
            SPL_ASSOCIATED_TOKEN_ACCOUNT_PROGRAM_ID,
            [programVaultPublicKey, TOKEN_PROGRAM_ID, intent.inputAsset],
          );

          const lookupTableTxData = await everclear.solanaCreateLookupTable({
            inputAsset: intent.inputAsset,
            user: sourceAddress,
            userTokenAccountPublicKey,
            programVaultAccountPublicKey: programVaultAccountPublicKey,
          });

          const lookupTableTx = await chainService.submitAndMonitor(originChainId, {
            to: lookupTableTxData.to!,
            value: lookupTableTxData.value,
            data: lookupTableTxData.data,
            chainId: +originChainId,
            from: sourceAddress,
            funcSig: '', // Solana don't need function signatures
          });

          logger.info('solana lookup table transaction sent successfully', {
            invoiceId,
            requestId,
            txHash: lookupTableTx.transactionHash,
            chainId: intents[0].origin,
          });
        } else {
          throw err;
        }
      }
    }

    // Verify min amounts for all intents before sending the batch
    for (const intent of intents) {
      // Sanity check -- minAmounts < intent.amount
      const { minAmounts } = await everclear.getMinAmounts(invoiceId);
      if (BigInt(minAmounts[intent.origin] ?? '0') < BigInt(intent.amount)) {
        logger.warn('Latest min amount for origin is smaller than intent size', {
          minAmount: minAmounts[intent.origin] ?? '0',
          intent,
          invoiceId,
          requestId,
        });
        continue;
        // NOTE: continue instead of exit in case other intents are still below the min amount,
        // then you would still be contributing to invoice to settlement. The invoice will be handled
        // again on the next polling cycle.
      }
    }

    // Submit the batch transaction
    logger.info('Submitting create intent transaction', {
      invoiceId,
      requestId,
      address: config.ownSolAddress,
      chainId: originChainId,
      transactions: feeAdapterTxDatas,
    });

    const purchaseData: {
      tx: unknown;
      intentId: string;
    }[] = [];
    for (const feeAdapterTxData of feeAdapterTxDatas) {
      // Transaction will be newIntent (if single intent) or newOrder
      let purchaseTxTo = feeAdapterTxData!.to!;
      let purchaseTxData = feeAdapterTxData!.data as Hex;
      let purchaseTxValue = (feeAdapterTxData!.value ?? '0').toString();

      const purchaseTx = await chainService.submitAndMonitor(originChainId, {
        to: purchaseTxTo,
        value: purchaseTxValue,
        data: purchaseTxData,
        chainId: +originChainId,
        from: sourceAddress,
        funcSig: '',
      });
      console.warn('debug tx', purchaseTx);

      // Find the IntentAdded event logs
      // TODO: CPI Logs integration
      purchaseData.push({
        tx: purchaseTx,
        intentId: '',
      });
    }
    // logger.info('Batch create intent transaction sent successfully', {
    //   invoiceId,
    //   requestId,
    //   batchTxHash: purchaseTx.transactionHash,
    //   chainId: intents[0].origin,
    //   intentIds: purchaseIntentIds,
    // });

    // prometheus.updateGasSpent(
    //   intents[0].origin,
    //   TransactionReason.CreateIntent,
    //   BigInt(purchaseTx.cumulativeGasUsed.mul(purchaseTx.effectiveGasPrice).toString()),
    // );

    // Return results for each intent in the batch
    return purchaseData.map((d) => ({
      // eslint-disable-next-line @typescript-eslint/no-explicit-any
      transactionHash: (d.tx as any).transactionHash,
      type: TransactionSubmissionType.Onchain,
      chainId: intents[0].origin,
      intentId: d.intentId,
    }));
  } catch (error) {
    logger.error('Error processing batch intents', {
      invoiceId,
      requestId,
      error,
      intentCount: intents.length,
    });
    throw error;
  }
};

export const sendTvmIntents = async (
  invoiceId: string,
  intents: NewIntentParams[],
  adapters: MarkAdapters,
  config: MarkConfiguration,
  requestId?: string,
): Promise<{ transactionHash: string; type: TransactionSubmissionType; chainId: string; intentId: string }[]> => {
  const { everclear, chainService, prometheus, logger } = adapters;
  const originChainId = intents[0].origin;
  const chainConfig = config.chains[originChainId];
  const originWalletConfig = getValidatedZodiacConfig(chainConfig, logger, { invoiceId, requestId });

  // Verify all intents have the same input asset
  const tokens = new Set(intents.map((intent) => intent.inputAsset.toLowerCase()));
  if (tokens.size !== 1) {
    throw new Error('Cannot process multiple intents with different input assets');
  }

  const addresses = await chainService.getAddress();

  // Sanity check intent constraints
  intents.forEach((intent) => {
    // Ensure all intents have the same origin
    if (intent.origin !== originChainId) {
      throw new Error(`intent.origin (${intent.origin}) must be ${originChainId}`);
    }

    // Ensure each of the configured destinations uses the proper `to`.
    intent.destinations.forEach((destination) => {
      const walletConfig = getValidatedZodiacConfig(config.chains[destination], logger, { invoiceId, requestId });
      switch (walletConfig.walletType) {
        case WalletType.EOA:
          const expectedAddress = isTvmChain(destination) ? addresses[destination] : config.ownAddress;
          if (intent.to.toLowerCase() !== expectedAddress.toLowerCase()) {
            throw new Error(`intent.to (${intent.to}) must be ${expectedAddress} for destination ${destination}`);
          }
          break;
        case WalletType.Zodiac:
          if (intent.to.toLowerCase() !== walletConfig.safeAddress!.toLowerCase()) {
            throw new Error(
              `intent.to (${intent.to}) must be safeAddress (${walletConfig.safeAddress}) for destination ${destination}`,
            );
          }
          break;
        default:
          throw new Error(`Unrecognized destination wallet type configured: ${walletConfig.walletType}`);
      }
    });
  });

  try {
    // Get transaction data for the first intent to use for approval check
    const firstIntent = intents[0];
    // API call to get txdata for the newOrder call
    const feeAdapterTxData = await everclear.tronCreateNewIntent(
      firstIntent as NewIntentParams | NewIntentWithPermit2Params,
    );

    // Get total amount needed across all intents
    const totalAmount = intents.reduce((sum, intent) => {
      return BigInt(sum) + BigInt(intent.amount);
    }, BigInt(0));

    // Get the spender address from the deployment config for approvals
<<<<<<< HEAD
    // const spenderForAllowance = `0x${TronWeb.address.toHex(feeAdapterTxData.to || '').slice(2)}` as `0x${string}`;
    // let spokeAddress = chainConfig.deployments?.everclear;
    // if (!spokeAddress) {
    //   throw new Error(`Everclear deployment not found for chain ${originChainId}`);
    // }
    // const spenderForAllowance = `0x${TronWeb.address.toHex(spokeAddress).slice(2)}` as `0x${string}`;
    const tronAddress = addresses[originChainId];
    // const ownerForAllowance = `0x${TronWeb.address.toHex(tronAddress).slice(2)}`;
=======
    if (!feeAdapterTxData.to) {
      throw new Error(`Fee adapter address not found in transaction data for chain ${originChainId}`);
    }

    // Helper function to convert Tron addresses to Viem-compatible format
    const toViemAddress = (address: string): `0x${string}` => {
      // Convert base58 to hex if needed
      const hexAddr = address.startsWith('T') 
        ? TronWeb.address.toHex(address) 
        : address;
      
      // Remove 0x prefix if present
      const cleanHex = hexAddr.startsWith('0x') ? hexAddr.slice(2) : hexAddr;
      
      // Remove Tron network prefix (first byte) if it's a 21-byte address
      const viemHex = cleanHex.length === 42 ? cleanHex.slice(2) : cleanHex;
      
      return `0x${viemHex}` as `0x${string}`;
    };

    // Convert all addresses to Viem-compatible format
    const addressStr = feeAdapterTxData.to.trim();
    const spenderForAllowance = toViemAddress(addressStr);
    const tronAddress = addresses[originChainId];
    const ownerForAllowance = toViemAddress(getActualOwner(originWalletConfig, tronAddress));
    const tokenAddressForApproval = toViemAddress(firstIntent.inputAsset);
>>>>>>> d08dc427

    logger.info('Total amount for approvals', {
      requestId,
      invoiceId,
      totalAmount: totalAmount.toString(),
      intentCount: intents.length,
      chainId: originChainId,
<<<<<<< HEAD
      owner: tronAddress,
      spender: feeAdapterTxData.to,
=======
      owner: ownerForAllowance,
      spender: spenderForAllowance,
      tokenAddress: tokenAddressForApproval,
>>>>>>> d08dc427
      walletType: originWalletConfig.walletType,
    });

    try {
      // Handle TRC20 approval using the general purpose helper
      const approvalResult = await checkAndApproveERC20({
        config,
        chainService,
        logger,
        prometheus,
        chainId: originChainId,
<<<<<<< HEAD
        tokenAddress: firstIntent.inputAsset,
        spenderAddress: feeAdapterTxData.to!,
=======
        tokenAddress: tokenAddressForApproval,
        spenderAddress: spenderForAllowance,
>>>>>>> d08dc427
        amount: totalAmount,
        owner: tronAddress,
        zodiacConfig: originWalletConfig,
        context: { requestId, invoiceId },
      });

      if (approvalResult.wasRequired) {
        logger.info('Approval completed for Tron intent batch', {
          requestId,
          invoiceId,
          chainId: originChainId,
          approvalTxHash: approvalResult.transactionHash,
          hadZeroApproval: approvalResult.hadZeroApproval,
          zeroApprovalTxHash: approvalResult.zeroApprovalTxHash,
          asset: firstIntent.inputAsset,
          amount: totalAmount.toString(),
        });
      }
    } catch (error) {
      logger.error('Failed to approve TRC20 on Tron', {
        requestId,
        invoiceId,
        error: jsonifyError(error),
        tokenAddress: firstIntent.inputAsset,
        tokenAddressForApproval: tokenAddressForApproval,
        owner: ownerForAllowance,
        spender: spenderForAllowance,
        amount: totalAmount.toString(),
      });
      throw error;
    }

    logger.info(`Processing ${intents.length} total intent(s)`, {
      requestId,
      invoiceId,
      count: intents.length,
      origin: intents[0].origin,
      token: intents[0].inputAsset,
    });

    // TEMPORARY: Process only first intent for Tron API compatibility
    // TODO: Revert to process all intents when API supports batching
    const results: { transactionHash: string; type: TransactionSubmissionType; chainId: string; intentId: string }[] =
      [];

    // Only process first intent for now
    if (intents.length > 1) {
      logger.warn('Tron API currently only supports single intents, processing first intent only', {
        totalIntents: intents.length,
        processingOnly: 1,
        invoiceId,
        requestId,
      });
    }
    const intentsToProcess = intents.slice(0, 1);
    for (const intent of intentsToProcess) {
      // Sanity check -- minAmounts < intent.amount
      const { minAmounts } = await everclear.getMinAmounts(invoiceId);
      if (BigInt(minAmounts[intent.origin] ?? '0') < BigInt(intent.amount)) {
        logger.warn('Latest min amount for origin is smaller than intent size', {
          minAmount: minAmounts[intent.origin] ?? '0',
          intent,
          invoiceId,
          requestId,
        });
        continue;
        // NOTE: continue instead of exit in case other intents are still below the min amount,
        // then you would still be contributing to invoice to settlement. The invoice will be handled
        // again on the next polling cycle.
      }

      // API call to get txdata for this single intent
      // const feeAdapterTxData = await everclear.tronCreateNewIntent(
      //   intent as NewIntentParams | NewIntentWithPermit2Params,
      // );

      logger.info('Submitting create intent transaction for Tron', {
        invoiceId,
        requestId,
        transaction: {
          to: feeAdapterTxData.to,
          value: feeAdapterTxData.value,
          data: feeAdapterTxData.data,
          from: tronAddress,
          chainId: originChainId,
        },
      });

      const purchaseResult = await submitTransactionWithLogging({
        chainService,
        logger,
        chainId: originChainId,
        txRequest: {
          chainId: +originChainId,
          to: feeAdapterTxData.to as string,
          data: feeAdapterTxData.data,
          value: feeAdapterTxData.value ?? '0',
          from: tronAddress,
          funcSig: 'newIntent(uint32[],address,address,address,uint256,uint24,uint48,bytes,(uint256,uint256,bytes))',
        },
        zodiacConfig: originWalletConfig,
        context: { requestId, invoiceId, transactionType: 'create-intent' },
      });

      const purchaseTx = purchaseResult.receipt!;
      const purchaseIntentIds = await getAddedIntentIdsFromReceipt(purchaseTx, intent.origin, logger, {
        invoiceId,
        requestId: requestId || '',
      });

      logger.info('Create intent transaction sent successfully', {
        invoiceId,
        requestId,
        txHash: purchaseTx.transactionHash,
        chainId: intent.origin,
        intentIds: purchaseIntentIds,
      });

      try {
        prometheus.updateGasSpent(
          intent.origin,
          TransactionReason.CreateIntent,
          BigInt(purchaseTx.cumulativeGasUsed.mul(purchaseTx.effectiveGasPrice).toString()),
        );
      } catch (err) {
        logger.warn('Failed to update gas spent', { invoiceId, requestId, error: jsonifyError(err), purchaseTx });
      }

      // Add results for this intent
      purchaseIntentIds.forEach((intentId) => {
        results.push({
          transactionHash: purchaseTx.transactionHash,
          type: TransactionSubmissionType.Onchain,
          chainId: intent.origin,
          intentId,
        });
      });
    }

    return results;
  } catch (error) {
    logger.error('Error processing Tron intents', {
      invoiceId,
      requestId,
      error,
      intentCount: intents.length,
    });
    throw error;
  }
};

/**
 * Sends multiple intents in a single transaction using Multicall3 with Permit2 for token approvals
 * @param intents The intents to send with Permit2 parameters
 * @param deps The process dependencies (chainService, everclear, logger, etc.)
 * @returns Object containing transaction hash, chain ID, and a joined string of intent IDs
 */
export const sendIntentsMulticall = async (
  intents: NewIntentParams[],
  adapters: MarkAdapters,
  config: MarkConfiguration,
): Promise<{ transactionHash: string; chainId: string; intentId: string }> => {
  if (!intents || intents.length === 0) {
    throw new Error('No intents provided for multicall');
  }

  const { chainService, everclear, logger, prometheus, web3Signer } = adapters;

  const txs = [];

  // Same chain for all multicalled intents
  const chainId = intents[0].origin;

  // Create a combined intent ID for tracking
  const combinedIntentId = intents
    .map((i) => i.to)
    .join('_')
    .slice(0, 42);

  logger.info('Preparing multicall for intents with Permit2', {
    intentCount: intents.length,
    chainId,
    combinedIntentId,
  });

  try {
    try {
      // Check if Mark already has sufficient allowance for Permit2
      const tokenContract = await getERC20Contract(config, chainId, intents[0].inputAsset as `0x${string}`);
      const permit2Address = getPermit2Address(chainId, config);
      const allowance = await tokenContract.read.allowance([config.ownAddress, permit2Address as `0x${string}`]);

      // Simplification here, we assume Mark sets infinite approve on Permit2
      const hasAllowance = BigInt(allowance as string) > 0n;

      // If not approved yet, set infinite approve on Permit2
      if (!hasAllowance) {
        const txHash = await approvePermit2(tokenContract.address as `0x${string}`, chainService, config);

        // Verify allowance again after approval to ensure it worked
        const newAllowance = await tokenContract.read.allowance([config.ownAddress, permit2Address as `0x${string}`]);
        const newHasAllowance = BigInt(newAllowance as string) > 0n;

        if (!newHasAllowance) {
          throw new Error(`Permit2 approval transaction was submitted (${txHash}) but allowance is still zero`);
        }
      }
    } catch (error) {
      logger.error('Error signing/submitting Permit2 approval', {
        error: error instanceof Error ? error.message : error,
        chainId,
      });
      throw error;
    }

    // Generate a unique nonce for this batch of permits
    const nonce = generatePermit2Nonce();
    const deadline = generatePermit2Deadline();

    // Track used nonces to avoid duplicates
    const usedNonces = new Set();
    for (let i = 0; i < intents.length; i++) {
      const intent = intents[i];
      // Generate a unique nonce for each intent to avoid conflicts
      // Add an index suffix to ensure uniqueness within this batch
      const intentNonce = nonce + i.toString().padStart(2, '0');
      const tokenAddress = intent.inputAsset;
      const spender = config!.chains[chainId]!.deployments!.everclear;

      // Verify the spender address is properly set
      if (!spender) {
        throw new Error(`Everclear contract address not found for chain ID: ${chainId}`);
      }

      const amount = intent.amount.toString();

      // Get the Permit2 signature and request transaction data
      try {
        const signature = await getPermit2Signature(
          web3Signer,
          parseInt(chainId),
          tokenAddress,
          spender,
          amount,
          intentNonce, // Use the unique nonce
          deadline,
          config,
        );

        // Ensure nonce has 0x prefix when sending to the API
        let nonceForApi = intentNonce; // Use the unique nonce
        if (typeof intentNonce === 'string' && !intentNonce.startsWith('0x')) {
          nonceForApi = '0x' + intentNonce;
        }

        // Add to used nonces set to track uniqueness
        usedNonces.add(nonceForApi);

        // Add Permit2 parameters to the intent
        const intentWithPermit = {
          ...intent,
          permit2Params: {
            nonce: nonceForApi,
            deadline: deadline.toString(),
            signature,
          },
        };

        // Fetch transaction data for Permit2-enabled newIntent
        const txData = await everclear.createNewIntent(intentWithPermit);

        // Add transaction to the batch
        txs.push({
          to: txData.to as `0x${string}`,
          data: txData.data,
          value: '0', // Only sending ERC20 tokens, no native value
        });
      } catch (error) {
        logger.error('Error signing Permit2 message or fetching transaction data', {
          error: error instanceof Error ? error.message : error,
          tokenAddress,
          spender,
          amount,
          nonce,
          deadline: deadline.toString(),
        });
        throw error;
      }
    }

    // Prepare the multicall transaction (not sending native)
    const multicallTx = prepareMulticall(txs, false, chainId, config);

    logger.info('Preparing to submit multicall transaction', {
      to: multicallTx.to,
      chainId,
      combinedIntentId,
    });

    // Log transaction data for debugging
    logger.info('Multicall transaction details', {
      to: multicallTx.to,
      data: multicallTx.data,
      dataLength: multicallTx.data.length,
      value: '0',
    });

    const receipt = await chainService.submitAndMonitor(chainId.toString(), {
      to: multicallTx.to,
      data: multicallTx.data,
      value: '0',
      chainId: +chainId,
      funcSig: 'aggregate3((address,bool,bytes)[])',
    });

    // Extract individual intent IDs from transaction logs
    const intentEvents = receipt.logs.filter((log) => log.topics[0].toLowerCase() === INTENT_ADDED_TOPIC0);
    const individualIntentIds = intentEvents.map((event) => event.topics[1]);

    logger.info('Multicall transaction confirmed', {
      transactionHash: receipt.transactionHash,
      chainId,
      combinedIntentId,
      individualIntentIds,
    });

    // Log each individual intent ID for DD searching
    individualIntentIds.forEach((intentId, index) => {
      logger.info('Individual intent created via multicall', {
        transactionHash: receipt.transactionHash,
        chainId,
        intentId,
        intentIndex: index,
        totalIntents: individualIntentIds.length,
      });
    });

    // Track gas spent for the multicall transaction
    if (prometheus) {
      prometheus.updateGasSpent(
        chainId.toString(),
        TransactionReason.CreateIntent,
        BigInt(receipt.cumulativeGasUsed.mul(receipt.effectiveGasPrice).toString()),
      );
    }

    return {
      transactionHash: receipt.transactionHash,
      chainId: chainId.toString(),
      intentId: combinedIntentId,
    };
  } catch (error) {
    logger.error('Failed to submit multicall transaction', {
      error,
      chainId,
      intentCount: intents.length,
    });
    throw error;
  }
};<|MERGE_RESOLUTION|>--- conflicted
+++ resolved
@@ -654,7 +654,6 @@
     }, BigInt(0));
 
     // Get the spender address from the deployment config for approvals
-<<<<<<< HEAD
     // const spenderForAllowance = `0x${TronWeb.address.toHex(feeAdapterTxData.to || '').slice(2)}` as `0x${string}`;
     // let spokeAddress = chainConfig.deployments?.everclear;
     // if (!spokeAddress) {
@@ -663,34 +662,6 @@
     // const spenderForAllowance = `0x${TronWeb.address.toHex(spokeAddress).slice(2)}` as `0x${string}`;
     const tronAddress = addresses[originChainId];
     // const ownerForAllowance = `0x${TronWeb.address.toHex(tronAddress).slice(2)}`;
-=======
-    if (!feeAdapterTxData.to) {
-      throw new Error(`Fee adapter address not found in transaction data for chain ${originChainId}`);
-    }
-
-    // Helper function to convert Tron addresses to Viem-compatible format
-    const toViemAddress = (address: string): `0x${string}` => {
-      // Convert base58 to hex if needed
-      const hexAddr = address.startsWith('T') 
-        ? TronWeb.address.toHex(address) 
-        : address;
-      
-      // Remove 0x prefix if present
-      const cleanHex = hexAddr.startsWith('0x') ? hexAddr.slice(2) : hexAddr;
-      
-      // Remove Tron network prefix (first byte) if it's a 21-byte address
-      const viemHex = cleanHex.length === 42 ? cleanHex.slice(2) : cleanHex;
-      
-      return `0x${viemHex}` as `0x${string}`;
-    };
-
-    // Convert all addresses to Viem-compatible format
-    const addressStr = feeAdapterTxData.to.trim();
-    const spenderForAllowance = toViemAddress(addressStr);
-    const tronAddress = addresses[originChainId];
-    const ownerForAllowance = toViemAddress(getActualOwner(originWalletConfig, tronAddress));
-    const tokenAddressForApproval = toViemAddress(firstIntent.inputAsset);
->>>>>>> d08dc427
 
     logger.info('Total amount for approvals', {
       requestId,
@@ -698,14 +669,8 @@
       totalAmount: totalAmount.toString(),
       intentCount: intents.length,
       chainId: originChainId,
-<<<<<<< HEAD
       owner: tronAddress,
       spender: feeAdapterTxData.to,
-=======
-      owner: ownerForAllowance,
-      spender: spenderForAllowance,
-      tokenAddress: tokenAddressForApproval,
->>>>>>> d08dc427
       walletType: originWalletConfig.walletType,
     });
 
@@ -717,13 +682,8 @@
         logger,
         prometheus,
         chainId: originChainId,
-<<<<<<< HEAD
         tokenAddress: firstIntent.inputAsset,
         spenderAddress: feeAdapterTxData.to!,
-=======
-        tokenAddress: tokenAddressForApproval,
-        spenderAddress: spenderForAllowance,
->>>>>>> d08dc427
         amount: totalAmount,
         owner: tronAddress,
         zodiacConfig: originWalletConfig,
@@ -748,9 +708,8 @@
         invoiceId,
         error: jsonifyError(error),
         tokenAddress: firstIntent.inputAsset,
-        tokenAddressForApproval: tokenAddressForApproval,
-        owner: ownerForAllowance,
-        spender: spenderForAllowance,
+        spenderAddress: feeAdapterTxData.to!,
+        owner: tronAddress,
         amount: totalAmount.toString(),
       });
       throw error;
