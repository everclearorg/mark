--- conflicted
+++ resolved
@@ -366,7 +366,6 @@
   }
 };
 
-<<<<<<< HEAD
 export const sendSvmIntents = async (
   invoiceId: string,
   intents: NewIntentParams[],
@@ -548,8 +547,6 @@
   }
 };
 
-=======
->>>>>>> d7115660
 /**
  * Sends multiple intents in a single transaction using Multicall3 with Permit2 for token approvals
  * @param intents The intents to send with Permit2 parameters
