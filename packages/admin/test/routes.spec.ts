--- conflicted
+++ resolved
@@ -956,8 +956,6 @@
       expect(body.message).toBe('Rebalance operation not found');
     });
   });
-<<<<<<< HEAD
-=======
 
   describe('GET Earmarks', () => {
     it('should retrieve earmarks with operations and total count', async () => {
@@ -1965,5 +1963,4 @@
       expect(extractRequest(context)).toBe(HttpPaths.TriggerSwap);
     });
   });
->>>>>>> b1ab6ecc
 });