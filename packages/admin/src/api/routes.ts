import { jsonifyError } from '@mark/logger';
import { AdminContext, HttpPaths } from '../types';
import { verifyAdminToken } from './auth';
import * as database from '@mark/database';
import { snakeToCamel, TransactionReceipt } from '@mark/database';
import { PurchaseCache } from '@mark/cache';
import {
  RebalanceOperationStatus,
  EarmarkStatus,
  getTokenAddressFromConfig,
  SupportedBridge,
  MarkConfiguration,
  isSvmChain,
  isTvmChain,
  NewIntentParams,
  AssetConfiguration,
} from '@mark/core';
import { APIGatewayProxyEventQueryStringParameters } from 'aws-lambda';
import { encodeFunctionData, erc20Abi, Hex, formatUnits, parseUnits } from 'viem';
import { MemoizedTransactionRequest } from '@mark/rebalance';
import type { SwapExecutionResult } from '@mark/rebalance/src/types';

type Database = typeof database;

// Validation helper functions
function validatePagination(queryParams: APIGatewayProxyEventQueryStringParameters | null): {
  limit: number;
  offset: number;
} {
  const parsedLimit = parseInt(queryParams?.limit || '50');
  const parsedOffset = parseInt(queryParams?.offset || '0');

  const limit = Math.min(isNaN(parsedLimit) ? 50 : parsedLimit, 1000);
  const offset = isNaN(parsedOffset) ? 0 : Math.max(0, parsedOffset);

  return { limit, offset };
}

function validateEarmarkFilter(queryParams: APIGatewayProxyEventQueryStringParameters | null) {
  const filter: {
    status?: string;
    chainId?: number;
    invoiceId?: string;
  } = {};

  if (queryParams?.status) {
    filter.status = queryParams.status;
  }
  if (queryParams?.chainId) {
    const parsedChainId = parseInt(queryParams.chainId);
    if (!isNaN(parsedChainId)) {
      filter.chainId = parsedChainId;
    }
  }
  if (queryParams?.invoiceId) {
    filter.invoiceId = queryParams.invoiceId;
  }

  return filter;
}

function validateOperationFilter(queryParams: APIGatewayProxyEventQueryStringParameters | null) {
  const filter: {
    status?: RebalanceOperationStatus | RebalanceOperationStatus[];
    chainId?: number;
    earmarkId?: string | null;
    invoiceId?: string;
  } = {};

  if (queryParams?.status) {
    filter.status = queryParams.status as RebalanceOperationStatus;
  }
  if (queryParams?.earmarkId !== undefined) {
    // Handle special case where "null" string means null earmarkId (standalone operations)
    filter.earmarkId = queryParams.earmarkId === 'null' ? null : queryParams.earmarkId;
  }
  if (queryParams?.chainId) {
    const parsedChainId = parseInt(queryParams.chainId);
    if (!isNaN(parsedChainId)) {
      filter.chainId = parsedChainId;
    }
  }
  if (queryParams?.invoiceId) {
    filter.invoiceId = queryParams.invoiceId;
  }

  return filter;
}

export const handleApiRequest = async (context: AdminContext): Promise<{ statusCode: number; body: string }> => {
  const { requestId, logger, event } = context;
  if (!verifyAdminToken(context)) {
    logger.warn('Unauthorized access attempt', { requestId, event });
    return {
      statusCode: 403,
      body: JSON.stringify({ message: 'Forbidden: Invalid admin token' }),
    };
  }
  try {
    const request = extractRequest(context);
    if (!request) {
      return {
        statusCode: 404,
        body: JSON.stringify({ message: `Unknown request: ${context.event.httpMethod} ${context.event.path}` }),
      };
    }

    // Handle GET requests for rebalance inspection
    if (context.event.httpMethod === 'GET') {
      return handleGetRequest(request, context);
    }

    // Handle POST requests (existing functionality)
    switch (request) {
      case HttpPaths.PausePurchase:
        await pauseIfNeeded('purchase', context.purchaseCache, context);
        break;
      case HttpPaths.PauseRebalance:
        await pauseIfNeeded('rebalance', context.database, context);
        break;
      case HttpPaths.PauseOnDemandRebalance:
        await pauseIfNeeded('ondemand', context.database, context);
        break;
      case HttpPaths.UnpausePurchase:
        await unpauseIfNeeded('purchase', context.purchaseCache, context);
        break;
      case HttpPaths.UnpauseRebalance:
        await unpauseIfNeeded('rebalance', context.database, context);
        break;
      case HttpPaths.UnpauseOnDemandRebalance:
        await unpauseIfNeeded('ondemand', context.database, context);
        break;
      case HttpPaths.CancelEarmark:
        return handleCancelEarmark(context);
      case HttpPaths.CancelRebalanceOperation:
        return handleCancelRebalanceOperation(context);
      case HttpPaths.TriggerSend:
        return handleTriggerSend(context);
      case HttpPaths.TriggerRebalance:
        return handleTriggerRebalance(context);
      case HttpPaths.TriggerIntent:
        return handleTriggerIntent(context);
      case HttpPaths.TriggerSwap:
        return handleTriggerSwap(context);
      default:
        throw new Error(`Unknown request: ${request}`);
    }
    return {
      statusCode: 200,
      body: JSON.stringify({ message: `Successfully processed request: ${request}` }),
    };
  } catch (e) {
    return {
      statusCode: 500,
      body: JSON.stringify(jsonifyError(e)),
    };
  }
};

const handleCancelRebalanceOperation = async (context: AdminContext): Promise<{ statusCode: number; body: string }> => {
  const { logger, event, database } = context;
  const body = JSON.parse(event.body || '{}');
  const operationId = body.operationId;

  if (!operationId) {
    return {
      statusCode: 400,
      body: JSON.stringify({ message: 'operationId is required in request body' }),
    };
  }

  logger.info('Cancelling rebalance operation', { operationId });

  try {
    // Get current operation to verify it exists and check status
    const operations = await database
      .queryWithClient<database.rebalance_operations>('SELECT * FROM rebalance_operations WHERE id = $1', [operationId])
      .then((rows) => rows.map((row) => snakeToCamel(row)));

    if (operations.length === 0) {
      return {
        statusCode: 404,
        body: JSON.stringify({ message: 'Rebalance operation not found' }),
      };
    }

    const operation = operations[0];

    // Check if operation can be cancelled (must be PENDING or AWAITING_CALLBACK)
    if (!['pending', 'awaiting_callback'].includes(operation.status)) {
      return {
        statusCode: 400,
        body: JSON.stringify({
          message: `Cannot cancel operation with status: ${operation.status}. Only PENDING and AWAITING_CALLBACK operations can be cancelled.`,
          currentStatus: operation.status,
        }),
      };
    }

    // Update operation status to cancelled
    // Mark as orphaned if it has an associated earmark
    const updated = await database
      .queryWithClient<database.rebalance_operations>(
        `UPDATE rebalance_operations
       SET status = $1, is_orphaned = CASE WHEN earmark_id IS NOT NULL THEN true ELSE is_orphaned END, updated_at = NOW()
       WHERE id = $2
       RETURNING *`,
        [RebalanceOperationStatus.CANCELLED, operationId],
      )
      .then((rows) => rows.map((row) => snakeToCamel(row)));

    logger.info('Rebalance operation cancelled successfully', {
      operationId,
      previousStatus: operation.status,
      chainId: operation.chainId,
      hadEarmark: operation.earmarkId !== null,
      earmarkId: operation.earmarkId,
    });

    return {
      statusCode: 200,
      body: JSON.stringify({
        message: 'Rebalance operation cancelled successfully',
        operation: updated[0],
      }),
    };
  } catch (error) {
    logger.error('Failed to cancel rebalance operation', { operationId, error });
    return {
      statusCode: 500,
      body: JSON.stringify({
        message: 'Failed to cancel rebalance operation',
        error: error instanceof Error ? error.message : 'Unknown error',
      }),
    };
  }
};

const handleCancelEarmark = async (context: AdminContext): Promise<{ statusCode: number; body: string }> => {
  const { logger, event, database } = context;
  const body = JSON.parse(event.body || '{}');
  const earmarkId = body.earmarkId;

  if (!earmarkId) {
    return {
      statusCode: 400,
      body: JSON.stringify({ message: 'earmarkId is required in request body' }),
    };
  }

  logger.info('Cancelling earmark', { earmarkId });

  try {
    // Get current earmark to verify it exists and check status
    const earmarks = await database
      .queryWithClient<database.earmarks>('SELECT * FROM earmarks WHERE id = $1', [earmarkId])
      .then((rows) => rows.map((row) => snakeToCamel(row)));
    if (earmarks.length === 0) {
      return {
        statusCode: 404,
        body: JSON.stringify({ message: 'Earmark not found' }),
      };
    }

    const earmark = earmarks[0];

    // Check if earmark can be cancelled
    if (['completed', 'cancelled', 'expired'].includes(earmark.status)) {
      return {
        statusCode: 400,
        body: JSON.stringify({
          message: `Cannot cancel earmark with status: ${earmark.status}`,
          currentStatus: earmark.status,
        }),
      };
    }

    // Mark all operations as orphaned (both PENDING and AWAITING_CALLBACK keep their status)
    const orphanedOps = await database.queryWithClient<{ id: string; status: string }>(
      `UPDATE rebalance_operations
       SET is_orphaned = true, updated_at = NOW()
       WHERE earmark_id = $1 AND status IN ($2, $3)
       RETURNING id, status`,
      [earmarkId, RebalanceOperationStatus.PENDING, RebalanceOperationStatus.AWAITING_CALLBACK],
    );

    // Update earmark status to cancelled
    const updated = await database.updateEarmarkStatus(earmarkId, EarmarkStatus.CANCELLED);

    logger.info('Earmark cancelled successfully', {
      earmarkId,
      invoiceId: earmark.invoiceId,
      previousStatus: earmark.status,
      orphanedOperations: orphanedOps.length,
      orphanedPending: orphanedOps.filter((op) => op.status === RebalanceOperationStatus.PENDING).length,
      orphanedAwaitingCallback: orphanedOps.filter((op) => op.status === RebalanceOperationStatus.AWAITING_CALLBACK)
        .length,
    });

    return {
      statusCode: 200,
      body: JSON.stringify({
        message: 'Earmark cancelled successfully',
        earmark: updated,
      }),
    };
  } catch (error) {
    logger.error('Failed to cancel earmark', { earmarkId, error });
    return {
      statusCode: 500,
      body: JSON.stringify({
        message: 'Failed to cancel earmark',
        error: error instanceof Error ? error.message : 'Unknown error',
      }),
    };
  }
};

const handleTriggerSend = async (context: AdminContext): Promise<{ statusCode: number; body: string }> => {
  const { logger, event, config } = context;
  const startTime = Date.now();

  try {
    const body = JSON.parse(event.body || '{}');
    const { chainId, asset, recipient, amount, memo } = body;

    // Validate required fields
    if (!chainId) {
      return {
        statusCode: 400,
        body: JSON.stringify({ message: 'chainId is required in request body' }),
      };
    }
    if (!asset) {
      return {
        statusCode: 400,
        body: JSON.stringify({ message: 'asset is required in request body' }),
      };
    }
    if (!recipient) {
      return {
        statusCode: 400,
        body: JSON.stringify({ message: 'recipient is required in request body' }),
      };
    }
    if (!amount) {
      return {
        statusCode: 400,
        body: JSON.stringify({ message: 'amount is required in request body' }),
      };
    }

    // Validate recipient is whitelisted
    const whitelistedRecipients = config.whitelistedRecipients || [];
    if (whitelistedRecipients.length === 0) {
      logger.warn('No whitelisted recipients configured', { chainId, recipient });
      return {
        statusCode: 403,
        body: JSON.stringify({ message: 'No whitelisted recipients configured. Cannot send funds.' }),
      };
    }

    const isWhitelisted = whitelistedRecipients.some(
      (whitelisted) => whitelisted.toLowerCase() === recipient.toLowerCase(),
    );

    if (!isWhitelisted) {
      logger.warn('Recipient not whitelisted', {
        chainId,
        recipient,
        whitelistedRecipients,
      });
      return {
        statusCode: 403,
        body: JSON.stringify({
          message: 'Recipient address is not whitelisted',
          recipient,
        }),
      };
    }

    logger.info('Trigger send request validated', {
      chainId,
      asset,
      recipient,
      amount,
      memo: memo || 'none',
      operation: 'trigger_send',
    });

    // Get chain configuration
    const { markConfig } = config;
    const chainConfig = markConfig.chains[chainId];
    if (!chainConfig) {
      logger.error('Chain not configured', { chainId });
      return {
        statusCode: 400,
        body: JSON.stringify({ message: `Chain ${chainId} is not configured` }),
      };
    }

    // Get token address from configuration
    const tokenAddress = getTokenAddressFromConfig(asset, chainId.toString(), markConfig);
    if (!tokenAddress) {
      logger.error('Token not found in configuration', { chainId, asset });
      return {
        statusCode: 400,
        body: JSON.stringify({ message: `Token ${asset} not found for chain ${chainId}` }),
      };
    }

    // Encode ERC20 transfer call
    const transferData = encodeFunctionData({
      abi: erc20Abi,
      functionName: 'transfer',
      args: [recipient as `0x${string}`, BigInt(amount)],
    });

    logger.info('Submitting token transfer', {
      chainId,
      asset,
      tokenAddress,
      recipient,
      amount,
      operation: 'trigger_send',
    });

    // Submit transaction
    const receipt = await context.chainService.submitAndMonitor(chainId.toString(), {
      chainId,
      to: tokenAddress,
      data: transferData as Hex,
      value: '0',
      from: markConfig.ownAddress,
      funcSig: 'transfer(address,uint256)',
    });

    const duration = Date.now() - startTime;

    logger.info('Trigger send completed successfully', {
      chainId,
      asset,
      tokenAddress,
      recipient,
      amount,
      transactionHash: receipt.transactionHash,
      duration,
      status: 'completed',
      operation: 'trigger_send',
    });

    return {
      statusCode: 200,
      body: JSON.stringify({
        message: 'Funds sent successfully',
        transactionHash: receipt.transactionHash,
        chainId,
        asset,
        recipient,
        amount,
        memo,
      }),
    };
  } catch (error) {
    const duration = Date.now() - startTime;
    logger.error('Failed to process trigger send', { error, duration });
    return {
      statusCode: 500,
      body: JSON.stringify({
        message: 'Failed to process trigger send request',
        error: error instanceof Error ? error.message : 'Unknown error',
      }),
    };
  }
};

// Helper functions for rebalance
const getTickerForAsset = (asset: string, chainId: number, config: MarkConfiguration) => {
  const chainConfig = config.chains[chainId.toString()];
  if (!chainConfig || !chainConfig.assets) {
    return undefined;
  }
  const assetConfig = chainConfig.assets.find(
    (a: AssetConfiguration) => a.address.toLowerCase() === asset.toLowerCase(),
  );
  return assetConfig?.tickerHash;
};

const getDecimalsFromConfig = (ticker: string, chainId: number, config: MarkConfiguration) => {
  const chainConfig = config.chains[chainId.toString()];
  if (!chainConfig) return undefined;
  const asset = chainConfig.assets.find((a: AssetConfiguration) => a.tickerHash.toLowerCase() === ticker.toLowerCase());
  return asset?.decimals;
};

const convertToNativeUnits = (amount: bigint, decimals: number | undefined): bigint => {
  const targetDecimals = decimals ?? 18;
  if (targetDecimals === 18) return amount;
  const divisor = BigInt(10 ** (18 - targetDecimals));
  return amount / divisor;
};

const convertTo18Decimals = (amount: bigint, decimals: number | undefined): bigint => {
  return parseUnits(formatUnits(amount, decimals ?? 18), 18);
};

const handleTriggerRebalance = async (context: AdminContext): Promise<{ statusCode: number; body: string }> => {
  const { logger, event, config, chainService, rebalanceAdapter, database } = context;
  const startTime = Date.now();

  try {
    const body = JSON.parse(event.body || '{}');
    const { originChain, destinationChain, asset, amount, bridge, slippage, earmarkId } = body;

    // Validate required fields
    if (!originChain) {
      return {
        statusCode: 400,
        body: JSON.stringify({ message: 'originChain is required in request body' }),
      };
    }
    if (!destinationChain) {
      return {
        statusCode: 400,
        body: JSON.stringify({ message: 'destinationChain is required in request body' }),
      };
    }
    if (!asset) {
      return {
        statusCode: 400,
        body: JSON.stringify({ message: 'asset is required in request body' }),
      };
    }
    if (!amount) {
      return {
        statusCode: 400,
        body: JSON.stringify({ message: 'amount is required in request body' }),
      };
    }
    if (!bridge) {
      return {
        statusCode: 400,
        body: JSON.stringify({ message: 'bridge is required in request body' }),
      };
    }

    logger.info('Trigger rebalance request received', {
      originChain,
      destinationChain,
      asset,
      amount,
      bridge,
      slippage,
      earmarkId: earmarkId || null,
      operation: 'trigger_rebalance',
    });

    // Validate chain configurations
    const { markConfig } = config;
    const originChainConfig = markConfig.chains[originChain.toString()];
    const destChainConfig = markConfig.chains[destinationChain.toString()];

    if (!originChainConfig) {
      logger.error('Origin chain not configured', { originChain });
      return {
        statusCode: 400,
        body: JSON.stringify({ message: `Origin chain ${originChain} is not configured` }),
      };
    }

    if (!destChainConfig) {
      logger.error('Destination chain not configured', { destinationChain });
      return {
        statusCode: 400,
        body: JSON.stringify({ message: `Destination chain ${destinationChain} is not configured` }),
      };
    }

    // Get asset address and ticker
    const originAssetAddress = getTokenAddressFromConfig(asset, originChain.toString(), markConfig);
    const destAssetAddress = getTokenAddressFromConfig(asset, destinationChain.toString(), markConfig);

    if (!originAssetAddress) {
      logger.error('Asset not found on origin chain', { asset, originChain });
      return {
        statusCode: 400,
        body: JSON.stringify({ message: `Asset ${asset} not found on origin chain ${originChain}` }),
      };
    }

    if (!destAssetAddress) {
      logger.error('Asset not found on destination chain', { asset, destinationChain });
      return {
        statusCode: 400,
        body: JSON.stringify({ message: `Asset ${asset} not found on destination chain ${destinationChain}` }),
      };
    }

    const ticker = getTickerForAsset(originAssetAddress, originChain, markConfig);
    if (!ticker) {
      logger.error('Could not determine ticker for asset', { asset, originChain });
      return {
        statusCode: 400,
        body: JSON.stringify({ message: `Could not determine ticker for asset ${asset}` }),
      };
    }

    // Get decimals and convert amount
    const originDecimals = getDecimalsFromConfig(ticker, originChain, markConfig);
    const destDecimals = getDecimalsFromConfig(ticker, destinationChain, markConfig);

    // Parse amount as 18 decimals
    const amount18Decimals = parseUnits(amount, 18);
    const amountNativeUnits = convertToNativeUnits(amount18Decimals, originDecimals);

    logger.info('Amount conversions', {
      amountInput: amount,
      amount18Decimals: amount18Decimals.toString(),
      amountNativeUnits: amountNativeUnits.toString(),
      originDecimals,
      destDecimals,
    });

    // Validate bridge type
    const bridgeType = bridge as SupportedBridge;
    if (!Object.values(SupportedBridge).includes(bridgeType)) {
      logger.error('Invalid bridge type', { bridge });
      return {
        statusCode: 400,
        body: JSON.stringify({
          message: `Invalid bridge type: ${bridge}. Supported: ${Object.values(SupportedBridge).join(', ')}`,
        }),
      };
    }

    // Get bridge adapter
    const adapter = rebalanceAdapter.getAdapter(bridgeType);

    // Get quote from adapter
    const route = {
      asset: originAssetAddress,
      origin: originChain,
      destination: destinationChain,
    };

    logger.info('Getting quote from adapter', { bridge: bridgeType, route });
    const receivedAmount = await adapter.getReceivedAmount(amountNativeUnits.toString(), route);
    const receivedAmount18 = convertTo18Decimals(BigInt(receivedAmount), destDecimals);

    logger.info('Quote received', {
      sentAmount: amountNativeUnits.toString(),
      receivedAmount,
      receivedAmount18: receivedAmount18.toString(),
    });

    // Validate slippage if provided
    if (slippage !== undefined) {
      const slippageDbps = BigInt(slippage);
      const DBPS_MULTIPLIER = 10000000n; // 1e7 for decibasis points
      const minimumAcceptableAmount = amount18Decimals - (amount18Decimals * slippageDbps) / DBPS_MULTIPLIER;
      const actualSlippageDbps = ((amount18Decimals - receivedAmount18) * DBPS_MULTIPLIER) / amount18Decimals;

      logger.info('Slippage validation', {
        providedSlippageDbps: slippage,
        actualSlippageDbps: actualSlippageDbps.toString(),
        minimumAcceptableAmount: minimumAcceptableAmount.toString(),
        receivedAmount18: receivedAmount18.toString(),
      });

      if (receivedAmount18 < minimumAcceptableAmount) {
        return {
          statusCode: 400,
          body: JSON.stringify({
            message: 'Slippage tolerance exceeded',
            providedSlippageDbps: slippage,
            actualSlippageDbps: actualSlippageDbps.toString(),
            sentAmount: amount,
            receivedAmount: formatUnits(receivedAmount18, 18),
          }),
        };
      }
    }

    // Get transaction requests from adapter
    logger.info('Requesting transactions from adapter', { bridge: bridgeType });
    const recipient = markConfig.ownAddress;
    const sender = markConfig.ownAddress;
    const txRequests: MemoizedTransactionRequest[] = await adapter.send(
      sender,
      recipient,
      amountNativeUnits.toString(),
      route,
    );

    logger.info('Transaction requests received', {
      count: txRequests.length,
      effectiveAmount: txRequests[0]?.effectiveAmount,
    });

    // Submit transactions
    const receipts: Record<string, TransactionReceipt> = {};
    for (const txRequest of txRequests) {
      logger.info('Submitting transaction', {
        chainId: originChain,
        to: txRequest.transaction.to,
        value: txRequest.transaction.value,
        memo: txRequest.memo,
      });

      const receipt = await chainService.submitAndMonitor(originChain.toString(), {
        chainId: originChain,
        to: txRequest.transaction.to as `0x${string}`,
        data: (txRequest.transaction.data as Hex) || '0x',
        value: txRequest.transaction.value?.toString() || '0',
        from: sender as `0x${string}`,
        funcSig: txRequest.transaction.funcSig || '',
      });

      receipts[originChain.toString()] = receipt;
      logger.info('Transaction submitted', {
        chainId: originChain,
        transactionHash: receipt.transactionHash,
        memo: txRequest.memo,
      });
    }

    // Create database record
    const effectiveAmount = txRequests[0]?.effectiveAmount || amountNativeUnits.toString();
    const effectiveAmount18 = convertTo18Decimals(BigInt(effectiveAmount), originDecimals);

    const operation = await database.createRebalanceOperation({
      earmarkId: earmarkId || null,
      originChainId: originChain,
      destinationChainId: destinationChain,
      tickerHash: ticker,
      amount: effectiveAmount18.toString(),
      slippage: slippage || 0,
      status: RebalanceOperationStatus.PENDING,
      bridge: bridgeType,
      recipient,
      transactions: receipts,
    });

    const duration = Date.now() - startTime;

    logger.info('Trigger rebalance completed successfully', {
      operationId: operation.id,
      originChain,
      destinationChain,
      asset,
      ticker,
      amount: effectiveAmount18.toString(),
      bridge: bridgeType,
      transactionHashes: Object.values(receipts).map((r: TransactionReceipt) => r.transactionHash),
      duration,
      status: 'completed',
      operation: 'trigger_rebalance',
    });

    return {
      statusCode: 200,
      body: JSON.stringify({
        message: 'Rebalance operation triggered successfully',
        operation: {
          id: operation.id,
          originChain,
          destinationChain,
          asset,
          ticker,
          amount: formatUnits(effectiveAmount18, 18),
          bridge: bridgeType,
          status: operation.status,
          transactionHashes: Object.values(receipts).map((r: TransactionReceipt) => r.transactionHash),
        },
      }),
    };
  } catch (error) {
    const duration = Date.now() - startTime;
    logger.error('Failed to process trigger rebalance', { error, duration });
    return {
      statusCode: 500,
      body: JSON.stringify({
        message: 'Failed to process trigger rebalance request',
        error: error instanceof Error ? error.message : 'Unknown error',
      }),
    };
  }
};

const handleTriggerSwap = async (context: AdminContext): Promise<{ statusCode: number; body: string }> => {
  const { logger, event, config, rebalanceAdapter } = context;
  const startTime = Date.now();

  try {
    const body = JSON.parse(event.body || '{}');
    const { chainId, inputAsset, outputAsset, amount, slippage, swapAdapter, recipient } = body;

    // Validate required fields
    if (!chainId) {
      return {
        statusCode: 400,
        body: JSON.stringify({ message: 'chainId is required in request body' }),
      };
    }
    if (!inputAsset) {
      return {
        statusCode: 400,
        body: JSON.stringify({ message: 'inputAsset is required in request body' }),
      };
    }
    if (!outputAsset) {
      return {
        statusCode: 400,
        body: JSON.stringify({ message: 'outputAsset is required in request body' }),
      };
    }
    if (!amount) {
      return {
        statusCode: 400,
        body: JSON.stringify({ message: 'amount is required in request body' }),
      };
    }

    logger.info('Trigger swap request received', {
      chainId,
      inputAsset,
      outputAsset,
      amount,
      slippage,
      swapAdapter: swapAdapter || 'cowswap',
      recipient: recipient || 'default',
      operation: 'trigger_swap',
    });

    // Validate chain configuration
    const { markConfig } = config;
    const chainConfig = markConfig.chains[chainId.toString()];

    if (!chainConfig) {
      logger.error('Chain not configured', { chainId });
      return {
        statusCode: 400,
        body: JSON.stringify({ message: `Chain ${chainId} is not configured` }),
      };
    }

    // Helper to resolve asset: can be tickerHash, ticker symbol, or address
    const resolveAssetAddress = (asset: string, chainId: string): string | undefined => {
      const chainConfig = markConfig.chains[chainId];
      if (!chainConfig || !chainConfig.assets) {
        return undefined;
      }

      // If it's an address (starts with 0x), find by address
      if (asset.toLowerCase().startsWith('0x')) {
        const assetConfig = chainConfig.assets.find(
          (a: AssetConfiguration) => a.address.toLowerCase() === asset.toLowerCase(),
        );
        return assetConfig?.address;
      }

      // Try to find by tickerHash first
      let assetConfig = chainConfig.assets.find(
        (a: AssetConfiguration) => a.tickerHash.toLowerCase() === asset.toLowerCase(),
      );
      if (assetConfig) {
        return assetConfig.address;
      }

      // Try to find by symbol
      assetConfig = chainConfig.assets.find(
        (a: AssetConfiguration) => a.symbol.toLowerCase() === asset.toLowerCase(),
      );
      if (assetConfig) {
        return assetConfig.address;
      }

      return undefined;
    };

    // Get asset addresses
    const inputAssetAddress = resolveAssetAddress(inputAsset, chainId.toString());
    const outputAssetAddress = resolveAssetAddress(outputAsset, chainId.toString());

    if (!inputAssetAddress) {
      logger.error('Input asset not found on chain', { inputAsset, chainId });
      return {
        statusCode: 400,
        body: JSON.stringify({ message: `Input asset ${inputAsset} not found on chain ${chainId}` }),
      };
    }

    if (!outputAssetAddress) {
      logger.error('Output asset not found on chain', { outputAsset, chainId });
      return {
        statusCode: 400,
        body: JSON.stringify({ message: `Output asset ${outputAsset} not found on chain ${chainId}` }),
      };
    }

    // Get tickers for decimals
    const inputTicker = getTickerForAsset(inputAssetAddress, chainId, markConfig);
    const outputTicker = getTickerForAsset(outputAssetAddress, chainId, markConfig);

    if (!inputTicker) {
      logger.error('Could not determine ticker for input asset', { inputAsset, chainId });
      return {
        statusCode: 400,
        body: JSON.stringify({ message: `Could not determine ticker for input asset ${inputAsset}` }),
      };
    }

    if (!outputTicker) {
      logger.error('Could not determine ticker for output asset', { outputAsset, chainId });
      return {
        statusCode: 400,
        body: JSON.stringify({ message: `Could not determine ticker for output asset ${outputAsset}` }),
      };
    }

    // Get decimals and convert amount
    const inputDecimals = getDecimalsFromConfig(inputTicker, chainId, markConfig);
    const outputDecimals = getDecimalsFromConfig(outputTicker, chainId, markConfig);

    // Parse amount as 18 decimals
    const amount18Decimals = parseUnits(amount, 18);
    const amountNativeUnits = convertToNativeUnits(amount18Decimals, inputDecimals);

    logger.info('Amount conversions', {
      amountInput: amount,
      amount18Decimals: amount18Decimals.toString(),
      amountNativeUnits: amountNativeUnits.toString(),
      inputDecimals,
      outputDecimals,
    });

    // Get swap adapter (default to cowswap)
    const adapterName = (swapAdapter || 'cowswap') as SupportedBridge;
    if (!Object.values(SupportedBridge).includes(adapterName)) {
      logger.error('Invalid swap adapter', { swapAdapter: adapterName });
      return {
        statusCode: 400,
        body: JSON.stringify({
          message: `Invalid swap adapter: ${adapterName}. Supported: ${Object.values(SupportedBridge).join(', ')}`,
        }),
      };
    }

    // Get swap adapter
    const adapter = rebalanceAdapter.getAdapter(adapterName);

    if (!adapter || !adapter.executeSwap) {
      logger.error('Swap adapter does not support executeSwap', { adapterName });
      return {
        statusCode: 400,
        body: JSON.stringify({
          message: `Swap adapter ${adapterName} does not support executeSwap operation`,
        }),
      };
    }

    // Build route for same-chain swap
    const route = {
      asset: inputAssetAddress,
      origin: chainId,
      destination: chainId, // Same-chain swap
      destinationAsset: outputAssetAddress,
    };

    // Get quote from adapter
    logger.info('Getting quote from swap adapter', { adapter: adapterName, route });
    const receivedAmount = await adapter.getReceivedAmount(amountNativeUnits.toString(), route);
    const receivedAmount18 = convertTo18Decimals(BigInt(receivedAmount), outputDecimals);

    logger.info('Quote received', {
      sentAmount: amountNativeUnits.toString(),
      receivedAmount,
      receivedAmount18: receivedAmount18.toString(),
    });

    // Validate slippage if provided
    // For swaps, slippage is calculated based on the quote we received
    // The quote represents the expected output, and we validate that the actual execution
    // will meet our minimum acceptable amount based on slippage tolerance
    let actualSlippageDbps: bigint | undefined;
    if (slippage !== undefined) {
      const slippageDbps = BigInt(slippage);
      const DBPS_MULTIPLIER = 10000000n; // 1e7 for decibasis points
      
      // For swaps, slippage is applied to the received amount (output)
      // Minimum acceptable = quote * (1 - slippage)
      const minimumAcceptableAmount = receivedAmount18 - (receivedAmount18 * slippageDbps) / DBPS_MULTIPLIER;
      
      // Actual slippage will be determined when the order settles
      // For now, we just validate that the quote meets our minimum
      // Note: actualSlippageDbps calculation would require comparing final execution to quote,
      // which happens after order settlement, so we don't calculate it here

      logger.info('Slippage validation', {
        providedSlippageDbps: slippage,
        minimumAcceptableAmount: minimumAcceptableAmount.toString(),
        receivedAmount18: receivedAmount18.toString(),
        note: 'Actual slippage will be determined when order settles',
      });

      // Note: We don't validate slippage here because:
      // 1. The quote from getReceivedAmount is what we expect to receive
      // 2. CowSwap will ensure we get at least the minimum based on their slippage protection
      // 3. Actual slippage can only be calculated after order execution
      // The slippage parameter is passed to CowSwap for their internal validation
    }

    // Execute swap
    const sender = markConfig.ownAddress;
    const swapRecipient = recipient || markConfig.ownAddress;

    logger.info('Executing swap', {
      adapter: adapterName,
      chainId,
      sender,
      recipient: swapRecipient,
      amount: amountNativeUnits.toString(),
    });

    let swapResult: SwapExecutionResult;
    try {
      swapResult = await adapter.executeSwap(sender, swapRecipient, amountNativeUnits.toString(), route);
    } catch (error: unknown) {
      // If the error is a timeout waiting for order settlement, the order was still created
      // Extract order UID from error message if available
      const errorMessage = error instanceof Error ? error.message : String(error);
      const orderUidMatch = errorMessage.match(/order\s+(0x[a-f0-9]+)/i);
      
      if (orderUidMatch && errorMessage.includes('Timed out waiting')) {
        logger.warn('Swap order created but settlement timed out', {
          orderUid: orderUidMatch[1],
          error: errorMessage,
          note: 'Order was successfully submitted to CowSwap but settlement is pending',
        });
        
        // Return success with order UID, indicating order is pending settlement
        return {
          statusCode: 200,
          body: JSON.stringify({
            message: 'Swap order submitted successfully (settlement pending)',
            swap: {
              orderUid: orderUidMatch[1],
              chainId,
              inputAsset: inputAssetAddress,
              outputAsset: outputAssetAddress,
              inputTicker,
              outputTicker,
              sellAmount: amountNativeUnits.toString(),
              buyAmount: receivedAmount,
              status: 'pending_settlement',
              note: 'Order submitted to CowSwap. Settlement may take time as orders are batch-filled.',
            },
          }),
        };
      }
      throw error;
    }

    logger.info('Swap executed successfully', {
      orderUid: swapResult.orderUid,
      sellToken: swapResult.sellToken,
      buyToken: swapResult.buyToken,
      sellAmount: swapResult.sellAmount,
      buyAmount: swapResult.buyAmount,
      executedSellAmount: swapResult.executedSellAmount,
      executedBuyAmount: swapResult.executedBuyAmount,
    });

    const duration = Date.now() - startTime;

    logger.info('Trigger swap completed successfully', {
      orderUid: swapResult.orderUid,
      chainId,
      inputAsset: inputAssetAddress,
      outputAsset: outputAssetAddress,
      inputTicker,
      outputTicker,
      amount: amountNativeUnits.toString(),
      adapter: adapterName,
      duration,
      status: 'completed',
      operation: 'trigger_swap',
    });

    return {
      statusCode: 200,
      body: JSON.stringify({
        message: 'Swap operation triggered successfully',
        swap: {
          orderUid: swapResult.orderUid,
          chainId,
          inputAsset: inputAssetAddress,
          outputAsset: outputAssetAddress,
          inputTicker,
          outputTicker,
          sellAmount: swapResult.sellAmount,
          buyAmount: swapResult.buyAmount,
          executedSellAmount: swapResult.executedSellAmount,
          executedBuyAmount: swapResult.executedBuyAmount,
          slippage: actualSlippageDbps ? actualSlippageDbps.toString() : undefined,
        },
      }),
    };
  } catch (error) {
    const duration = Date.now() - startTime;
    logger.error('Failed to process trigger swap', { error: jsonifyError(error), duration });
    return {
      statusCode: 500,
      body: JSON.stringify({
        message: 'Failed to process trigger swap request',
        error: error instanceof Error ? error.message : 'Unknown error',
      }),
    };
  }
};

const handleGetRequest = async (
  request: HttpPaths,
  context: AdminContext,
): Promise<{ statusCode: number; body: string }> => {
  const { logger, event } = context;
  logger.info('Handling GET request', { request, path: event.path });

  switch (request) {
    case HttpPaths.GetEarmarks: {
      const queryParams = event.queryStringParameters;
      const { limit, offset } = validatePagination(queryParams);
      const filter = validateEarmarkFilter(queryParams);

      const result = await context.database.getEarmarksWithOperations(limit, offset, filter);
      return {
        statusCode: 200,
        body: JSON.stringify({ earmarks: result.earmarks, total: result.total }),
      };
    }

    case HttpPaths.GetRebalanceOperations: {
      const queryParams = event.queryStringParameters;
      const { limit, offset } = validatePagination(queryParams);
      const filter = validateOperationFilter(queryParams);

      const result = await context.database.getRebalanceOperations(limit, offset, filter);
      return {
        statusCode: 200,
        body: JSON.stringify({ operations: result.operations, total: result.total }),
      };
    }

    case HttpPaths.GetEarmarkDetails: {
      const earmarkId = event.pathParameters?.id;
      if (!earmarkId) {
        return {
          statusCode: 400,
          body: JSON.stringify({ message: 'Earmark ID required' }),
        };
      }

      try {
        const earmarks = await context.database
          .queryWithClient<database.earmarks>('SELECT * FROM earmarks WHERE id = $1', [earmarkId])
          .then((rows) => rows.map((row) => snakeToCamel(row)));
        if (earmarks.length === 0) {
          return {
            statusCode: 404,
            body: JSON.stringify({ message: 'Earmark not found' }),
          };
        }

        const operations = await context.database.getRebalanceOperationsByEarmark(earmarkId);

        return {
          statusCode: 200,
          body: JSON.stringify({
            earmark: earmarks[0],
            operations,
          }),
        };
      } catch {
        // Handle invalid UUID format or other database errors
        return {
          statusCode: 404,
          body: JSON.stringify({ message: 'Earmark not found' }),
        };
      }
    }
<<<<<<< HEAD

    case HttpPaths.GetRebalanceOperationDetails: {
      const operationId = event.pathParameters?.id;
      if (!operationId) {
        return {
          statusCode: 400,
          body: JSON.stringify({ message: 'Operation ID required' }),
        };
      }

      try {
        const operation = await context.database.getRebalanceOperationById(operationId);
        if (!operation) {
          return {
            statusCode: 404,
            body: JSON.stringify({ message: 'Rebalance operation not found' }),
          };
        }

=======

    case HttpPaths.GetRebalanceOperationDetails: {
      const operationId = event.pathParameters?.id;
      if (!operationId) {
        return {
          statusCode: 400,
          body: JSON.stringify({ message: 'Operation ID required' }),
        };
      }

      try {
        const operation = await context.database.getRebalanceOperationById(operationId);
        if (!operation) {
          return {
            statusCode: 404,
            body: JSON.stringify({ message: 'Rebalance operation not found' }),
          };
        }

>>>>>>> b1ab6ecc
        return {
          statusCode: 200,
          body: JSON.stringify({ operation }),
        };
      } catch {
        // Handle invalid UUID format or other database errors
        return {
          statusCode: 404,
          body: JSON.stringify({ message: 'Rebalance operation not found' }),
        };
      }
    }

    default:
      return {
        statusCode: 404,
        body: JSON.stringify({ message: `Unknown GET request: ${request}` }),
      };
  }
};

const unpauseIfNeeded = async (
  type: 'rebalance' | 'purchase' | 'ondemand',
  _store: Database | PurchaseCache,
  context: AdminContext,
) => {
  const { requestId, logger } = context;

  if (type === 'rebalance') {
    const db = _store as Database;
    logger.debug('Unpausing rebalance', { requestId });
    if (!(await db.isPaused('rebalance'))) {
      throw new Error(`Rebalance is not paused`);
    }
    return db.setPause('rebalance', false);
  } else if (type === 'ondemand') {
    const db = _store as Database;
    logger.debug('Unpausing on-demand rebalance', { requestId });
    if (!(await db.isPaused('ondemand'))) {
      throw new Error(`On-demand rebalance is not paused`);
    }
    return db.setPause('ondemand', false);
  } else {
    const store = _store as PurchaseCache;
    logger.debug('Unpausing purchase cache', { requestId });
    if (!(await store.isPaused())) {
      throw new Error(`Purchase cache is not paused`);
    }
    return store.setPause(false);
  }
};

const pauseIfNeeded = async (
  type: 'rebalance' | 'purchase' | 'ondemand',
  _store: Database | PurchaseCache,
  context: AdminContext,
) => {
  const { requestId, logger } = context;

  if (type === 'rebalance') {
    const db = _store as Database;
    logger.debug('Pausing rebalance', { requestId });
    if (await db.isPaused('rebalance')) {
      throw new Error(`Rebalance is already paused`);
    }
    return db.setPause('rebalance', true);
  } else if (type === 'ondemand') {
    const db = _store as Database;
    logger.debug('Pausing on-demand rebalance', { requestId });
    if (await db.isPaused('ondemand')) {
      throw new Error(`On-demand rebalance is already paused`);
    }
    return db.setPause('ondemand', true);
  } else {
    const store = _store as PurchaseCache;
    logger.debug('Pausing purchase cache', { requestId });
    if (await store.isPaused()) {
      throw new Error(`Purchase cache is already paused`);
    }
    return store.setPause(true);
  }
};

const INTENT_ADDED_TOPIC0 = '0xefe68281645929e2db845c5b42e12f7c73485fb5f18737b7b29379da006fa5f7';

const handleTriggerIntent = async (context: AdminContext): Promise<{ statusCode: number; body: string }> => {
  const { logger, event, config, chainService, everclearAdapter } = context;
  const startTime = Date.now();

  try {
    const body = JSON.parse(event.body || '{}');
    const { origin, destinations, to, inputAsset, amount, maxFee, callData, user } = body;

    // Validate required fields
    if (!origin) {
      return {
        statusCode: 400,
        body: JSON.stringify({ message: 'origin (chain ID) is required in request body' }),
      };
    }
    if (!destinations || !Array.isArray(destinations) || destinations.length === 0) {
      return {
        statusCode: 400,
        body: JSON.stringify({ message: 'destinations (array of chain IDs) is required in request body' }),
      };
    }
    if (!to) {
      return {
        statusCode: 400,
        body: JSON.stringify({ message: 'to (receiver address) is required in request body' }),
      };
    }
    if (!inputAsset) {
      return {
        statusCode: 400,
        body: JSON.stringify({ message: 'inputAsset is required in request body' }),
      };
    }
    if (!amount) {
      return {
        statusCode: 400,
        body: JSON.stringify({ message: 'amount is required in request body' }),
      };
    }
    if (maxFee === undefined || maxFee === null) {
      return {
        statusCode: 400,
        body: JSON.stringify({ message: 'maxFee is required in request body' }),
      };
    }

    logger.info('Trigger intent request received', {
      origin,
      destinations,
      to,
      inputAsset,
      amount,
      maxFee,
      callData: callData || '0x',
      user: user || undefined,
      operation: 'trigger_intent',
    });

    // Apply safety constraints (same as invoice purchasing)
    if (BigInt(maxFee.toString()) !== BigInt(0)) {
      logger.error('Invalid maxFee - must be 0 for safety', { maxFee });
      return {
        statusCode: 400,
        body: JSON.stringify({ message: 'maxFee must be 0 (no solver fees allowed)' }),
      };
    }

    const normalizedCallData = callData || '0x';
    if (normalizedCallData !== '0x') {
      logger.error('Invalid callData - must be 0x for safety', { callData: normalizedCallData });
      return {
        statusCode: 400,
        body: JSON.stringify({ message: 'callData must be 0x (no custom execution allowed)' }),
      };
    }

    // Validate receiver is ownAddress (funds must come to Mark wallet)
    if (to.toLowerCase() !== config.markConfig.ownAddress.toLowerCase()) {
      logger.error('Invalid receiver - must be ownAddress', {
        to,
        ownAddress: config.markConfig.ownAddress,
      });
      return {
        statusCode: 400,
        body: JSON.stringify({
          message: `Receiver must be Mark's own address (${config.markConfig.ownAddress}). Got: ${to}`,
        }),
      };
    }

    // Validate origin chain is configured
    const originChainId = origin.toString();
    const originChainConfig = config.markConfig.chains[originChainId];
    if (!originChainConfig) {
      logger.error('Origin chain not configured', { origin: originChainId });
      return {
        statusCode: 400,
        body: JSON.stringify({ message: `Origin chain ${originChainId} is not configured` }),
      };
    }

    // Validate all destination chains are configured
    for (const dest of destinations) {
      const destChainId = dest.toString();
      const destChainConfig = config.markConfig.chains[destChainId];
      if (!destChainConfig) {
        logger.error('Destination chain not configured', { destination: destChainId });
        return {
          statusCode: 400,
          body: JSON.stringify({ message: `Destination chain ${destChainId} is not configured` }),
        };
      }
    }

    // Construct NewIntentParams
    const intentParams: NewIntentParams = {
      origin: originChainId,
      destinations: destinations.map((d: number) => d.toString()),
      to,
      inputAsset,
      amount: amount.toString(),
      callData: callData || '0x',
      maxFee: maxFee.toString(),
      ...(user && { user }), // SVM only
    };

    // Detect chain type and call appropriate everclear adapter method
    const originChainIdNum = parseInt(originChainId);
    let transactionRequest;

    if (isSvmChain(originChainId)) {
      logger.info('Creating Solana intent', { origin: originChainIdNum });
      transactionRequest = await everclearAdapter.solanaCreateNewIntent(intentParams);
    } else if (isTvmChain(originChainId)) {
      logger.info('Creating Tron intent', { origin: originChainIdNum });
      transactionRequest = await everclearAdapter.tronCreateNewIntent(intentParams);
    } else {
      logger.info('Creating EVM intent', { origin: originChainIdNum });
      transactionRequest = await everclearAdapter.createNewIntent(intentParams);
    }

    logger.info('Received transaction request from Everclear API', {
      to: transactionRequest.to,
      dataLength: transactionRequest.data?.length,
      value: transactionRequest.value,
      chainId: transactionRequest.chainId,
    });

    // Check and handle ERC20 approval for the input asset
    const spender = transactionRequest.to as Hex;
    const owner = config.markConfig.ownAddress as Hex;

    logger.info('Checking ERC20 allowance', {
      token: inputAsset,
      spender,
      owner,
      requiredAmount: amount,
    });

    // Check current allowance
    const allowanceData = encodeFunctionData({
      abi: erc20Abi,
      functionName: 'allowance',
      args: [owner, spender],
    });

    const allowanceResult = await chainService.readTx({
      to: inputAsset,
      data: allowanceData,
      domain: originChainIdNum,
      funcSig: 'allowance(address,address)',
    });

    const currentAllowance = BigInt(allowanceResult || '0');
    const requiredAmount = BigInt(amount);

    logger.info('Allowance check result', {
      currentAllowance: currentAllowance.toString(),
      requiredAmount: requiredAmount.toString(),
      needsApproval: currentAllowance < requiredAmount,
    });

    // Approve if needed
    if (currentAllowance < requiredAmount) {
      logger.info('Insufficient allowance, approving ERC20', {
        token: inputAsset,
        spender,
        amount: requiredAmount.toString(),
      });

      const approvalData = encodeFunctionData({
        abi: erc20Abi,
        functionName: 'approve',
        args: [spender, requiredAmount],
      });

      const approvalTx = {
        chainId: originChainIdNum,
        to: inputAsset as Hex,
        data: approvalData,
        value: '0',
        from: owner,
        funcSig: 'approve(address,uint256)',
      };

      logger.info('Submitting approval transaction', { approvalTx });

      const approvalReceipt = await chainService.submitAndMonitor(originChainId, approvalTx);

      logger.info('Approval transaction mined', {
        transactionHash: approvalReceipt.transactionHash,
        blockNumber: approvalReceipt.blockNumber,
      });
    } else {
      logger.info('Sufficient allowance, skipping approval');
    }

    // Submit intent transaction via chainService
    logger.info('Submitting intent transaction', { transactionRequest, originChainId });

    const receipt = await chainService.submitAndMonitor(originChainId, transactionRequest);

    logger.info('Intent transaction mined', {
      transactionHash: receipt.transactionHash,
      blockNumber: receipt.blockNumber,
      status: receipt.status,
    });

    // Extract intentId from receipt logs
    let intentId: string | undefined;
    for (const log of receipt.logs || []) {
      const typedLog = log as { topics?: string[] };
      if (typedLog.topics && typedLog.topics[0] === INTENT_ADDED_TOPIC0) {
        // First indexed parameter is the intentId
        intentId = typedLog.topics[1];
        break;
      }
    }

    if (!intentId) {
      logger.warn('Could not extract intentId from receipt', {
        transactionHash: receipt.transactionHash,
        logsCount: receipt.logs?.length || 0,
      });
    }

    const duration = Date.now() - startTime;
    logger.info('Trigger intent completed successfully', {
      transactionHash: receipt.transactionHash,
      intentId,
      chainId: originChainIdNum,
      duration,
      operation: 'trigger_intent',
    });

    return {
      statusCode: 200,
      body: JSON.stringify({
        message: 'Intent submitted successfully',
        transactionHash: receipt.transactionHash,
        intentId,
        chainId: originChainIdNum,
        blockNumber: receipt.blockNumber,
      }),
    };
  } catch (error) {
    const duration = Date.now() - startTime;
    logger.error('Failed to trigger intent', {
      error: jsonifyError(error),
      body: event.body,
      duration,
      operation: 'trigger_intent',
    });

    return {
      statusCode: 500,
      body: JSON.stringify({
        message: 'Failed to trigger intent',
        error: error instanceof Error ? error.message : String(error),
      }),
    };
  }
};

export const extractRequest = (context: AdminContext): HttpPaths | undefined => {
  const { logger, event, requestId } = context;
  logger.debug(`Extracting request from event`, { requestId, event });

  const { path, pathParameters, httpMethod } = event;

  if (httpMethod !== 'POST' && httpMethod !== 'GET') {
    logger.error('Unknown http method', { requestId, path, pathParameters, httpMethod });
    return undefined;
  }

  // Handle earmark detail path with ID parameter
  if (httpMethod === 'GET' && path.includes('/rebalance/earmark/')) {
    return HttpPaths.GetEarmarkDetails;
  }

  // Handle rebalance operation detail path with ID parameter
  // Must check this before the cancel operation check
  if (httpMethod === 'GET' && path.match(/\/rebalance\/operation\/[^/]+$/)) {
    return HttpPaths.GetRebalanceOperationDetails;
  }

  // Handle cancel earmark
  if (httpMethod === 'POST' && path.endsWith('/rebalance/cancel')) {
    return HttpPaths.CancelEarmark;
  }

  // Handle cancel rebalance operation
  if (httpMethod === 'POST' && path.endsWith('/rebalance/operation/cancel')) {
    return HttpPaths.CancelRebalanceOperation;
  }

  for (const httpPath of Object.values(HttpPaths)) {
    if (path.endsWith(httpPath)) {
      return httpPath as HttpPaths;
    }
  }
  logger.error('Unknown path', { requestId, path, pathParameters, httpMethod });
  return undefined;
};<|MERGE_RESOLUTION|>--- conflicted
+++ resolved
@@ -1188,7 +1188,6 @@
         };
       }
     }
-<<<<<<< HEAD
 
     case HttpPaths.GetRebalanceOperationDetails: {
       const operationId = event.pathParameters?.id;
@@ -1208,27 +1207,6 @@
           };
         }
 
-=======
-
-    case HttpPaths.GetRebalanceOperationDetails: {
-      const operationId = event.pathParameters?.id;
-      if (!operationId) {
-        return {
-          statusCode: 400,
-          body: JSON.stringify({ message: 'Operation ID required' }),
-        };
-      }
-
-      try {
-        const operation = await context.database.getRebalanceOperationById(operationId);
-        if (!operation) {
-          return {
-            statusCode: 404,
-            body: JSON.stringify({ message: 'Rebalance operation not found' }),
-          };
-        }
-
->>>>>>> b1ab6ecc
         return {
           statusCode: 200,
           body: JSON.stringify({ operation }),
