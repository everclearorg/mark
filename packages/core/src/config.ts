--- conflicted
+++ resolved
@@ -173,11 +173,7 @@
         asset: '0x0b2C639c533813f4Aa9D7837CAf62653d097Ff85',
         maximum: '25000000000000000000000', // 25,000
         reserve: '20000000000000000000000', // 20,000
-<<<<<<< HEAD
-        slippagesDbps: [-1000, 30],
-=======
-        slippages: [30, 30],
->>>>>>> b9bb5eab
+        slippagesDbps: [30, 30],
         preferences: [SupportedBridge.Near, SupportedBridge.Binance],
       },
 
@@ -187,11 +183,7 @@
         destination: 1,
         asset: '0x94b008aA00579c1307B0EF2c499aD98a8ce58e58',
         maximum: '5000000000000000000000', // 5,000
-<<<<<<< HEAD
-        slippagesDbps: [-1000, 30],
-=======
-        slippages: [30, 30],
->>>>>>> b9bb5eab
+        slippagesDbps: [30, 30],
         preferences: [SupportedBridge.Near, SupportedBridge.Binance],
       },
 
@@ -202,11 +194,7 @@
         asset: '0x8AC76a51cc950d9822D68b83fE1Ad97B32Cd580d',
         maximum: '5500000000000000000000', // 5,500
         reserve: '5000000000000000000000', // 5,000
-<<<<<<< HEAD
-        slippagesDbps: [-1000, 30],
-=======
-        slippages: [30, 30],
->>>>>>> b9bb5eab
+        slippagesDbps: [30, 30],
         preferences: [SupportedBridge.Near, SupportedBridge.Binance],
       },
 
@@ -217,11 +205,7 @@
         asset: '0x55d398326f99059fF775485246999027B3197955',
         maximum: '5500000000000000000000', // 5,500
         reserve: '5000000000000000000000', // 5,000
-<<<<<<< HEAD
-        slippagesDbps: [-1000, 30],
-=======
-        slippages: [30, 30],
->>>>>>> b9bb5eab
+        slippagesDbps: [30, 30],
         preferences: [SupportedBridge.Near, SupportedBridge.Binance],
       },
 
@@ -264,11 +248,7 @@
         destination: 1,
         asset: '0x176211869cA2b568f2A7D4EE941E073a821EE1ff',
         maximum: '10000000000000000000000', // 10,000
-<<<<<<< HEAD
-        slippagesDbps: [-1000],
-=======
-        slippages: [50],
->>>>>>> b9bb5eab
+        slippagesDbps: [50],
         preferences: [SupportedBridge.CCTPV2],
       },
 
@@ -289,11 +269,7 @@
         asset: '0xc6fa7af3bedbad3a3d65f36aabc97431b1bbe4c2d2f6e0e47ca60203452f5d61',
         maximum: '50000000000000000000000', // 50,000
         reserve: '30000000000000000000000', // 30,000
-<<<<<<< HEAD
-        slippagesDbps: [-1000, 30],
-=======
-        slippages: [30, 30],
->>>>>>> b9bb5eab
+        slippagesDbps: [30, 30],
         preferences: [SupportedBridge.Near, SupportedBridge.Binance],
       },
 
@@ -304,11 +280,7 @@
         asset: '0xce010e60afedb22717bd63192f54145a3f965a33bb82d2c7029eb2ce1e208264',
         maximum: '50000000000000000000000', // 50,000
         reserve: '30000000000000000000000', // 30,000
-<<<<<<< HEAD
-        slippagesDbps: [-1000, 30],
-=======
-        slippages: [30, 30],
->>>>>>> b9bb5eab
+        slippagesDbps: [30, 30],
         preferences: [SupportedBridge.Near, SupportedBridge.Binance],
       },
 
