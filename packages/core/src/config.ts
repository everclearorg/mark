--- conflicted
+++ resolved
@@ -303,11 +303,9 @@
         apiKey: configJson.ton?.apiKey ?? (await fromEnv('TON_API_KEY', true)) ?? undefined,
         assets: configJson.ton?.assets ?? undefined, // TON assets with jetton addresses
       },
-<<<<<<< HEAD
       solana: {
         privateKey: configJson.solana?.privateKey ?? (await fromEnv('SOLANA_PRIVATE_KEY', true)) ?? undefined,
         rpcUrl: configJson.solana?.rpcUrl ?? (await fromEnv('SOLANA_RPC_URL', true)) ?? undefined,
-=======
       tacRebalance: {
         enabled:
           parseBooleanValue(configJson.tacRebalance?.enabled) ??
@@ -441,7 +439,6 @@
             (await fromEnv('METH_REBALANCE_BRIDGE_MAX_REBALANCE_AMOUNT', true)) ??
             undefined, // Max amount per operation (optional cap)
         },
->>>>>>> ebe26659
       },
       redis: configJson.redis ?? {
         host: await requireEnv('REDIS_HOST'),
