import { axiosGet } from './axios';
import { config } from 'dotenv';
import {
  EverclearConfig,
  AssetConfiguration,
  ChainConfiguration,
  Environment,
  MarkConfiguration,
  Stage,
  HubConfig,
  RebalanceConfig,
} from './types/config';
import { LogLevel } from './types/logging';
import { getSsmParameter } from './ssm';
import { existsSync, readFileSync } from 'fs';
import { hexToBase58 } from './solana';
import { isTvmChain } from './tron';
import { getRebalanceConfigFromS3 } from './s3';

config();

export class ConfigurationError extends Error {
  constructor(
    message: string,
    public readonly context?: Record<string, unknown>,
  ) {
    super(message);
    this.name = 'ConfigurationError';
  }
}

export const DEFAULT_GAS_THRESHOLD = '5000000000000000'; // 0.005 eth
export const DEFAULT_BALANCE_THRESHOLD = '0'; // 0
export const DEFAULT_INVOICE_AGE = '1';
export const EVERCLEAR_MAINNET_CONFIG_URL = 'https://raw.githubusercontent.com/connext/chaindata/main/everclear.json';
export const EVERCLEAR_TESTNET_CONFIG_URL =
  'https://raw.githubusercontent.com/connext/chaindata/main/everclear.testnet.json';
export const EVERCLEAR_MAINNET_API_URL = 'https://api.everclear.org';
export const EVERCLEAR_TESTNET_API_URL = 'https://api.testnet.everclear.org';

export const UTILITY_CONTRACTS_DEFAULT = {
  permit2: '0x000000000022D473030F116dDEE9F6B43aC78BA3',
  multicall3: '0xcA11bde05977b3631167028862bE2a173976CA11',
};
export const UTILITY_CONTRACTS_OVERRIDE: Record<string, { permit2?: string; multicall3?: string }> = {
  '324': {
    permit2: '0x0000000000225e31D15943971F47aD3022F714Fa',
    multicall3: '0xF9cda624FBC7e059355ce98a31693d299FACd963',
  },
  '2020': {
    permit2: '0x771ca29e483df5447e20a89e0f00e1daf09ef534',
  },
  // '167000': {
  //   // Contract exists here but unverified: https://taikoscan.io/address/0x000000000022D473030F116dDEE9F6B43aC78BA3
  //   permit2: '0x0000000000225e31D15943971F47aD3022F714Fa',
  // },
  // '33139': {
  //   // Contract exists here but unverified: https://apescan.io/address/0x000000000022D473030F116dDEE9F6B43aC78BA3
  //   permit2: '0x0000000000225e31D15943971F47aD3022F714Fa',
  // },
};

export const getEverclearConfig = async (_configUrl?: string): Promise<EverclearConfig | undefined> => {
  const configUrl = _configUrl ?? EVERCLEAR_MAINNET_CONFIG_URL;

  try {
    const res = await axiosGet(configUrl);
    if (!res.data) {
      throw new Error(`Failed to retrieve config from ${configUrl}`);
    }
    // TODO: add validation of config?
    return res.data as EverclearConfig;
    // eslint-disable-next-line @typescript-eslint/no-unused-vars
  } catch (err: unknown) {
    if (configUrl === EVERCLEAR_MAINNET_CONFIG_URL) {
      return undefined;
    }
    try {
      const res = await axiosGet(EVERCLEAR_MAINNET_CONFIG_URL);
      if (res.data) return res.data as EverclearConfig;
      // eslint-disable-next-line @typescript-eslint/no-unused-vars
    } catch (err: unknown) {
      return undefined;
    }

    return undefined;
  }
};

export const loadRebalanceRoutes = async (): Promise<RebalanceConfig> => {
  // Try to fetch from S3 first
  const s3Config = await getRebalanceConfigFromS3();
  if (s3Config) {
    return s3Config;
  }

  // Fallback to no rebalancing routes
  return {
    routes: [],
    onDemandRoutes: [],
  };
};

export async function loadConfiguration(): Promise<MarkConfiguration> {
  try {
    const environment = ((await fromEnv('ENVIRONMENT')) ?? 'local') as Environment;
    const url = environment === 'mainnet' ? EVERCLEAR_MAINNET_CONFIG_URL : EVERCLEAR_TESTNET_CONFIG_URL;
    const apiUrl = environment === 'mainnet' ? EVERCLEAR_MAINNET_API_URL : EVERCLEAR_TESTNET_API_URL;

    const hostedConfig = await getEverclearConfig(url);

    const ssmParameterName = (await fromEnv('MARK_CONFIG_SSM_PARAMETER')) ?? 'MARK_CONFIG_' + environment.toUpperCase();
    const configStr = await fromEnv(ssmParameterName, true);
    const configJson = existsSync('config.json')
      ? JSON.parse(readFileSync('config.json', 'utf8'))
      : JSON.parse(configStr ?? '{}');

    const supportedAssets =
      configJson.supportedAssets ?? parseSupportedAssets(await requireEnv('SUPPORTED_ASSET_SYMBOLS'));

    const { routes, onDemandRoutes } = await loadRebalanceRoutes();

    // Filter routes to include those with assets specified in the config
    const filteredRoutes = routes.filter((route) => {
      const originChainConfig = hostedConfig?.chains?.[route.origin.toString()];
      if (!originChainConfig) {
        return false;
      }

      const assetConfig = Object.values(originChainConfig.assets ?? {}).find(
        (asset) => asset.address.toLowerCase() === route.asset.toLowerCase(),
      );

      if (!assetConfig) {
        return false;
      }

      const isSupported = supportedAssets.includes(assetConfig.symbol) || assetConfig.isNative;
      return isSupported;
    });

    const filteredOnDemandRoutes = onDemandRoutes?.filter((route) => {
      const originChainConfig = hostedConfig?.chains?.[route.origin.toString()];

      if (!originChainConfig) {
        return false;
      }

      const assetConfig = Object.values(originChainConfig.assets ?? {}).find(
        (asset) => asset.address.toLowerCase() === route.asset.toLowerCase(),
      );

      if (!assetConfig) {
        return false;
      }

      const isSupported = supportedAssets.includes(assetConfig.symbol) || assetConfig.isNative;
      return isSupported;
    });

    const config: MarkConfiguration = {
      pushGatewayUrl: configJson.pushGatewayUrl ?? (await requireEnv('PUSH_GATEWAY_URL')),
      web3SignerUrl: configJson.web3SignerUrl ?? (await requireEnv('SIGNER_URL')),
      everclearApiUrl: configJson.everclearApiUrl ?? (await fromEnv('EVERCLEAR_API_URL')) ?? apiUrl,
      relayer: {
        url: configJson?.relayer?.url ?? (await fromEnv('RELAYER_URL')) ?? undefined,
        key: configJson?.relayer?.key ?? (await fromEnv('RELAYER_API_KEY')) ?? undefined,
      },
      binance: {
        apiKey: configJson.binance_api_key ?? (await fromEnv('BINANCE_API_KEY', true)) ?? undefined,
        apiSecret: configJson.binance_api_secret ?? (await fromEnv('BINANCE_API_SECRET', true)) ?? undefined,
      },
      kraken: {
        apiKey: configJson.kraken_api_key ?? (await fromEnv('KRAKEN_API_KEY', true)) ?? undefined,
        apiSecret: configJson.kraken_api_secret ?? (await fromEnv('KRAKEN_API_SECRET', true)) ?? undefined,
      },
      near: {
        jwtToken: configJson.near_jwt_token ?? (await fromEnv('NEAR_JWT_TOKEN', true)) ?? undefined,
      },
      redis: configJson.redis ?? {
        host: await requireEnv('REDIS_HOST'),
        port: parseInt(await requireEnv('REDIS_PORT')),
      },
      database: configJson.database ?? {
        connectionString: await requireEnv('DATABASE_URL'),
      },
      ownAddress: configJson.signerAddress ?? (await requireEnv('SIGNER_ADDRESS')),
      ownSolAddress: configJson.solSignerAddress ?? (await requireEnv('SOL_SIGNER_ADDRESS')),
      supportedSettlementDomains:
        configJson.supportedSettlementDomains ??
        parseSettlementDomains(await requireEnv('SUPPORTED_SETTLEMENT_DOMAINS')),
      supportedAssets,
      chains: await parseChainConfigurations(hostedConfig, supportedAssets, configJson),
      logLevel: ((await fromEnv('LOG_LEVEL')) ?? 'debug') as LogLevel,
      stage: ((await fromEnv('STAGE')) ?? 'development') as Stage,
      environment,
      hub: configJson.hub ?? parseHubConfigurations(hostedConfig, environment),
      routes: filteredRoutes,
      onDemandRoutes: filteredOnDemandRoutes,
<<<<<<< HEAD
      purchaseCacheTtlSeconds: +(
        configJson.purchaseCacheTtlSeconds ??
        (await fromEnv('PURCHASE_CACHE_TTL_SECONDS')) ??
        '5400' // default to 90min
      ),
=======
      earmarkTTLMinutes: configJson.earmarkTTLMinutes ?? parseInt((await fromEnv('EARMARK_TTL_MINUTES')) || '1440'),
>>>>>>> 13cad21f
    };

    validateConfiguration(config);
    return config;
  } catch (_error: unknown) {
    const error = _error as Error;
    throw new ConfigurationError('Failed to load configuration: ' + error.message, { error: JSON.stringify(error) });
  }
}

function validateConfiguration(config: MarkConfiguration): void {
  if (!config.web3SignerUrl) {
    throw new ConfigurationError('Signer address is required');
  }

  if (!config.everclearApiUrl) {
    throw new ConfigurationError('Everclear API URL is required');
  }

  if (Object.keys(config.chains).length === 0) {
    throw new ConfigurationError('At least one chain configuration is required');
  }

  for (const chain of Object.keys(config.chains)) {
    const invoiceAge = config.chains[chain].invoiceAge;
    if (!invoiceAge || invoiceAge <= 0) {
      throw new ConfigurationError('Invalid invoice age for chain:' + chain);
    }
  }

  if (config.supportedSettlementDomains.length === 0) {
    throw new ConfigurationError('At least one settlement domain is required');
  }

  // Validate route configurations
  for (const route of config.routes) {
    if (route.slippagesDbps.length !== route.preferences.length) {
      throw new ConfigurationError(
        `Route ${route.origin}->${route.destination} for ${route.asset}: slippagesDbpsDbps array length (${route.slippagesDbps.length}) must match preferences array length (${route.preferences.length})`,
      );
    }
  }
}

export const requireEnv = async (name: string, checkSsm = false): Promise<string> => {
  const value = await fromEnv(name, checkSsm);
  if (!value) {
    throw new ConfigurationError(`Environment variable ${name} is required`);
  }
  return value;
};

export const fromEnv = async (name: string, checkSsm = false): Promise<string | undefined> => {
  let value = undefined;
  if (checkSsm) {
    value = await getSsmParameter(name);
  }
  return value ?? process.env[name];
};

function parseSettlementDomains(domains: string): number[] {
  return domains.split(',').map((domain) => parseInt(domain.trim(), 10));
}

const parseSupportedAssets = (symbols: string): string[] => {
  return symbols.split(',').map((symbol) => symbol.trim());
};

export const parseChainConfigurations = async (
  config: EverclearConfig | undefined,
  supportedAssets: string[],
  // eslint-disable-next-line @typescript-eslint/no-explicit-any
  configJson: any,
): Promise<Record<string, ChainConfiguration>> => {
  // If config is undefined or doesn't have chains, we can't proceed
  if (!config?.chains) {
    throw new ConfigurationError('No chain configurations found in the Everclear config');
  }

  // Use chainIds from configJson if available, otherwise from environment variable,
  // or as a last resort, use the keys from the hosted config
  const chainIds = configJson.chains
    ? Object.keys(configJson.chains)
    : (await fromEnv('CHAIN_IDS'))
      ? (await fromEnv('CHAIN_IDS'))!.split(',').map((id) => id.trim())
      : Object.keys(config.chains);

  const chains: Record<string, ChainConfiguration> = {};

  for (const chainId of chainIds) {
    if (!config.chains[chainId]) {
      console.log(`Chain ${chainId} not found in Everclear config, skipping`);
      continue;
    }

    const chainConfig = config.chains[chainId]!;

    const providers = (
      configJson.chains?.[chainId]?.providers ??
      ((await fromEnv(`CHAIN_${chainId}_PROVIDERS`))
        ? parseProviders((await fromEnv(`CHAIN_${chainId}_PROVIDERS`))!)
        : undefined) ??
      []
    ).concat(chainConfig.providers ?? []);

    const assets = await Promise.all(
      Object.values(chainConfig.assets ?? {}).map(async (a) => {
        const jsonThreshold = (configJson.chains?.[chainId]?.assets ?? []).find(
          (asset: { symbol: string; balanceThreshold: string }) =>
            a.symbol.toLowerCase() === asset.symbol.toLowerCase(),
        )?.balanceThreshold;
        const envThreshold = await fromEnv(`${a.symbol.toUpperCase()}_${chainId}_THRESHOLD`);
        return {
          ...a,
          balanceThreshold: jsonThreshold ?? envThreshold ?? DEFAULT_BALANCE_THRESHOLD,
        };
      }),
    );

    // Get the invoice age
    // First, check if there is a configured invoice age in the env
    const invoiceAge =
      (await fromEnv(`CHAIN_${chainId}_INVOICE_AGE`)) ?? (await fromEnv('INVOICE_AGE')) ?? DEFAULT_INVOICE_AGE;
    const gasThreshold =
      configJson?.chains?.[chainId]?.gasThreshold ??
      (await fromEnv(`CHAIN_${chainId}_GAS_THRESHOLD`)) ??
      (await fromEnv(`GAS_THRESHOLD`)) ??
      DEFAULT_GAS_THRESHOLD;

    // Extract Everclear spoke address from the config
    const everclear = chainConfig.deployments?.everclear;

    if (!everclear) {
      throw new ConfigurationError(
        `No spoke address found for chain ${chainId}. Make sure it's defined in the config under chains.${chainId}.deployments.everclear`,
      );
    }

    // Get chain-specific contract addresses or use config values if provided
    const permit2 =
      chainConfig.deployments?.permit2 ||
      UTILITY_CONTRACTS_OVERRIDE[chainId]?.permit2 ||
      UTILITY_CONTRACTS_DEFAULT.permit2;

    const multicall3 =
      chainConfig.deployments?.multicall3 ||
      UTILITY_CONTRACTS_OVERRIDE[chainId]?.multicall3 ||
      UTILITY_CONTRACTS_DEFAULT.multicall3;

    // Parse Zodiac configuration for this chain
    const zodiacRoleModuleAddress =
      configJson?.chains?.[chainId]?.zodiacRoleModuleAddress ??
      (await fromEnv(`CHAIN_${chainId}_ZODIAC_ROLE_MODULE_ADDRESS`));

    const zodiacRoleKey =
      configJson?.chains?.[chainId]?.zodiacRoleKey ?? (await fromEnv(`CHAIN_${chainId}_ZODIAC_ROLE_KEY`));

    const gnosisSafeAddress =
      configJson?.chains?.[chainId]?.gnosisSafeAddress ?? (await fromEnv(`CHAIN_${chainId}_GNOSIS_SAFE_ADDRESS`));

    const squadsAddress =
      configJson?.chains?.[chainId]?.squadsAddress ?? (await fromEnv(`CHAIN_${chainId}_SQUADS_ADDRESS`));

    const privateKey = configJson?.chains?.[chainId]?.privateKey ?? (await fromEnv(`CHAIN_${chainId}_PRIVATE_KEY`));

    chains[chainId] = {
      providers,
      assets: assets.filter((asset) => supportedAssets.includes(asset.symbol) || asset.isNative),
      invoiceAge: parseInt(invoiceAge),
      gasThreshold,
      deployments: {
        everclear,
        permit2,
        multicall3,
      },
      zodiacRoleModuleAddress,
      zodiacRoleKey,
      gnosisSafeAddress,
      squadsAddress,
      privateKey,
      ...(isTvmChain(chainId) && {
        bandwidthThreshold: configJson?.chains?.[chainId]?.bandwidthThreshold,
        energyThreshold: configJson?.chains?.[chainId]?.energyThreshold,
      }),
    };
  }

  return chains;
};

function parseHubConfigurations(
  config: EverclearConfig | undefined,
  environment: Environment,
): Omit<HubConfig, 'confirmations' | 'subgraphUrls'> {
  const chainId = process.env.HUB_CHAIN ?? config?.hub.domain ?? (environment === 'mainnet' ? '25327' : '6398');

  const assets =
    (process.env[`CHAIN_${chainId}_ASSETS`] ? parseAssets(process.env[`CHAIN_${chainId}_ASSETS`]!) : undefined) ??
    Object.values(config?.hub.assets ?? {}).map((a) => ({ ...a, balanceThreshold: '0' }));

  const providers =
    (process.env[`CHAIN_${chainId}_PROVIDERS`]
      ? parseProviders(process.env[`CHAIN_${chainId}_PROVIDERS`]!)
      : undefined) ??
    config?.hub.providers ??
    [];
  return {
    domain: chainId,
    providers,
    assets: assets.length > 0 ? assets : undefined,
  };
}

function parseProviders(providers: string): string[] {
  return providers.split(',').map((provider) => provider.trim());
}

function parseAssets(assets: string): AssetConfiguration[] {
  return assets.split(';').map((asset) => {
    const [symbol, address, decimals, tickerHash, isNative, balanceThreshold] = asset.split(',').map((s) => s.trim());
    return {
      symbol,
      address,
      decimals: parseInt(decimals, 10),
      tickerHash,
      isNative: isNative?.toLowerCase() === 'true',
      balanceThreshold,
    };
  });
}

export enum AddressFormat {
  Hex,
  Base58,
}

export const getTokenAddressFromConfig = (
  tickerHash: string,
  domain: string,
  config: MarkConfiguration,
  format: AddressFormat = AddressFormat.Hex,
): string | undefined => {
  const asset = (config.chains[domain]?.assets ?? []).find(
    (a) => a.tickerHash.toLowerCase() === tickerHash.toLowerCase(),
  );
  if (!asset) {
    return undefined;
  }
  if (format === AddressFormat.Base58) {
    return hexToBase58(asset.address);
  }
  return asset.address;
};

export const getDecimalsFromConfig = (ticker: string, domain: string, config: MarkConfiguration) => {
  const asset = (config.chains[domain]?.assets ?? []).find((a) => a.tickerHash.toLowerCase() === ticker.toLowerCase());
  if (!asset) {
    return undefined;
  }
  return asset.decimals;
};<|MERGE_RESOLUTION|>--- conflicted
+++ resolved
@@ -197,15 +197,12 @@
       hub: configJson.hub ?? parseHubConfigurations(hostedConfig, environment),
       routes: filteredRoutes,
       onDemandRoutes: filteredOnDemandRoutes,
-<<<<<<< HEAD
       purchaseCacheTtlSeconds: +(
         configJson.purchaseCacheTtlSeconds ??
         (await fromEnv('PURCHASE_CACHE_TTL_SECONDS')) ??
         '5400' // default to 90min
       ),
-=======
       earmarkTTLMinutes: configJson.earmarkTTLMinutes ?? parseInt((await fromEnv('EARMARK_TTL_MINUTES')) || '1440'),
->>>>>>> 13cad21f
     };
 
     validateConfiguration(config);
