--- conflicted
+++ resolved
@@ -6,7 +6,6 @@
   method: string;
 }
 
-<<<<<<< HEAD
 export interface LoggingContext {
   requestId?: string;
   invoiceId?: string;
@@ -22,13 +21,10 @@
 }
 
 export type LogLevel = 'debug' | 'info' | 'warn' | 'error';
-=======
-export type LogLevel = 'debug' | 'info' | 'warn' | 'error';
 
 export interface ILogger {
   info(message: string, context?: object): void;
   error(message: string, context?: object): void;
   warn(message: string, context?: object): void;
   debug(message: string, context?: object): void;
-}
->>>>>>> 6c2bebdc
+}