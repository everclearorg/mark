--- conflicted
+++ resolved
@@ -68,11 +68,7 @@
 }
 export interface RouteRebalancingConfig extends RebalanceRoute {
   maximum: string; // Rebalance triggered when balance > maximum
-<<<<<<< HEAD
-  slippage: number; // If quoted to receive less than this, skip. In basis points (e.g., 30 = 0.3%)
-=======
   slippages: number[]; // If quoted to receive less than this, skip. using DBPS. Array indices match preferences
->>>>>>> 6aaf5b96
   preferences: SupportedBridge[]; // Priority ordered platforms
   reserve?: string; // Amount to keep on origin chain during rebalancing
 }
