import { LogLevel } from './logging';

// Don't need this until we have to support swaps
export interface PriceConfiguration {
  isStable?: boolean;
  priceFeed?: string; // chainlink price feed
  coingeckoId?: string;
  mainnetEquivalent?: string;
  univ2?: { pair: string };
  univ3?: { pool: string };
}

export interface AssetConfiguration {
  symbol: string;
  address: string;
  decimals: number;
  tickerHash: string;
  isNative: boolean;
  balanceThreshold: string;
  //   price: PriceConfiguration;
}

/**
 * TON asset configuration for non-EVM chain assets.
 * TON uses jetton contracts instead of ERC20-style addresses.
 */
export interface TonAssetConfiguration {
  symbol: string;
  jettonAddress: string; // TON jetton master address (e.g., EQCxE6mUtQJKFnGfaROTKOt1lZbDiiX1kCixRv7Nw2Id_sDs)
  decimals: number;
  tickerHash: string; // Same ticker hash as used on EVM chains for cross-chain asset matching
}

export interface ChainConfiguration {
  providers: string[];
  assets: AssetConfiguration[];
  invoiceAge: number;
  gasThreshold: string;
  deployments: {
    everclear: string;
    permit2: string;
    multicall3: string;
  };
  zodiacRoleModuleAddress?: string;
  zodiacRoleKey?: string;
  gnosisSafeAddress?: string;
  squadsAddress?: string;
  privateKey?: string;
  bandwidthThreshold?: string;
  energyThreshold?: string;
}

export interface HubConfig {
  domain: string;
  providers: string[];
  subgraphUrls: string[];
  confirmations: number;
  assets?: AssetConfiguration[];
}

export type EverclearConfig = {
  chains: Record<string, ChainConfiguration>;
  hub: HubConfig;
};

export type Environment = 'mainnet' | 'testnet' | 'devnet';
export type Stage = 'development' | 'staging' | 'production';

export enum SupportedBridge {
  Across = 'across',
  Binance = 'binance',
  CCTPV1 = 'cctpv1',
  CCTPV2 = 'cctpv2',
  Coinbase = 'coinbase',
  CowSwap = 'cowswap',
  Kraken = 'kraken',
  Near = 'near',
  Mantle = 'mantle',
  Pendle = 'pendle',
  Stargate = 'stargate',
  TacInner = 'tac-inner',
  CCIP = 'chainlink-ccip',
}

export enum GasType {
  Gas = 'gas',
  Bandwidth = 'bandwidth',
  Energy = 'energy',
}

export interface RebalanceRoute {
  asset: string;
  origin: number;
  destination: number;
  swapOutputAsset?: string;
}
export interface RouteRebalancingConfig extends RebalanceRoute {
  maximum: string; // Rebalance triggered when balance > maximum
  slippagesDbps: number[]; // Slippage tolerance in decibasis points (1000 = 1%). Array indices match preferences
  preferences: SupportedBridge[]; // Priority ordered platforms
  reserve?: string; // Amount to keep on origin chain during rebalancing
}

export interface OnDemandRouteConfig extends RebalanceRoute {
  slippagesDbps?: number[]; // Slippage tolerance in decibasis points (1000 = 1%). Array indices match preferences (bridge adapters)
  preferences?: SupportedBridge[]; // Priority ordered platforms (bridge adapters)
  reserve?: string; // Amount to keep on origin chain during rebalancing
  swapPreferences?: SupportedBridge[]; // Adapter order for same-chain swap step
  swapSlippagesDbps?: number[]; // Slippage tolerance for swap adapters (1000 = 1%). Array indices match swapPreferences
  swapOutputAsset?: string; // Output asset address on origin chain after swap step (before bridge)
}

export interface RebalanceConfig {
  routes: RouteRebalancingConfig[];
  onDemandRoutes?: OnDemandRouteConfig[];
}

export interface TokenRebalanceConfig {
  enabled: boolean;
  // Market Maker receiver configuration
  marketMaker: {
    address?: string; // EVM address on TAC for MM
    onDemandEnabled: boolean; // Enable invoice-triggered rebalancing
    thresholdEnabled: boolean; // Enable balance-threshold rebalancing
    threshold?: string; // Min USDT balance (6 decimals)
    targetBalance?: string; // Target after threshold-triggered rebalance
  };
  // Fill Service receiver configuration
  fillService: {
    address?: string; // EVM address on TAC for FS (destination) - also used as sender on ETH if senderAddress not set
    senderAddress?: string; // Optional: ETH sender address if different from 'address' (rare - same key = same address)
    thresholdEnabled: boolean; // Enable balance-threshold rebalancing
    threshold?: string; // Min USDT balance (6 decimals)
    targetBalance?: string; // Target after threshold-triggered rebalance
    allowCrossWalletRebalancing?: boolean; // Allow MM to fund FS rebalancing when FS has insufficient ETH USDT
  };
  // Shared bridge configuration
  bridge: {
    slippageDbps: number; // Slippage for Stargate (default: 500 = 5%)
    minRebalanceAmount: string; // Min amount per operation (6 decimals)
    maxRebalanceAmount?: string; // Max amount per operation (optional cap)
  };
}
export interface RedisConfig {
  host: string;
  port: number;
}

export interface DatabaseConfig {
  connectionString: string;
}

export interface MarkConfiguration extends RebalanceConfig {
  pushGatewayUrl: string;
  web3SignerUrl: string;
  fillServiceSignerUrl?: string; // Optional: separate web3signer for fill service sender
  everclearApiUrl: string;
  relayer: {
    url?: string;
    key?: string;
  };
  binance: {
    apiKey?: string;
    apiSecret?: string;
  };
  coinbase: {
    apiKey?: string;
    apiSecret?: string;
    allowedRecipients?: string[];
  };
  kraken: {
    apiKey?: string;
    apiSecret?: string;
  };
  near: {
    jwtToken?: string;
  };
  stargate: {
    apiUrl?: string;
  };
  tac: {
    tonRpcUrl?: string; // Optional: TON RPC endpoint for balance checks
    network?: 'mainnet' | 'testnet';
  };
  ton: {
    mnemonic?: string; // TON wallet mnemonic for TAC bridge operations
    rpcUrl?: string; // TONAPI.io base URL (defaults to https://tonapi.io/v2)
    apiKey?: string; // TONAPI.io API key for production use
    assets?: TonAssetConfiguration[]; // TON assets with jetton addresses
  };
<<<<<<< HEAD
  solana?: {
    privateKey?: string; // Solana wallet private key (base58 encoded)
    rpcUrl?: string; // Solana RPC endpoint (defaults to mainnet-beta)
=======
  tacRebalance?: TokenRebalanceConfig;
  methRebalance?: TokenRebalanceConfig;
  // Mantle bridge configuration
  mantle?: {
    l2Gas?: number; // L2 gas limit for bridge transactions (default: 200000)
    stakingContractAddress?: string; // Override mETH staking contract
    methL1Address?: string; // Override mETH token on L1
    methL2Address?: string; // Override mETH token on L2 (Mantle)
    bridgeContractAddress?: string; // Override Mantle bridge contract
>>>>>>> 4fcc6ae0
  };
  redis: RedisConfig;
  database: DatabaseConfig;
  ownAddress: string;
  ownSolAddress: string;
  ownTonAddress?: string; // TON wallet address for TAC bridge operations
  stage: Stage;
  environment: Environment;
  logLevel: LogLevel;
  supportedSettlementDomains: number[];
  forceOldestInvoice?: boolean;
  supportedAssets: string[];
  chains: Record<string, ChainConfiguration>; // keyed on chain id
  hub: Omit<HubConfig, 'confirmations' | 'subgraphUrls'>;
  // TTL (seconds) for cached purchases
  purchaseCacheTtlSeconds: number;
  earmarkTTLMinutes?: number;
  regularRebalanceOpTTLMinutes?: number;
  // Whitelisted recipient addresses for admin trigger/send endpoint
  whitelistedRecipients?: string[];
}<|MERGE_RESOLUTION|>--- conflicted
+++ resolved
@@ -188,11 +188,9 @@
     apiKey?: string; // TONAPI.io API key for production use
     assets?: TonAssetConfiguration[]; // TON assets with jetton addresses
   };
-<<<<<<< HEAD
   solana?: {
     privateKey?: string; // Solana wallet private key (base58 encoded)
     rpcUrl?: string; // Solana RPC endpoint (defaults to mainnet-beta)
-=======
   tacRebalance?: TokenRebalanceConfig;
   methRebalance?: TokenRebalanceConfig;
   // Mantle bridge configuration
@@ -202,7 +200,6 @@
     methL1Address?: string; // Override mETH token on L1
     methL2Address?: string; // Override mETH token on L2 (Mantle)
     bridgeContractAddress?: string; // Override Mantle bridge contract
->>>>>>> 4fcc6ae0
   };
   redis: RedisConfig;
   database: DatabaseConfig;
