--- conflicted
+++ resolved
@@ -56,12 +56,9 @@
 export enum SupportedBridge {
   Across = 'across',
   Binance = 'binance',
-<<<<<<< HEAD
   CCTPV1 = 'cctpv1',
   CCTPV2 = 'cctpv2',
-=======
   Near = 'near',
->>>>>>> fd575a7f
 }
 
 export interface RebalanceRoute {
