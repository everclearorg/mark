import { LogLevel } from './logging';

// Don't need this until we have to support swaps
export interface PriceConfiguration {
  isStable?: boolean;
  priceFeed?: string; // chainlink price feed
  coingeckoId?: string;
  mainnetEquivalent?: string;
  univ2?: { pair: string };
  univ3?: { pool: string };
}

export interface AssetConfiguration {
  symbol: string;
  address: string;
  decimals: number;
  tickerHash: string;
  isNative: boolean;
  balanceThreshold: string;
  //   price: PriceConfiguration;
}

export interface ChainConfiguration {
  providers: string[];
  assets: AssetConfiguration[];
  invoiceAge: number;
  gasThreshold: string;
  deployments: {
    everclear: string;
    permit2: string;
    multicall3: string;
  };
  zodiacRoleModuleAddress?: string;
  zodiacRoleKey?: string;
  gnosisSafeAddress?: string;
<<<<<<< HEAD
  squadsAddress?: string;
  privateKey?: string;
=======
>>>>>>> c4658397
}

export interface HubConfig {
  domain: string;
  providers: string[];
  subgraphUrls: string[];
  confirmations: number;
  assets?: AssetConfiguration[];
}

export type EverclearConfig = {
  chains: Record<string, ChainConfiguration>;
  hub: HubConfig;
};

export type Environment = 'mainnet' | 'testnet' | 'devnet';
export type Stage = 'development' | 'staging' | 'production';

export enum SupportedBridge {
  Across = 'across',
  Binance = 'binance',
}

export interface RebalanceRoute {
  asset: string;
  origin: number;
  destination: number;
}
export interface RouteRebalancingConfig extends RebalanceRoute {
  maximum: string; // Rebalance triggered when balance > maximum
  slippage: number; // If quoted to receive less than this, skip. using DBPS
  preferences: SupportedBridge[]; // Priority ordered platforms
  reserve?: string; // Amount to keep on origin chain during rebalancing
}
export interface RebalanceConfig {
  routes: RouteRebalancingConfig[];
}

export interface RedisConfig {
  host: string;
  port: number;
}

export interface MarkConfiguration extends RebalanceConfig {
  pushGatewayUrl: string;
  web3SignerUrl: string;
  everclearApiUrl: string;
  relayer: {
    url?: string;
    key?: string;
  };
  binance: {
    apiKey?: string;
    apiSecret?: string;
  };
  redis: RedisConfig;
  ownAddress: string;
  stage: Stage;
  environment: Environment;
  logLevel: LogLevel;
  supportedSettlementDomains: number[];
  forceOldestInvoice?: boolean;
  supportedAssets: string[];
  chains: Record<string, ChainConfiguration>; // keyed on chain id
  hub: Omit<HubConfig, 'confirmations' | 'subgraphUrls'>;
}<|MERGE_RESOLUTION|>--- conflicted
+++ resolved
@@ -33,11 +33,8 @@
   zodiacRoleModuleAddress?: string;
   zodiacRoleKey?: string;
   gnosisSafeAddress?: string;
-<<<<<<< HEAD
   squadsAddress?: string;
   privateKey?: string;
-=======
->>>>>>> c4658397
 }
 
 export interface HubConfig {
